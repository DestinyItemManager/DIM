--- conflicted
+++ resolved
@@ -49,14 +49,10 @@
       <toaster-container toaster-options="{ 'time-out': 10000, limit: 6 }"></toaster-container>
       <div id="content" class="content" ui-view></div>
       <div class="store-bounds"></div>
-<<<<<<< HEAD
       <dim-manifest-progress></dim-manifest-progress>
-      <a class="loadout random" href="#" ng-disabled="vm.disableRandomLoadout" ng-if="app.showRandomLoadout" ng-click="app.applyRandomLoadout($event)">&Pi;</a>
-=======
       <div class="random-loadout" ng-controller="dimRandomCtrl as random">
         <a class="loadout random" href="#" ng-disabled="random.disableRandomLoadout" ng-if="random.showRandomLoadout" ng-click="random.applyRandomLoadout($event)">&Pi;</a>
       </div>
->>>>>>> c4c24a6e
     </div>
 
     <script src="scripts/google.js?v=$DIM_VERSION"></script>
