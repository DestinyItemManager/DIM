--- conflicted
+++ resolved
@@ -107,25 +107,6 @@
       </td>
       <td>Shows items based on their class affinty.</td>
     </tr>
-<<<<<<< HEAD
-  <tr>
-    <td>
-      <span>is:pulserifle</span>
-      <span>is:scoutrifle</span>
-      <span>is:handcannon</span>
-      <span>is:autorifle</span>
-      <span>is:primaryweaponengram</span>
-      <span>is:sniperrifle</span>
-      <span>is:shotgun</span>
-      <span>is:fusionrifle</span>
-      <span>is:specialweaponengram</span>
-      <span>is:rocketlauncher</span>
-      <span>is:machinegun</span>
-      <span>is:heavyweaponengram</span>
-    </td>
-    <td>Shows weapons based on their weapon type.</td>
-  </tr>
-=======
     <tr>
       <td>
         <span>is:pulserifle</span>
@@ -149,5 +130,4 @@
       </td>
       <td>Shows items that are stackable (synths, glimmer consumables, etc)</td>
     </tr>
->>>>>>> 4073b7c9
   </table>