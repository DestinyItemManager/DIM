<div class="minmax" ng-controller="dimMinMaxCtrl as normal" ng-class="{ itemQuality: normal.featureFlags.qualityEnabled }">
  <a ui-sref='inventory' class="link"><i class='fa fa-arrow-circle-left'></i><span translate="Help.BackToDIM"></span></a>
  <h1 translate="LB"></h1>

  <dim-min-max-char-select active-characters="normal.activeCharacters" selected-character="normal.selectedCharacter" on-selected-change="normal.onSelectedChange(prev, new)"></dim-min-max-char-select>

  <dim-loadout></dim-loadout>

  <p>
    <span class='dim-button' ng-click="normal.showGear=!normal.showGear" translate-values="{ class: normal.i18nClassNames[normal.active] }" translate>{{!normal.showGear ? 'LB.ShowGear' : 'LB.HideGear'}}</span>
  </p>
  <div class="section" ng-show="normal.showGear">
    <span translate="Armor"></span>: <select ng-model='normal.type' ng-change="normal.testchange()" ng-options="val as type for (val, type) in normal.i18nItemNames"></select>
    <label>
      <input class="vendor-checkbox" type="checkbox" id="includeVendors" ng-model="normal.includeVendors" ng-change="normal.onIncludeVendorsChange()">
      <span translate="LB.Vendor"></span>
    </label>

    <div class="minmax-section">
      <div ng-repeat="item in normal.ranked[normal.type] | orderBy:'-quality.min'">
        <div class="item-container" ng-if="item.primStat.value >= 280">
          <div class="item-stats">
            <div ng-repeat="stat in item.stats track by $index" ng-init="normalStat = item.normalStats[stat.statHash]" ng-style="normalStat.qualityPercentage | qualityColor:'color'">
              <small ng-if="normalStat.scaled === 0">-</small>
              <span ng-if="normalStat.scaled > 0"><small ng-bind="normalStat.scaled"></small>/<small ng-bind="stat.split"></small></span>
            </div>
          </div>
          <dim-min-max-item shift-click-callback="normal.excludeItem" item-data="item" store-data="normal.getStore(item.owner)"></dim-min-max-item>
        </div>
      </div>
    </div>
  </div>

  <div class="section">
    <p>
      <span class='dim-button locked-button' ng-click="normal.lockEquipped()" translate="LB.LockEquipped"></span>
      <span class='dim-button locked-button' ng-click="normal.clearLocked()" translate="LB.ClearLocked"></span>
      <span translate="LB.Locked"></span> - <small translate="LB.LockedHelp"></small>
    </p>
    <dim-min-max-locks class="minmax-section" locked-items="normal.lockeditems" locked-perks="normal.lockedperks" active-perks="normal.activePerks"
      i18n-item-names="normal.i18nItemNames"
      locked-items-valid="normal.lockedItemsValid($data, type)"
      on-drop="normal.onDrop($data, type)"
      on-remove="normal.onRemove(type)"
      get-store="normal.getStore(owner)"
      on-perk-locked="normal.onPerkLocked(perk, type, $event)">
    </dim-min-max-locks>
  </div>
  <div class="section" ng-show="normal.excludeditems.length">
    <p><span translate="LB.Exclude"></span> - <small translate="LB.ExcludeHelp"></small></p>
    <div class="minmax-section">
      <div class="excluded-container">
        <div drag-channel="Helmet, Gauntlets, Chest, Leg, ClassItem, Ghost, Artifact" drop-channel="Helmet, Gauntlets, Chest, Leg, ClassItem, Ghost, Artifact" ui-on-drop="normal.onExcludedDrop($data, $channel)" drop-validate="normal.excludedItemsValid($data, $channel)">
          <div class="excluded-items">
            <div class="excluded-item" ng-repeat="excludeditem in normal.excludeditems">
              <dim-min-max-item item-data="excludeditem" store-data="normal.getStore(excludeditem.owner)"></dim-min-max-item>
              <div class="close" ng-click="normal.onExcludedRemove(excludeditem.index)" role="button" tabindex="0"></div>
            </div>
          </div>
        </div>
      </div>
    </div>
  </div>
  <p>
  </p>
  <div ng-show="normal.progress >= 1 && normal.hasSets">
    <p><span translate="LB.FilterSets"></span> (<span translate="Stats.Intellect"></span>/<span translate="Stats.Discipline"></span>/<span translate="Stats.Strength"></span>):
      <select ng-model='normal.activesets' ng-change="normal.onActiveSetsChange()" ng-options="val disable when val.charAt(0) == '-' for val in normal.allSetTiers"></select>
      <span class="dim-button" ng-click='normal.showAdvanced=!normal.showAdvanced;normal.showHelp=false' translate="LB.AdvancedOptions"></span>
      <span class="dim-button" ng-click='normal.showHelp=!normal.showHelp;normal.showAdvanced=false' translate="LB.Help"></span>
      <span><div ng-show="normal.showAdvanced">
        <p>
          <label>
            <select ng-model="normal.fullMode" ng-change="normal.onModeChange()" ng-options="(item ? 'LB.ProcessingMode.Full' : 'LB.ProcessingMode.Fast') | translate for item in [false, true]">
            </select>
            <span translate="LB.ProcessingMode"></span>
          </label>
          <small>-
            <span ng-hide="normal.fullMode" translate="LB.ProcessingMode.HelpFast"></span>
            <span ng-show="normal.fullMode" translate="LB.ProcessingMode.HelpFull"></span></small>
        </p>
        <p>
          <label>
            <select ng-model="normal.scaleType" ng-change="normal.onModeChange()">
              <option ng-if="normal.featureFlags.qualityEnabled" value="scaled" translate="LB.Scaled"></option>
              <option value="base" translate="LB.Current"></option>
            </select>
            <span translate="LB.LightMode"></span>
          </label>
          <small>-
            <span ng-show="normal.scaleType === 'scaled'" translate="LB.LightMode.HelpScaled"></span>
            <span ng-show="normal.scaleType === 'base'" translate="LB.LightMode.HelpCurrent"></span></small>
        </p>
        <p>
          <label>
            <input id="includeRares" type="checkbox" ng-model="normal.showBlues" ng-change="normal.onModeChange()">
            <span translate="LB.IncludeRare"></span>
          </label>
        </p>
      </div></span>
      <span><ul ng-show="normal.showHelp">
        <li>Lock a set of perks by clicking a lock bucket and selecting perks</li>
        <ul>
          <li>If a perk doesn't appear it means that you own no armor with that perk</li>
          <li>To use armor with multiple perks together shift+click the desired perks</li>
          <li><div class="example ex-or"></div> - Armor with any of these perks will be used ("or")</li>
          <li><div class="example ex-and"></div> - Armor with all of these perks will be used ("and")</li>
        </ul>
        <li>Drag and drop items into the locked buckets to build sets with only that gear</li>
        <li>Shift click an item to build sets without that gear</li>
        <li>Higher Tiers are better</li>
        <li>
          <ul>
            <li>4/5/2 (a Tier 11 build) is 4 Intellect, 5 Discipline, 2 Strength (4+5+2 = Tier 11)</li>
            <li>Intellect speeds up Super recharge time</li>
            <li>Discipline speeds up Grenade recharge time</li>
            <li>Strength speeds up Melee recharge time</li>
          </ul>
        </li>
        <li>Try to find armor that has ammo increasing perks for weapon types that you use.</li>
        <li>Change the Intellect, Discipline, or Strength nodes in game to what is displayed to create each loadout.</li>
        <li>As an items defense level increases, the stats on that item (int/dis/str) also increase.</li>
      </ul></span>
    </p>
  </div>
  <div ng-show="normal.progress >= 1 && !normal.hasSets">
    <p ng-show="!normal.showBlues" translate="LB.Missing1"></p>
    <p ng-show="normal.showBlues" translate="LB.Missing2"></p>
    <p>
      <label>
        <input class="includeRares" type="checkbox" ng-model="normal.showBlues" ng-change="normal.onModeChange()">
        <span translate="LB.IncludeRare"></span>
      </label>
    </p>
  </div>
  <div ng-show="normal.progress < 1 && normal.hasSets">
    <p><span translate="LB.Loading"></span> <span>({{normal.progress*100 | number:2}}%)</span></p>
  </div>
  <div ng-show="normal.progress >= 1">
    <div class="section loadout" ng-repeat="setType in normal.activeHighestSets">
      <div><dim-stats stats="setType.tiers[normal.activesets].stats"></dim-stats><span class='dim-button' ng-click="normal.newLoadout(setType.set)" translate="Loadouts.Create"></span><span class='dim-button equip-button' ng-click="normal.equipItems(setType.set)" translate="LB.Equip"></span></div>
      <div class="minmax-section">
        <div class="set-item" ng-repeat="armorpiece in setType.set.armor">
          <dim-min-max-item shift-click-callback="normal.excludeItem" item-data="armorpiece.item" store-data="normal.getStore(armorpiece.item.owner)"></dim-min-max-item>
<<<<<<< HEAD
          <dim-talent-grid class="smaller" talent-grid="armorpiece.item.talentGrid" perks-only="true"></dim-talent-grid>
          <div class="label"><small translate="{{setType.tiers[normal.activesets].configs[0][armorpiece.item.type] === 'int'? 'Intellect': setType.tiers[normal.activesets].configs[0][armorpiece.item.type] === 'dis'? 'Discipline' : setType.tiers[normal.activesets].configs[0][armorpiece.item.type] === 'str'? 'Strength' : 'No Bonus'}}"></small></div>
=======
          <dim-talent-grid class="smaller" dim-talent-grid="armorpiece.item.talentGrid" perks-only="true"></dim-talent-grid>
          <div class="label"><small translate="{{setType.tiers[normal.activesets].configs[0][armorpiece.item.type] === 'int'? 'Stats.Intellect': setType.tiers[normal.activesets].configs[0][armorpiece.item.type] === 'dis'? 'Stats.Discipline' : setType.tiers[normal.activesets].configs[0][armorpiece.item.type] === 'str'? 'Stats.Strength' : 'Stats.NoBonus'}}"></small></div>
>>>>>>> 73eaad2c
          <div class="other-configs" ng-if="$index > 0" ng-show="collapsedConfigs[$parent.$parent.$parent.$index]" ng-repeat="config in setType.tiers[normal.activesets].configs">
            <small translate="{{config[armorpiece.item.type] === 'int'? 'Stats.Intellect' : config[armorpiece.item.type] === 'dis'? 'Stats.Discipline' : config[armorpiece.item.type] === 'str'? 'Stats.Strength' : 'Stats.NoBonus'}}"></small>
          </div>
        </div>
      </div>
      <div ng-show="setType.tiers[normal.activesets].configs.length > 1" class="expand-configs" ng-model="collapsedConfigs[$index]" ng-click="collapsedConfigs[$index]=!collapsedConfigs[$index]">
        <div ng-show="!collapsedConfigs[$index]"><span translate-attr="{ title: 'LB.ShowConfigs'}"><i class="fa fa-caret-right"></i></span> <span translate="LB.ShowAllConfigs"></span></div>
        <div ng-show="collapsedConfigs[$index]"><span translate-attr="{ title: 'LB.HideConfigs'}"><i class="fa fa-caret-up"></i></span> <span translate="LB.HideAllConfigs"></span></div>
      </div>
    </div>
  </div>
</div><|MERGE_RESOLUTION|>--- conflicted
+++ resolved
@@ -142,13 +142,8 @@
       <div class="minmax-section">
         <div class="set-item" ng-repeat="armorpiece in setType.set.armor">
           <dim-min-max-item shift-click-callback="normal.excludeItem" item-data="armorpiece.item" store-data="normal.getStore(armorpiece.item.owner)"></dim-min-max-item>
-<<<<<<< HEAD
           <dim-talent-grid class="smaller" talent-grid="armorpiece.item.talentGrid" perks-only="true"></dim-talent-grid>
-          <div class="label"><small translate="{{setType.tiers[normal.activesets].configs[0][armorpiece.item.type] === 'int'? 'Intellect': setType.tiers[normal.activesets].configs[0][armorpiece.item.type] === 'dis'? 'Discipline' : setType.tiers[normal.activesets].configs[0][armorpiece.item.type] === 'str'? 'Strength' : 'No Bonus'}}"></small></div>
-=======
-          <dim-talent-grid class="smaller" dim-talent-grid="armorpiece.item.talentGrid" perks-only="true"></dim-talent-grid>
           <div class="label"><small translate="{{setType.tiers[normal.activesets].configs[0][armorpiece.item.type] === 'int'? 'Stats.Intellect': setType.tiers[normal.activesets].configs[0][armorpiece.item.type] === 'dis'? 'Stats.Discipline' : setType.tiers[normal.activesets].configs[0][armorpiece.item.type] === 'str'? 'Stats.Strength' : 'Stats.NoBonus'}}"></small></div>
->>>>>>> 73eaad2c
           <div class="other-configs" ng-if="$index > 0" ng-show="collapsedConfigs[$parent.$parent.$parent.$index]" ng-repeat="config in setType.tiers[normal.activesets].configs">
             <small translate="{{config[armorpiece.item.type] === 'int'? 'Stats.Intellect' : config[armorpiece.item.type] === 'dis'? 'Stats.Discipline' : config[armorpiece.item.type] === 'str'? 'Stats.Strength' : 'Stats.NoBonus'}}"></small>
           </div>
