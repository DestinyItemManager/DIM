--- conflicted
+++ resolved
@@ -77,7 +77,6 @@
     margin-left: 10px;
   }
 
-<<<<<<< HEAD
   .loadout {
     margin-bottom: 20px;
   }
@@ -87,10 +86,11 @@
     cursor: pointer;
   }
 
-  .itemQuality {
-=======
+  .equip-button {
+    margin-left: 5px;
+  }
+
   .minmax-section {
->>>>>>> 9cad633c
     width: 100%;
     display: flex;
     flex-direction: row;
