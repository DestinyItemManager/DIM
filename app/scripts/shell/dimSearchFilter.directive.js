(function() {
  'use strict';

  angular.module('dimApp')
    .directive('dimSearchFilter', SearchFilter);

  SearchFilter.$inject = [];

  function SearchFilter() {
    return {
      controller: SearchFilterCtrl,
      controllerAs: 'vm',
      bindToController: true,
      restrict: 'A',
      template: [
        '<input placeholder="filter items or is:arc" type="search" name="filter" ng-model="vm.search" ng-model-options="{ debounce: 500 }" ng-trim="true" ng-change="vm.filter()">'
      ].join('')
    };
  }

  SearchFilterCtrl.$inject = ['$scope', 'dimStoreService', '$timeout'];

  function SearchFilterCtrl($scope, dimStoreService, $timeout) {
    var vm = this;

    $scope.$on('dim-stores-updated', function(arg) {
      vm.filter();
    });

    vm.filter = function() {

      var filterValue = (vm.search) ? vm.search.toLowerCase() : '';
      var filterResults;
      var filterResult = '';
      var filterFn;
      var tempFns = {
        is: [],
        not: []
      };

      var isSpecial = !!~filterValue.indexOf('is:');
      var notSpecial = !!~filterValue.indexOf('not:');

      if (isSpecial) {
        filterResults = filterValue.split('is:');

        _.each(filterResults, function(filterResult) {
          filterResult = filterResult.trim();

          if (filterResult !== '') {
<<<<<<< HEAD
            if (['arc', 'solar', 'void', 'kinetic'].indexOf(filterResult) >= 0) {
              special = 'elemental';
            } else if (['primary', 'special', 'heavy', 'helmet', 'leg', 'gauntlets', 'chest', 'class', 'classitem'].indexOf(filterResult) >= 0) {
              special = 'type';
            } else if (['common', 'uncommon', 'rare', 'legendary', 'exotic'].indexOf(filterResult) >= 0) {
              special = 'tier';
            } else if (['incomplete'].indexOf(filterResult) >= 0) {
              special = 'incomplete';
            } else if (['complete'].indexOf(filterResult) >= 0) {
              special = 'complete';
            } else if (['xpincomplete'].indexOf(filterResult) >= 0) {
              special = 'xpincomplete';
            } else if (['xpcomplete'].indexOf(filterResult) >= 0) {
              special = 'xpcomplete';
            } else if (['upgraded'].indexOf(filterResult) >= 0) {
              special = 'upgraded';
            } else if (['titan', 'hunter', 'warlock'].indexOf(filterResult) >= 0) {
              special = 'classType';
            } else if (['dupe', 'duplicate'].indexOf(filterResult) >= 0) {
              special = 'dupe';
            } else if (!!~['stackable'].indexOf(filterResult)) {
              special = 'stackable';
            }
=======
            isSpecial = _checkSpecial(filterResult) || isSpecial;

            tempFns.is.push(filterGenerator(filterResult, isSpecial));
          }
        });
      } else if(notSpecial) {
        filterResults = filterValue.split('not:');
>>>>>>> e9cb87ae

        _.each(filterResults, function(filterResult) {
          filterResult = filterResult.trim();

          if (filterResult !== '') {
            isSpecial = _checkSpecial(filterResult) || isSpecial;

            tempFns.not.push(filterGenerator(filterResult, isSpecial));
          }
        });
      } else {
        tempFns.is.push(filterGenerator(filterValue, ''));
      }

      filterFn = function(item) {
        var fn = (_.reduce(tempFns.is, function(memo, fn) {
          return memo || fn(item);
        }, false));

        // Try "not:"
        if(!fn)
          fn = (_.reduce(tempFns.not, function(memo, fn) {
            return memo || !fn(item);
          }, false));

        // Back to default. Probably something better to be done here
        return fn || (_.reduce(tempFns.is, function(memo, fn) {
          return memo || fn(item);
        }, false));

      };

      _.each(dimStoreService.getStores(), function(store) {
        _.chain(store.items)
          .each(function(item) {
            item.visible = !filterFn(item);
          });
      });

      $timeout(dimStoreService.setHeights, 32);
    };

    var _filterFns = {
      'elemental': function(p, item) {
        return (item.dmg !== p);
      },
      'type': function(p, item) {
        return (item.type.toLowerCase() !== p);
      },
      'tier': function(p, item) {
        return (item.tier.toLowerCase() !== p);
      },
      'incomplete': function(p, item) {
        return ((item.complete === true || (!item.primStat && item.type !== 'Class') || item.type === 'Vehicle' || (item.tier === 'Common' && item.type !== 'Class')) || ((item.xpComplete && item.hasXP) || (!item.hasXP)));
      },
      'complete': function(p, item) {
        return (item.complete === false) || (!item.primStat && item.type !== 'Class') || item.type === 'Vehicle' || (item.tier === 'Common' && item.type !== 'Class');
      },
      'xpincomplete': function(p, item) {
        return (item.xpComplete && item.hasXP) || (!item.hasXP);
      },
      'xpcomplete': function(p, item) {
        return (!item.xpComplete && item.hasXP) || (!item.hasXP);
      },
      'upgraded': function(p, item) {
        return ((item.complete === true || (!item.primStat && item.type !== 'Class') || item.type === 'Vehicle' || (item.tier === 'Common' && item.type !== 'Class')) || ((!item.xpComplete && item.hasXP) || (!item.hasXP)));
      },
      'classType': function(p, item) {
        var value;
        switch (p) {
          case 'titan':
            value = 0;
            break;
          case 'hunter':
            value = 1;
            break;
          case 'warlock':
            value = 2;
            break;
        }
        return (item.classType !== value);
      }
    }

    var filterGenerator = function(predicate, switchParam) {
      var _duplicates = {};

      var result = function(p, item) {
        return (item.name.toLowerCase().indexOf(p) === -1);
      }

      if(_filterFns.hasOwnProperty(switchParam) && !~['dupe', 'duplicate'].indexOf(switchParam))
        result = _filterFns[switchParam];
      else if(!!~['dupe', 'duplicate'].indexOf(switchParam))
      {
        result = function(p, item){
          if (!_duplicates.hasOwnProperty('dupes')) {
            var allItems = _.chain(dimStoreService.getStores())
              .map(function(store) {
                return store.items;
              })
            .flatten()
              .sortBy('hash')
              .value();
            _duplicates.dupes = [];
            for (var i = 0; i < allItems.length - 1; i++) {
              if (allItems[i + 1].hash == allItems[i].hash) {
                _duplicates.dupes.push(allItems[i].hash);
              }
<<<<<<< HEAD

              return (item.classType !== value);
            };
            break;
          }
        case 'stackable':
          {
            result = function(p, item) {
              return item.maxStackSize <= 1;
            }
            break;
          }
        default:
          {
            result = function(p, item) {
              return (item.name.toLowerCase()
                .indexOf(p) === -1);
            };
=======
            }
>>>>>>> e9cb87ae
          }
          return !_.some(_duplicates.dupes, function(hash) { return item.hash === hash; });
        }
      }

      return result.bind(null, predicate);
    };

    // function outerHeight(el) {
    //   var height = el.offsetHeight;
    //   var style = getComputedStyle(el);
    //
    //   height += parseInt(style.marginTop) + parseInt(style.marginBottom);
    //   return height;
    // }
    //
    // function outerWidth(el) {
    //   var width = el.offsetWidth;
    //   var style = getComputedStyle(el);
    //
    //   width += parseInt(style.marginLeft) + parseInt(style.marginRight);
    //   return width;
    // }
    //
    // function cleanUI() {
    //   var weapons = document.querySelectorAll('.weapons');
    //   var armor = document.querySelectorAll('.armor');
    //
    //   var wHeight = _.reduce(weapons, function (memo, section) {
    //     var childHeight = 0;
    //     _.each(section.children, function(child) {
    //       childHeight += outerHeight(child);
    //     });
    //
    //
    //     if (childHeight > memo) {
    //       memo = childHeight;
    //     }
    //
    //     return memo;
    //   }, 0);
    //
    //   var aHeight = _.reduce(armor, function (memo, section) {
    //     var childHeight = 0;
    //     _.each(section.children, function(child) {
    //       childHeight += outerHeight(child);
    //     });
    //
    //
    //     if (childHeight > memo) {
    //       memo = childHeight;
    //     }
    //
    //     return memo;
    //   }, 0);
    //
    //   var style = document.createElement('style');
    //   style.type = 'text/css';
    //   style.innerHTML = '.armor { min-height: ' + (aHeight) + 'px; } .weapons { min-height: ' + (wHeight) + 'px; }';
    //   document.getElementsByTagName('head')[0].appendChild(style);
    // }
  }

  /**
   * Can easily add more filter sets
   * '<key>': [Array of possible matches]
   * Key is what filter should be used
   * Array is what will be searched for
   */
  var _filterSets = {
    'elemental': ['arc', 'solar', 'void', 'kinetic'],
    'type': ['primary', 'special', 'heavy', 'helmet', 'leg', 'gauntlets', 'chest', 'class', 'classitem'],
    'tier': ['common', 'uncommon', 'rare', 'legendary', 'exotic'],
    'incomplete': ['incomplete'],
    'complete': ['complete'],
    'xpincomplete': ['xpincomplete'],
    'xpcomplete': ['xpcomplete'],
    'upgraded': ['upgraded'],
    'classType': ['titan', 'hunter', 'warlock'],
    'dupe': ['dupe', 'duplicate']
  };

  function _checkSpecial(filterResult)
  {
    for(var key in _filterSets)
      if(_filterSets.hasOwnProperty(key) && !!~_filterSets[key].indexOf(filterResult))
        return key;
  }
})();<|MERGE_RESOLUTION|>--- conflicted
+++ resolved
@@ -48,31 +48,6 @@
           filterResult = filterResult.trim();
 
           if (filterResult !== '') {
-<<<<<<< HEAD
-            if (['arc', 'solar', 'void', 'kinetic'].indexOf(filterResult) >= 0) {
-              special = 'elemental';
-            } else if (['primary', 'special', 'heavy', 'helmet', 'leg', 'gauntlets', 'chest', 'class', 'classitem'].indexOf(filterResult) >= 0) {
-              special = 'type';
-            } else if (['common', 'uncommon', 'rare', 'legendary', 'exotic'].indexOf(filterResult) >= 0) {
-              special = 'tier';
-            } else if (['incomplete'].indexOf(filterResult) >= 0) {
-              special = 'incomplete';
-            } else if (['complete'].indexOf(filterResult) >= 0) {
-              special = 'complete';
-            } else if (['xpincomplete'].indexOf(filterResult) >= 0) {
-              special = 'xpincomplete';
-            } else if (['xpcomplete'].indexOf(filterResult) >= 0) {
-              special = 'xpcomplete';
-            } else if (['upgraded'].indexOf(filterResult) >= 0) {
-              special = 'upgraded';
-            } else if (['titan', 'hunter', 'warlock'].indexOf(filterResult) >= 0) {
-              special = 'classType';
-            } else if (['dupe', 'duplicate'].indexOf(filterResult) >= 0) {
-              special = 'dupe';
-            } else if (!!~['stackable'].indexOf(filterResult)) {
-              special = 'stackable';
-            }
-=======
             isSpecial = _checkSpecial(filterResult) || isSpecial;
 
             tempFns.is.push(filterGenerator(filterResult, isSpecial));
@@ -80,7 +55,6 @@
         });
       } else if(notSpecial) {
         filterResults = filterValue.split('not:');
->>>>>>> e9cb87ae
 
         _.each(filterResults, function(filterResult) {
           filterResult = filterResult.trim();
@@ -162,8 +136,11 @@
             break;
         }
         return (item.classType !== value);
-      }
-    }
+      },
+      'stackable': function(p, item) {
+        return item.maxStackSize <= 1;
+      }
+    };
 
     var filterGenerator = function(predicate, switchParam) {
       var _duplicates = {};
@@ -190,89 +167,14 @@
               if (allItems[i + 1].hash == allItems[i].hash) {
                 _duplicates.dupes.push(allItems[i].hash);
               }
-<<<<<<< HEAD
-
-              return (item.classType !== value);
-            };
-            break;
-          }
-        case 'stackable':
-          {
-            result = function(p, item) {
-              return item.maxStackSize <= 1;
             }
-            break;
-          }
-        default:
-          {
-            result = function(p, item) {
-              return (item.name.toLowerCase()
-                .indexOf(p) === -1);
-            };
-=======
-            }
->>>>>>> e9cb87ae
           }
           return !_.some(_duplicates.dupes, function(hash) { return item.hash === hash; });
-        }
+        };
       }
 
       return result.bind(null, predicate);
     };
-
-    // function outerHeight(el) {
-    //   var height = el.offsetHeight;
-    //   var style = getComputedStyle(el);
-    //
-    //   height += parseInt(style.marginTop) + parseInt(style.marginBottom);
-    //   return height;
-    // }
-    //
-    // function outerWidth(el) {
-    //   var width = el.offsetWidth;
-    //   var style = getComputedStyle(el);
-    //
-    //   width += parseInt(style.marginLeft) + parseInt(style.marginRight);
-    //   return width;
-    // }
-    //
-    // function cleanUI() {
-    //   var weapons = document.querySelectorAll('.weapons');
-    //   var armor = document.querySelectorAll('.armor');
-    //
-    //   var wHeight = _.reduce(weapons, function (memo, section) {
-    //     var childHeight = 0;
-    //     _.each(section.children, function(child) {
-    //       childHeight += outerHeight(child);
-    //     });
-    //
-    //
-    //     if (childHeight > memo) {
-    //       memo = childHeight;
-    //     }
-    //
-    //     return memo;
-    //   }, 0);
-    //
-    //   var aHeight = _.reduce(armor, function (memo, section) {
-    //     var childHeight = 0;
-    //     _.each(section.children, function(child) {
-    //       childHeight += outerHeight(child);
-    //     });
-    //
-    //
-    //     if (childHeight > memo) {
-    //       memo = childHeight;
-    //     }
-    //
-    //     return memo;
-    //   }, 0);
-    //
-    //   var style = document.createElement('style');
-    //   style.type = 'text/css';
-    //   style.innerHTML = '.armor { min-height: ' + (aHeight) + 'px; } .weapons { min-height: ' + (wHeight) + 'px; }';
-    //   document.getElementsByTagName('head')[0].appendChild(style);
-    // }
   }
 
   /**
@@ -291,7 +193,8 @@
     'xpcomplete': ['xpcomplete'],
     'upgraded': ['upgraded'],
     'classType': ['titan', 'hunter', 'warlock'],
-    'dupe': ['dupe', 'duplicate']
+    'dupe': ['dupe', 'duplicate'],
+    'stackable': ['stackable']
   };
 
   function _checkSpecial(filterResult)
