(function() {
  'use strict';

  angular.module('dimApp')
    .directive('dimSearchFilter', SearchFilter);

  SearchFilter.$inject = [];

  function SearchFilter() {
    return {
      controller: SearchFilterCtrl,
      controllerAs: 'vm',
      bindToController: true,
      restrict: 'A',
      template: [
        '<input placeholder="filter items or is:arc" type="search" name="filter" ng-model="vm.search" ng-model-options="{ debounce: 500 }" ng-trim="true" ng-change="vm.filter()">'
      ].join('')
    };
  }

  SearchFilterCtrl.$inject = ['$scope', 'dimStoreService', '$timeout'];

  function SearchFilterCtrl($scope, dimStoreService, $timeout) {
    var vm = this;

    $scope.$on('dim-stores-updated', function(arg) {
      vm.filter();
    });

    vm.filter = function() {

      var filterValue = (vm.search) ? vm.search.toLowerCase() : '';
      var filterResults;
      var filterResult = '';
      var filterFn;
      var tempFns = [];
      var special = filterValue.indexOf('is:') >= 0;

      if (special) {
        filterResults = filterValue.split('is:');

        _.each(filterResults, function(filterResult) {
          filterResult = filterResult.trim();

          if (filterResult !== '') {
            if (['arc', 'solar', 'void', 'kinetic'].indexOf(filterResult) >= 0) {
              special = 'elemental';
            } else if (['primary', 'special', 'heavy', 'helmet', 'leg', 'gauntlets', 'chest', 'class', 'classitem'].indexOf(filterResult) >= 0) {
              special = 'type';
            } else if (['common', 'uncommon', 'rare', 'legendary', 'exotic'].indexOf(filterResult) >= 0) {
              special = 'tier';
            } else if (['incomplete'].indexOf(filterResult) >= 0) {
              special = 'incomplete';
            } else if (['complete'].indexOf(filterResult) >= 0) {
              special = 'complete';
            } else if (['xpincomplete'].indexOf(filterResult) >= 0) {
              special = 'xpincomplete';
            } else if (['xpcomplete'].indexOf(filterResult) >= 0) {
              special = 'xpcomplete';
            } else if (['upgraded'].indexOf(filterResult) >= 0) {
              special = 'upgraded';
            } else if (['titan', 'hunter', 'warlock'].indexOf(filterResult) >= 0) {
              special = 'classType';
            } else if (!!~["pulserifle","scoutrifle","handcannon","autorifle","primaryweaponengram","sniperrifle","shotgun","fusionrifle","specialweaponengram","rocketlauncher","machinegun","heavyweaponengram"].indexOf(filterResult)) {
<<<<<<< HEAD
        special = 'weapontype';
      }
=======
              special = 'weapontype';
            }
            else if (!!~['stackable'].indexOf(filterResult)) {
              special = 'stackable';
            }
>>>>>>> 4073b7c9

            tempFns.push(filterGenerator(filterResult, special));
          }
        });
      } else {
        tempFns.push(filterGenerator(filterValue, ''));
      }

      filterFn = function(item) {
        return (_.reduce(tempFns, function(memo, fn) {
          return memo || fn(item);
        }, false));
      };

      _.each(dimStoreService.getStores(), function(store) {
        _.chain(store.items)
          .each(function(item) {
            item.visible = true; // resets the visiblity
          })
          .filter(filterFn)
          .each(function(item) {
            item.visible = false; // hides it if it passes
          });
      });

      $timeout(dimStoreService.setHeights, 32);
    };

    var filterGenerator = function(predicate, switchParam) {
      var result = function(predicate, item) {
        return true;
      };

      switch (switchParam) {
        case 'elemental':
          {
            result = function(p, item) {
              return (item.dmg !== p);
            };
            break;
          }
        case 'type':
          {
            result = function(p, item) {
              return (item.type.toLowerCase() !== p);
            };
            break;
          }
        case 'tier':
          {
            result = function(p, item) {
              return (item.tier.toLowerCase() !== p);
            };
            break;
          }
        case 'incomplete':
          {
            result = function(p, item) {
              return ((item.complete === true || (!item.primStat && item.type !== 'Class') || item.type === 'Vehicle' || (item.tier === 'Common' && item.type !== 'Class')) || ((item.xpComplete && item.hasXP) || (!item.hasXP)));
            };
            break;
          }
        case 'complete':
          {
            result = function(p, item) {
              return (item.complete === false) || (!item.primStat && item.type !== 'Class') || item.type === 'Vehicle' || (item.tier === 'Common' && item.type !== 'Class');
            };
            break;
          }
        case 'xpincomplete':
          {
            result = function(p, item) {
              return (item.xpComplete && item.hasXP) || (!item.hasXP);
            };
            break;
          }
        case 'xpcomplete':
          {
            result = function(p, item) {
              return (!item.xpComplete && item.hasXP) || (!item.hasXP);
            };
            break;
          }
        case 'upgraded':
          {
            result = function(p, item) {
              return ((item.complete === true || (!item.primStat && item.type !== 'Class') || item.type === 'Vehicle' || (item.tier === 'Common' && item.type !== 'Class')) || ((!item.xpComplete && item.hasXP) || (!item.hasXP)));
            };
            break;
          }
        case 'classType':
          {
            result = function(p, item) {
              var value;

              switch (p) {
                case 'titan':
                  value = 0;
                  break;
                case 'hunter':
                  value = 1;
                  break;
                case 'warlock':
                  value = 2;
                  break;
              }

              return (item.classType !== value);
            };
            break;
          }
        case 'weapontype':
          {
<<<<<<< HEAD
              result = function(p, item) {
                  return p.toLowerCase().replace(/\s/g, '') !== item.specificType;
              };
              break;
=======
            result = function(p, item) {
              return p.toLowerCase().replace(/\s/g, '') !== item.specificType;
            };
            break;
          }
        case 'stackable':
          {
            result = function(p, item) {
              return !(item.maxStackSize > 1);
            }
            break;
>>>>>>> 4073b7c9
          }
        default:
          {
            result = function(p, item) {
              return (item.name.toLowerCase()
                .indexOf(p) === -1);
            };
          }
      }

      return result.bind(null, predicate);
    };

    // function outerHeight(el) {
    //   var height = el.offsetHeight;
    //   var style = getComputedStyle(el);
    //
    //   height += parseInt(style.marginTop) + parseInt(style.marginBottom);
    //   return height;
    // }
    //
    // function outerWidth(el) {
    //   var width = el.offsetWidth;
    //   var style = getComputedStyle(el);
    //
    //   width += parseInt(style.marginLeft) + parseInt(style.marginRight);
    //   return width;
    // }
    //
    // function cleanUI() {
    //   var weapons = document.querySelectorAll('.weapons');
    //   var armor = document.querySelectorAll('.armor');
    //
    //   var wHeight = _.reduce(weapons, function (memo, section) {
    //     var childHeight = 0;
    //     _.each(section.children, function(child) {
    //       childHeight += outerHeight(child);
    //     });
    //
    //
    //     if (childHeight > memo) {
    //       memo = childHeight;
    //     }
    //
    //     return memo;
    //   }, 0);
    //
    //   var aHeight = _.reduce(armor, function (memo, section) {
    //     var childHeight = 0;
    //     _.each(section.children, function(child) {
    //       childHeight += outerHeight(child);
    //     });
    //
    //
    //     if (childHeight > memo) {
    //       memo = childHeight;
    //     }
    //
    //     return memo;
    //   }, 0);
    //
    //   var style = document.createElement('style');
    //   style.type = 'text/css';
    //   style.innerHTML = '.armor { min-height: ' + (aHeight) + 'px; } .weapons { min-height: ' + (wHeight) + 'px; }';
    //   document.getElementsByTagName('head')[0].appendChild(style);
    // }
  }
})();<|MERGE_RESOLUTION|>--- conflicted
+++ resolved
@@ -62,16 +62,11 @@
             } else if (['titan', 'hunter', 'warlock'].indexOf(filterResult) >= 0) {
               special = 'classType';
             } else if (!!~["pulserifle","scoutrifle","handcannon","autorifle","primaryweaponengram","sniperrifle","shotgun","fusionrifle","specialweaponengram","rocketlauncher","machinegun","heavyweaponengram"].indexOf(filterResult)) {
-<<<<<<< HEAD
-        special = 'weapontype';
-      }
-=======
               special = 'weapontype';
             }
             else if (!!~['stackable'].indexOf(filterResult)) {
               special = 'stackable';
             }
->>>>>>> 4073b7c9
 
             tempFns.push(filterGenerator(filterResult, special));
           }
@@ -185,12 +180,6 @@
           }
         case 'weapontype':
           {
-<<<<<<< HEAD
-              result = function(p, item) {
-                  return p.toLowerCase().replace(/\s/g, '') !== item.specificType;
-              };
-              break;
-=======
             result = function(p, item) {
               return p.toLowerCase().replace(/\s/g, '') !== item.specificType;
             };
@@ -202,7 +191,6 @@
               return !(item.maxStackSize > 1);
             }
             break;
->>>>>>> 4073b7c9
           }
         default:
           {
