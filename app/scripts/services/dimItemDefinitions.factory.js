(function(angular) {
  'use strict';

  angular.module('dimApp')
    .factory('dimItemDefinitions', ItemDefinitions);

  ItemDefinitions.$inject = ['$q', '$timeout', '$http'];

  function ItemDefinitions($q, $timeout, $http) {
    var deferred = $q.defer();

<<<<<<< HEAD
    $http.get('api-manifest/items.json?v=3.1.17')
=======
    $http.get('scripts/api-manifest/items.json?v=3.1.17.1')
>>>>>>> 13873aed
      .success(function(data) {
        deferred.resolve(data);
      })
      .error(function(data) {
        deferred.reject(new Error('The items definition file was not parsed correctly.'));
      });

    return {
      'getDefinitions': function() { return deferred.promise; }
    };
  }
})(angular);<|MERGE_RESOLUTION|>--- conflicted
+++ resolved
@@ -9,11 +9,7 @@
   function ItemDefinitions($q, $timeout, $http) {
     var deferred = $q.defer();
 
-<<<<<<< HEAD
-    $http.get('api-manifest/items.json?v=3.1.17')
-=======
-    $http.get('scripts/api-manifest/items.json?v=3.1.17.1')
->>>>>>> 13873aed
+    $http.get('api-manifest/items.json?v=3.1.17.1')
       .success(function(data) {
         deferred.resolve(data);
       })
