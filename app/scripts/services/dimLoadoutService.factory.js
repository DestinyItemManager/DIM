(function() {
  'use strict';

  angular.module('dimApp')
    .factory('dimLoadoutService', LoadoutService);


  LoadoutService.$inject = ['$q', '$rootScope', '$translate', 'uuid2', 'dimItemService', 'dimStoreService', 'toaster', 'loadingTracker', 'dimPlatformService', 'SyncService', 'dimActionQueue'];
  function LoadoutService($q, $rootScope, $translate, uuid2, dimItemService, dimStoreService, toaster, loadingTracker, dimPlatformService, SyncService, dimActionQueue) {
    var _loadouts = [];
    var _previousLoadouts = {}; // by character ID

    $rootScope.$on('dim-stores-updated', function() {
      getLoadouts(true);
    });

    return {
      dialogOpen: false,
      getLoadouts: getLoadouts,
      deleteLoadout: deleteLoadout,
      saveLoadout: saveLoadout,
      addItemToLoadout: addItemToLoadout,
      applyLoadout: applyLoadout,
      getLight: getLight,
      previousLoadouts: _previousLoadouts
    };

    function addItemToLoadout(item, $event) {
      $rootScope.$broadcast('dim-store-item-clicked', {
        item: item,
        clickEvent: $event
      });
    }

    function processLoadout(data, version) {
      if (data) {
        if (version === 'v3.0') {
          var ids = data['loadouts-v3.0'];
          _loadouts.splice(0);

          _.each(ids, function(id) {
            data[id].items.forEach(function(item) {
              var itemFromStore = dimItemService.getItem({
                id: item.id,
                hash: item.hash
              });
              if (itemFromStore) {
                itemFromStore.isInLoadout = true;
              }
            });
            _loadouts.push(hydrate(data[id]));
          });
        } else {
          _loadouts.splice(0);

          // Remove null loadouts.
          data = _.filter(data, function(primitive) {
            return !_.isNull(primitive);
          });

          _.each(data, function(primitive) {
            // Add id to loadout.
            _loadouts.push(hydrate(primitive));
          });
        }
      } else {
        _loadouts = _loadouts.splice(0);
      }
    }

    function getLoadouts(getLatest) {
      var deferred = $q.defer();
      var result = deferred.promise;

      // Avoids the hit going to data store if we have data already.
      if (getLatest || _.size(_loadouts) === 0) {
        SyncService.get().then(function(data) {
          if (_.has(data, 'loadouts-v3.0')) {
            processLoadout(data, 'v3.0');
          } else if (_.has(data, 'loadouts-v2.0')) {
            processLoadout(data['loadouts-v2.0'], 'v2.0');

            saveLoadouts(_loadouts);
          } else {
            processLoadout(undefined);
          }

          deferred.resolve(_loadouts);
        });
      } else {
        result = $q.when(_loadouts);
      }

      return result;
    }

    function saveLoadouts(loadouts) {
      var deferred = $q.defer();
      var result;

      if (loadouts) {
        result = $q.when(loadouts);
      } else {
        result = getLoadouts();
      }

      return result
        .then(function(loadouts) {
          _loadouts = loadouts;

          var loadoutPrimitives = _.map(loadouts, function(loadout) {
            return dehydrate(loadout);
          });

          var data = {
            'loadouts-v3.0': []
          };

          _.each(loadoutPrimitives, function(l) {
            data['loadouts-v3.0'].push(l.id);
            data[l.id] = l;
          });

          SyncService.set(data);

          deferred.resolve(loadoutPrimitives);

          return deferred.promise;
        });
    }

    function deleteLoadout(loadout) {
      return getLoadouts()
        .then(function(loadouts) {
          var index = _.findIndex(loadouts, function(l) {
            return (l.id === loadout.id);
          });

          if (index >= 0) {
            loadouts.splice(index, 1);
          }

          SyncService.remove(loadout.id.toString());

          return (loadouts);
        })
        .then(function(_loadouts) {
          return saveLoadouts(_loadouts);
        })
        .then(function(loadouts) {
          $rootScope.$broadcast('dim-delete-loadout', {
            loadout: loadout
          });

          return (loadouts);
        });
    }

    function saveLoadout(loadout) {
      return getLoadouts()
        .then(function(loadouts) {
          if (!_.has(loadout, 'id')) {
            loadout.id = uuid2.newguid();
          }

          // Handle overwriting an old loadout
          var existingLoadoutIndex = _.findIndex(loadouts, { id: loadout.id });
          if (existingLoadoutIndex > -1) {
            loadouts[existingLoadoutIndex] = loadout;
          } else {
            loadouts.push(loadout);
          }

          return saveLoadouts(loadouts);
        })
        .then(function(loadouts) {
          $rootScope.$broadcast('dim-filter-invalidate');
          $rootScope.$broadcast('dim-save-loadout', {
            loadout: loadout
          });

          return (loadouts);
        });
    }

    function hydrate(loadout) {
      var hydration = {
        'v1.0': hydratev1d0,
        'v2.0': hydratev2d0,
        'v3.0': hydratev3d0,
        default: hydratev3d0
      };

      // v1.0 did not have a 'version' property so if it fails, we'll assume.
      return (hydration[(loadout.version)] || hydration['v1.0'])(loadout);
    }

    // A special getItem that takes into account the fact that
    // subclasses have unique IDs, and emblems/shaders/etc are interchangeable.
    function getLoadoutItem(pseudoItem, store) {
      var item = dimItemService.getItem(pseudoItem);
      if (_.contains(['Class', 'Shader', 'Emblem', 'Emote', 'Ship', 'Horn'], item.type)) {
        item = _.find(store.items, {
          hash: pseudoItem.hash
        }) || item;
      }
      return item;
    }

    // Pass in full loadout and store objects. loadout should have all types of weapon and armor
    // or it won't be accurate. function properly supports guardians w/o artifacts
    // returns to tenth decimal place.
    function getLight(store, loadout) {
      var itemWeight = {
        Weapons: store.level === 40 ? .12 : .1304,
        Armor: store.level === 40 ? .10 : .1087,
        General: store.level === 40 ? .08 : .087
      };
      return (Math.floor(10 * _.reduce(loadout.items, function(memo, items) {
        var item = _.findWhere(items, { equipped: true });

        return memo + (item.primStat.value * itemWeight[item.location.id === 'BUCKET_CLASS_ITEMS' ? 'General' : item.location.sort]);
      }, 0)) / 10).toFixed(1);
    }

    /**
     * Apply a loadout - a collection of items to be moved and possibly equipped all at once.
     * @param allowUndo whether to include this loadout in the "undo loadout" menu stack.
     * @return a promise for the completion of the whole loadout operation.
     */
    function applyLoadout(store, loadout, allowUndo = false) {
      return dimActionQueue.queueAction(function() {
        if (allowUndo) {
          if (!_previousLoadouts[store.id]) {
            _previousLoadouts[store.id] = [];
          }

          if (!store.isVault) {
            const lastPreviousLoadout = _.last(_previousLoadouts[store.id]);
            if (lastPreviousLoadout && loadout.id === lastPreviousLoadout.id) {
              _previousLoadouts[store.id].pop();
            } else {
              const previousLoadout = store.loadoutFromCurrentlyEquipped($translate.instant('Loadouts.Before', { name: loadout.name }));
              _previousLoadouts[store.id].push(previousLoadout);
            }
          }
        }

        var items = angular.copy(_.flatten(_.values(loadout.items)));
        var totalItems = items.length;

        var loadoutItemIds = items.map(function(i) {
          return {
            id: i.id,
            hash: i.hash
          };
        });

        // Only select stuff that needs to change state
        items = _.filter(items, function(pseudoItem) {
          var item = getLoadoutItem(pseudoItem, store);
          return !item ||
            !item.equipment ||
            item.owner !== store.id ||
            item.equipped !== pseudoItem.equipped;
        });

        // vault can't equip
        if (store.isVault) {
          items.forEach(function(i) { i.equipped = false; });
        }

        // We'll equip these all in one go!
        var itemsToEquip = _.filter(items, 'equipped');
        if (itemsToEquip.length > 1) {
          // we'll use the equipItems function
          itemsToEquip.forEach(function(i) { i.equipped = false; });
        }

        // Stuff that's equipped on another character. We can bulk-dequip these
        var itemsToDequip = _.filter(items, function(pseudoItem) {
          var item = dimItemService.getItem(pseudoItem);
          return item.owner !== store.id && item.equipped;
        });

        var scope = {
          failed: 0,
          total: totalItems,
          successfulItems: []
        };

        var promise = $q.when();

        if (itemsToDequip.length > 1) {
          var realItemsToDequip = itemsToDequip.map(function(i) {
            return dimItemService.getItem(i);
          });
          var dequips = _.map(_.groupBy(realItemsToDequip, 'owner'), function(dequipItems, owner) {
            var equipItems = _.compact(realItemsToDequip.map(function(i) {
              return dimItemService.getSimilarItem(i, loadoutItemIds);
            }));
            return dimItemService.equipItems(dimStoreService.getStore(owner), equipItems);
          });
          promise = $q.all(dequips);
        }

        promise = promise
          .then(function() {
            return applyLoadoutItems(store, items, loadout, loadoutItemIds, scope);
          })
          .then(function() {
            if (itemsToEquip.length > 1) {
              // Use the bulk equipAll API to equip all at once.
              itemsToEquip = _.filter(itemsToEquip, function(i) {
                return _.find(scope.successfulItems, { id: i.id });
              });
              var realItemsToEquip = itemsToEquip.map(function(i) {
                return getLoadoutItem(i, store);
              });

              return dimItemService.equipItems(store, realItemsToEquip);
            } else {
              return itemsToEquip;
            }
          })
          .then(function(equippedItems) {
            if (equippedItems.length < itemsToEquip.length) {
              var failedItems = _.filter(itemsToEquip, function(i) {
                return !_.find(equippedItems, { id: i.id });
              });
              failedItems.forEach(function(item) {
                scope.failed++;
                toaster.pop('error', loadout.name, $translate.instant('Loadouts.CouldNotEquip', { itemname: item.name }));
              });
            }
          })
          .then(function() {
            // We need to do this until https://github.com/DestinyItemManager/DIM/issues/323
            // is fixed on Bungie's end. When that happens, just remove this call.
            if (scope.successfulItems.length > 0) {
              return dimStoreService.updateCharacters();
            }
            return undefined;
          })
          .then(function() {
            var value = 'success';

            var message = $translate.instant('Loadouts.Applied', { amount: scope.total, store: store.name });

            if (scope.total === 1) {
              message = $translate.instant('Loadouts.Applied1Item', { store: store.name });
            }

            if (scope.failed > 0) {
              if (scope.failed === scope.total) {
                value = 'error';
                message = $translate.instant('Loadouts.AppliedError');
              } else {
                value = 'warning';
                message = $translate.instant('Loadouts.AppliedWarn', { failed: scope.failed, total: scope.total });
              }
            }

            toaster.pop(value, loadout.name, message);
          });

        loadingTracker.addPromise(promise);
        return promise;
      });
    }

    // Move one loadout item at a time. Called recursively to move items!
    function applyLoadoutItems(store, items, loadout, loadoutItemIds, scope) {
      if (items.length === 0) {
        // We're done!
        return $q.when();
      }

      var promise = $q.when();
      var pseudoItem = items.shift();
      var item = getLoadoutItem(pseudoItem, store);

      if (item.type === 'Material' || item.type === 'Consumable') {
        // handle consumables!
        var amountAlreadyHave = store.amountOfItem(pseudoItem);
        var amountNeeded = pseudoItem.amount - amountAlreadyHave;
        if (amountNeeded > 0) {
          const otherStores = _.reject(dimStoreService.getStores(), function(otherStore) {
            return store.id === otherStore.id;
          });
          const storesByAmount = _.sortBy(otherStores.map(function(store) {
            return {
              store: store,
              amount: store.amountOfItem(pseudoItem)
            };
          }), 'amount').reverse();

          let totalAmount = amountAlreadyHave;
          while (amountNeeded > 0) {
            const source = _.max(storesByAmount, 'amount');
            const amountToMove = Math.min(source.amount, amountNeeded);
            const sourceItem = _.findWhere(source.store.items, { hash: pseudoItem.hash });

            if (amountToMove === 0 || !sourceItem) {
              promise = promise.then(function() {
                const error = new Error($translate.instant('Loadouts.TooManyRequested', { total: totalAmount, itemname: item.name, requested: pseudoItem.amount }));
                error.level = 'warn';
                return $q.reject(error);
              });
              break;
            }

            source.amount -= amountToMove;
            amountNeeded -= amountToMove;
            totalAmount += amountToMove;

            promise = promise.then(() => dimItemService.moveTo(sourceItem, store, false, amountToMove));
          }
        }
      } else {
        if (item.type === 'Class') {
          item = _.findWhere(store.items, {
            hash: pseudoItem.hash
          });
        }

        if (item && item.canBeEquippedBy(store)) {
          // Pass in the list of items that shouldn't be moved away
          promise = dimItemService.moveTo(item, store, pseudoItem.equipped, item.amount, loadoutItemIds);
<<<<<<< HEAD
        } else if (pseudoItem.type !== 'Class') {
          promise = $.reject(new Error(item.name + " doesn't exist in your account."));
=======
        } else {
          promise = $.reject(new Error($translate.instant('Loadouts.DoesNotExist', { itemname: item.name })));
>>>>>>> fe75f8ff
        }
      }

      promise = promise
        .then(function() {
          scope.successfulItems.push(item);
        })
        .catch(function(e) {
          const level = e.level || 'error';
          if (level === 'error') {
            scope.failed++;
          }
          toaster.pop(e.level || 'error', item.name, e.message);
        })
        .finally(function() {
          // Keep going
          return applyLoadoutItems(store, items, loadout, loadoutItemIds, scope);
        });

      return promise;
    }

    function hydratev3d0(loadoutPrimitive) {
      var result = {
        id: loadoutPrimitive.id,
        name: loadoutPrimitive.name,
        platform: loadoutPrimitive.platform,
        classType: (_.isUndefined(loadoutPrimitive.classType) ? -1 : loadoutPrimitive.classType),
        version: 'v3.0',
        items: {
          unknown: []
        }
      };

      _.each(loadoutPrimitive.items, function(itemPrimitive) {
        var item = angular.copy(dimItemService.getItem({
          id: itemPrimitive.id,
          hash: itemPrimitive.hash
        }));

        if (item) {
          var discriminator = item.type.toLowerCase();

          item.equipped = itemPrimitive.equipped;

          item.amount = itemPrimitive.amount;

          result.items[discriminator] = (result.items[discriminator] || []);
          result.items[discriminator].push(item);
        } else {
          item = {
            id: itemPrimitive.id,
            hash: itemPrimitive.hash,
            amount: itemPrimitive.amount,
            equipped: itemPrimitive.equipped
          };

          result.items.unknown.push(item);
        }
      });

      return result;
    }

    function hydratev2d0(loadoutPrimitive) {
      var result = {
        id: loadoutPrimitive.id,
        name: loadoutPrimitive.name,
        classType: (_.isUndefined(loadoutPrimitive.classType) ? -1 : loadoutPrimitive.classType),
        version: 'v3.0',
        items: {
          unknown: []
        }
      };

      _.each(loadoutPrimitive.items, function(itemPrimitive) {
        var item = angular.copy(dimItemService.getItem({
          id: itemPrimitive.id,
          hash: itemPrimitive.hash
        }));

        if (item) {
          var discriminator = item.type.toLowerCase();

          item.equipped = itemPrimitive.equipped;

          result.items[discriminator] = (result.items[discriminator] || []);
          result.items[discriminator].push(item);
        } else {
          item = {
            id: itemPrimitive.id,
            hash: itemPrimitive.hash,
            amount: itemPrimitive.amount,
            equipped: itemPrimitive.equipped
          };

          result.items.unknown.push(item);
        }
      });

      return result;
    }

    function hydratev1d0(loadoutPrimitive) {
      var result = {
        id: uuid2.newguid(),
        name: loadoutPrimitive.name,
        classType: -1,
        version: 'v3.0',
        items: {
          unknown: []
        }
      };

      _.each(loadoutPrimitive.items, function(itemPrimitive) {
        var item = angular.copy(dimItemService.getItem(itemPrimitive));

        if (item) {
          var discriminator = item.type.toLowerCase();

          result.items[discriminator] = (result.items[discriminator] || []);
          result.items[discriminator].push(item);

          item.equipped = true;
        } else {
          item = {
            id: itemPrimitive.id,
            hash: itemPrimitive.hash,
            amount: itemPrimitive.amount,
            equipped: itemPrimitive.equipped
          };

          result.items.unknown.push(item);
        }
      });

      return result;
    }

    function dehydrate(loadout) {
      var result = {
        id: loadout.id,
        name: loadout.name,
        classType: loadout.classType,
        version: 'v3.0',
        platform: loadout.platform,
        items: []
      };

      result.items = _.chain(loadout.items)
        .values()
        .flatten()
        .map(function(item) {
          return {
            id: item.id,
            hash: item.hash,
            amount: item.amount,
            equipped: item.equipped
          };
        })
        .value();

      return result;
    }
  }
})();<|MERGE_RESOLUTION|>--- conflicted
+++ resolved
@@ -247,6 +247,10 @@
         }
 
         var items = angular.copy(_.flatten(_.values(loadout.items)));
+        // filter out to only include items for that class
+        items = items.filter(function(item) {
+          return item.classType === -1 || item.classType > 2 || item.classType === store.classType;
+        });
         var totalItems = items.length;
 
         var loadoutItemIds = items.map(function(i) {
@@ -424,16 +428,11 @@
           });
         }
 
-        if (item && item.canBeEquippedBy(store)) {
+        if (item) {
           // Pass in the list of items that shouldn't be moved away
           promise = dimItemService.moveTo(item, store, pseudoItem.equipped, item.amount, loadoutItemIds);
-<<<<<<< HEAD
-        } else if (pseudoItem.type !== 'Class') {
-          promise = $.reject(new Error(item.name + " doesn't exist in your account."));
-=======
         } else {
           promise = $.reject(new Error($translate.instant('Loadouts.DoesNotExist', { itemname: item.name })));
->>>>>>> fe75f8ff
         }
       }
 
