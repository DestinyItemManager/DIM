(function() {
  'use strict';

  angular.module('dimApp')
    .factory('dimStoreService', StoreService);

  StoreService.$inject = ['$rootScope', '$q', 'dimBungieService', 'dimPlatformService', 'dimItemTier', 'dimCategory', 'dimItemDefinitions', 'dimBucketService', 'dimStatDefinitions', 'dimObjectiveDefinitions', 'dimTalentDefinitions', 'dimSandboxPerkDefinitions', 'dimYearsDefinitions', 'dimProgressionDefinitions', 'dimRecordsDefinitions', 'dimInfoService', 'SyncService'];

  function StoreService($rootScope, $q, dimBungieService, dimPlatformService, dimItemTier, dimCategory, dimItemDefinitions, dimBucketService, dimStatDefinitions, dimObjectiveDefinitions, dimTalentDefinitions, dimSandboxPerkDefinitions, dimYearsDefinitions, dimProgressionDefinitions, dimRecordsDefinitions, dimInfoService, SyncService) {
    var _stores = [];
    var _oldItems = {};
    var _currItems = {};
    var _newItems = {};
    var progressionDefs = {};
    let recordsDefs = {};
    var buckets = {};
    var idTracker = {};
    dimBucketService.then(function(defs) {
      buckets = defs;
    });
    dimProgressionDefinitions.then(function(defs) {
      progressionDefs = defs;
    });
    dimRecordsDefinitions.then((defs) => { recordsDefs = defs; });

    // Cooldowns
    var cooldownsSuperA = ['5:00', '4:46', '4:31', '4:15', '3:58', '3:40'];
    var cooldownsSuperB = ['5:30', '5:14', '4:57', '4:39', '4:20', '4:00'];
    var cooldownsGrenade = ['1:00', '0:55', '0:49', '0:42', '0:34', '0:25'];
    var cooldownsMelee = ['1:10', '1:04', '0:57', '0:49', '0:40', '0:29'];

    // Prototype for Store objects - add methods to this to add them to all
    // stores.
    var StoreProto = {
      // Get the total amount of this item in the store, across all stacks,
      // excluding stuff in the postmaster.
      amountOfItem: function(item) {
        return sum(_.filter(this.items, function(i) {
          return i.hash === item.hash && !i.location.inPostmaster;
        }), 'amount');
      },
      // How much of items like this item can fit in this store?
      capacityForItem: function(item) {
        if (!item.bucket) {
          console.error("item needs a 'bucket' field", item);
          return 10;
        }
        return item.bucket.capacity;
      },
      // How many *more* items like this item can fit in this store?
      spaceLeftForItem: function(item) {
        if (!item.type) {
          throw new Error("item needs a 'type' field");
        }
        return Math.max(0, this.capacityForItem(item) - this.buckets[item.location.id].length);
      },
      updateCharacterInfo: function(characterInfo) {
        this.level = characterInfo.characterLevel;
        this.percentToNextLevel = characterInfo.percentToNextLevel / 100.0;
        this.powerLevel = characterInfo.characterBase.powerLevel;
        this.background = 'http://bungie.net/' + characterInfo.backgroundPath;
        this.icon = 'http://bungie.net/' + characterInfo.emblemPath;
        this.stats = getStatsData(characterInfo.characterBase);
      },
      // Remove an item from this store. Returns whether it actually removed anything.
      removeItem: function(item) {
        // Completely remove the source item
        function match(i) { return item.index === i.index; }
        var sourceIndex = _.findIndex(this.items, match);
        if (sourceIndex >= 0) {
          this.items.splice(sourceIndex, 1);

          var bucketItems = this.buckets[item.location.id];
          var bucketIndex = _.findIndex(bucketItems, match);
          bucketItems.splice(bucketIndex, 1);

          return true;
        }
        return false;
      },
      addItem: function(item) {
        this.items.push(item);
        var bucketItems = this.buckets[item.location.id];
        bucketItems.push(item);
        if (item.location.id === 'BUCKET_RECOVERY' && bucketItems.length >= item.location.capacity) {
          dimInfoService.show('lostitems', {
            type: 'warning',
            title: 'Postmaster Limit',
            body: 'There are 20 lost items at the Postmaster on your ' + this.name + '. Any new items will overwrite the existing.',
            hide: 'Never show me this type of warning again.'
          });
        }
        item.owner = this.id;
      }
    };

    // Prototype for Item objects - add methods to this to add them to all
    // items.
    var ItemProto = {
      // Can this item be equipped by the given store?
      canBeEquippedBy: function(store) {
        if (store.isVault) {
          return false;
        }
        return this.equipment &&
          // For the right class
          (this.classTypeName === 'unknown' || this.classTypeName === store.class) &&
          // nothing we are too low-level to equip
          this.equipRequiredLevel <= store.level &&
          // can be moved or is already here
          (!this.notransfer || this.owner === store.id) &&
          !this.location.inPostmaster;
      },
      isEngram: function() {
        return !this.equipment && this.typeName.toLowerCase().indexOf('engram') >= 0;
      },
      canBeInLoadout: function() {
        return this.equipment || this.type === 'Material' || this.type === 'Consumable';
      }
    };

    var service = {
      getStores: getStores,
      reloadStores: reloadStores,
      getStore: getStore,
      getStatsData: getStatsData,
      getBonus: getBonus,
      getVault: getStore.bind(null, 'vault'),
      updateCharacters: updateCharacters,
      dropNewItem: dropNewItem,
      createItemIndex: createItemIndex,
      processItems: getItems
    };

    return service;

    // Update the high level character information for all the stores
    // (level, light, int/dis/str, etc.). This does not update the
    // items in the stores - to do that, call reloadStores.
    function updateCharacters() {
      return dimBungieService.getCharacters(dimPlatformService.getActive()).then(function(bungieStores) {
        _.each(_stores, function(dStore) {
          if (!dStore.isVault) {
            var bStore = _.findWhere(bungieStores, { id: dStore.id });
            dStore.updateCharacterInfo(bStore.base);
          }
        });
        return _stores;
      });
    }

    function getStores() {
      return _stores;
    }

    // Returns a promise for a fresh view of the stores and their items.
    function reloadStores() {
      _oldItems = buildItemMap(_stores);
      if (_.isEmpty(_stores)) {
        clearNewItems();
      }
      return dimBungieService.getStores(dimPlatformService.getActive())
        .then(function(rawStores) {
          var glimmer;
          var marks;

          return $q.all(rawStores.map(function(raw) {
            var store;
            var items = [];
            if (!raw) {
              return undefined;
            }

            if (raw.id === 'vault') {
              store = angular.extend(Object.create(StoreProto), {
                id: 'vault',
                name: 'vault',
                class: 'vault',
                lastPlayed: '2005-01-01T12:00:01Z',
                icon: '/images/vault.png',
                background: '/images/vault-background.png',
                items: [],
                legendaryMarks: marks,
                glimmer: glimmer,
                isVault: true,
                // Vault has different capacity rules
                capacityForItem: function(item) {
                  var sort = item.sort;
                  if (item.bucket) {
                    sort = item.bucket.sort;
                  }
                  if (!sort) {
                    throw new Error("item needs a 'sort' field");
                  }
                  return buckets[sort].capacity;
                },
                spaceLeftForItem: function(item) {
                  var sort = item.sort;
                  if (item.bucket) {
                    sort = item.bucket.sort;
                  }
                  if (!sort) {
                    throw new Error("item needs a 'sort' field");
                  }
                  return Math.max(0, this.capacityForItem(item) - count(this.items, function(i) {
                    return i.bucket.sort === sort;
                  }));
                },
                removeItem: function(item) {
                  var result = StoreProto.removeItem.call(this, item);
                  this.vaultCounts[item.location.sort]--;
                  return result;
                },
                addItem: function(item) {
                  StoreProto.addItem.call(this, item);
                  this.vaultCounts[item.location.sort]++;
                }
              });

              _.each(raw.data.buckets, function(bucket) {
                _.each(bucket.items, function(item) {
                  item.bucket = bucket.bucketHash;
                });

                items = _.union(items, bucket.items);
              });
            } else {
              try {
                glimmer = _.find(raw.character.base.inventory.currencies, function(cur) { return cur.itemHash === 3159615086; }).value;
                marks = _.find(raw.character.base.inventory.currencies, function(cur) { return cur.itemHash === 2534352370; }).value;
              } catch (e) {
                glimmer = 0;
                marks = 0;
              }

              store = angular.extend(Object.create(StoreProto), {
                id: raw.id,
                icon: 'http://bungie.net/' + raw.character.base.emblemPath,
                lastPlayed: raw.character.base.characterBase.dateLastPlayed,
                background: 'http://bungie.net/' + raw.character.base.backgroundPath,
                level: raw.character.base.characterLevel,
                powerLevel: raw.character.base.characterBase.powerLevel,
                stats: getStatsData(raw.character.base.characterBase),
                class: getClass(raw.character.base.characterBase.classType),
                gender: getGender(raw.character.base.characterBase.genderType),
                race: getRace(raw.character.base.characterBase.raceHash),
                percentToNextLevel: raw.character.base.percentToNextLevel / 100.0,
                progression: raw.character.progression,
                advisors: raw.character.advisors,
                isVault: false
              });
              store.name = store.gender + ' ' + store.race + ' ' + store.class;

              store.progression.progressions.forEach(function(prog) {
                angular.extend(prog, progressionDefs[prog.progressionHash]);
              });

              _.each(raw.data.buckets, function(bucket) {
                _.each(bucket, function(pail) {
                  _.each(pail.items, function(item) {
                    item.bucket = pail.bucketHash;
                  });

                  items = _.union(items, pail.items);
                });
              });

              if (_.has(raw.character.base.inventory.buckets, 'Invisible')) {
                if (_.size(raw.character.base.inventory.buckets.Invisible) > 0) {
                  _.each(raw.character.base.inventory.buckets.Invisible, function(pail) {
                    items = _.union(items, pail.items);
                  });
                }
              }
            }

            return getItems(store, items).then(function(items) {
              store.items = items;

              // by type-bucket
              store.buckets = _.groupBy(items, function(i) {
                return i.location.id;
              });

              // Fill in any missing buckets
              _.values(buckets.byType).forEach(function(bucket) {
                if (!store.buckets[bucket.id]) {
                  store.buckets[bucket.id] = [];
                }
              });

              if (store.isVault) {
                store.vaultCounts = {};
                ['Weapons', 'Armor', 'General'].forEach(function(category) {
                  store.vaultCounts[category] = 0;
                  buckets.byCategory[category].forEach(function(bucket) {
                    if (store.buckets[bucket.id]) {
                      store.vaultCounts[category] += store.buckets[bucket.id].length;
                    }
                  });
                });
              }

              return store;
            });
          }));
        })
        .then(function(stores) {
          _stores = stores;

          $rootScope.$broadcast('dim-stores-updated', {
            stores: stores
          });

          return stores;
        })
        .then(function(stores) {
          _currItems = buildItemMap(stores);
          _newItems = clearStaleNewItems(_currItems, _newItems);
          SyncService.set({ newItems: _.keys(_newItems) });

          var listStr = '';
          _.each(_newItems, function(val) {
            listStr += '<li>[' + val.type + ']' + ' ' + val.name + '</li>';
          });
          if (listStr) {
            dimInfoService.show('newitemsbox', {
              title: 'New items found',
              body: '<p>The following items are new:</p><ul>' + listStr + '</ul>',
              hide: 'Don\'t show me new item notifications'
            }, 10000);
          }
          return stores;
        });
    }

    function getStore(id) {
      return _.find(_stores, { id: id });
    }

    // Set an ID for the item that should be unique across all items
    function createItemIndex(item) {
      // Try to make a unique, but stable ID. This isn't always possible, such as in the case of consumables.
      var index = item.hash + '-';
      if (item.id === '0') {
        index = index + item.amount;
        idTracker[index] = (idTracker[index] || 0) + 1;
        index = index + '-' + idTracker[index];
      } else {
        index = index + item.id;
      }
      return index;
    }

    function processSingleItem(definitions, buckets, statDef, objectiveDef, perkDefs, talentDefs, yearsDefs, progressDefs, cachedNewItems, item, owner) {
      var itemDef = definitions[item.itemHash];
      // Missing definition?
      if (!itemDef || itemDef.itemName === 'Classified') {
        // maybe it is classified...
        itemDef = {
          classified: true,
          icon: '/img/misc/missing_icon.png'
        };

        if (item.itemHash === 194424271) {
          itemType = 'Armor Shader';
          itemDef.bucketTypeHash = 2973005342;
          itemDef.classType = 3;
          itemDef.itemTypeName = 'Armor Shader';
          itemDef.description = '';
          itemDef.itemName = 'Walkabout - Classified';
          itemDef.nonTransferrable = true;
          itemDef.equipRequiredLevel = 0;
          itemDef.equipment = true;
          item.isEquipment = true;
        }

        if (item.itemHash === 1963806104) {
          itemType = 'Mystery Bag';
          itemDef.bucketTypeHash = 1469714392;
          itemDef.icon = "/common/destiny_content/icons/3651da8a8b0add3161e840c7104078ed.jpg";
          itemDef.classType = 3;
          itemDef.itemTypeName = itemType;
          itemDef.description = "Contains 1 Guaranteed Item and up to 4 Possible Items. This item is nonreturnable.";
          itemDef.itemName = "Sterling Treasure";
          itemDef.maxStackSize = 99;
          itemDef.nonTransferrable = true;
          itemDef.equipRequiredLevel = 0;
          itemDef.equipment = false;
          item.isEquipment = false;
        }

        // unidentified item.
        if (!itemDef.itemName) {
          console.warn('Missing Item Definition:\n\n', item, '\n\nplease contact a developer to get this item added.');
          window.onerror("Missing Item Definition - " + JSON.stringify(_.pick(item, 'canEquip', 'cannotEquipReason', 'equipRequiredLevel', 'isEquipment', 'itemHash', 'location', 'stackSize', 'talentGridHash')), 'dimStoreService.factory.js', 491, 11);
        }
      }

      if (!itemDef.itemTypeName || !itemDef.itemName) {
        return null;
      }

      // fix itemDef for defense items with missing nodes
      if (item.primaryStat && item.primaryStat.statHash === 3897883278 && _.size(itemDef.stats) > 0 && _.size(itemDef.stats) !== 5) {
        var defaultMinMax = _.find(itemDef.stats, function(stat) {
          return _.indexOf([144602215, 1735777505, 4244567218], stat.statHash) >= 0;
        });

        if (defaultMinMax) {
          [144602215, 1735777505, 4244567218].forEach(function(val) {
            if (!itemDef.stats[val]) {
              itemDef.stats[val] = {
                maximum: defaultMinMax.maximum,
                minimum: defaultMinMax.minimum,
                statHash: val,
                value: 0
              };
            }
          });
        }
      }

      // def.bucketTypeHash is where it goes normally
      var normalBucket = buckets.byHash[itemDef.bucketTypeHash];
      if (!normalBucket) {
        currentBucket = normalBucket = buckets.unknown;
        buckets.setHasUnknown();
      }

      // item.bucket is where it IS right now
      var currentBucket = buckets.byHash[item.bucket] || normalBucket;

      // We cheat a bit for items in the vault, since we treat the
      // vault as a character. So put them in the bucket they would
      // have been in if they'd been on a character.
      if (currentBucket.id.startsWith('BUCKET_VAULT')) {
        currentBucket = normalBucket;
      }

      var itemType = normalBucket.type;

      var weaponClass = null;
      if (normalBucket.inWeapons) {
        weaponClass = itemDef.itemTypeName.toLowerCase().replace(/\s/g, '');
      }

      var dmgName = [null, 'kinetic', 'arc', 'solar', 'void'][item.damageType];

      var createdItem = angular.extend(Object.create(ItemProto), {
        // The bucket the item is currently in
        location: currentBucket,
        // The bucket the item normally resides in (even though it may be in the vault/postmaster)
        bucket: normalBucket,
        hash: item.itemHash,
        // This is the type of the item (see dimCategory/dimBucketService) regardless of location
        type: itemType,
        tier: itemDef.tierTypeName || 'Common',
        isExotic: itemDef.tierTypeName === 'Exotic',
        name: itemDef.itemName,
        description: itemDef.itemDescription || '', // Added description for Bounties for now JFLAY2015
        icon: itemDef.icon,
        notransfer: (currentBucket.inPostmaster || itemDef.nonTransferrable),
        id: item.itemInstanceId,
        equipped: item.isEquipped,
        equipment: item.isEquipment,
        complete: item.isGridComplete,
        percentComplete: null,
        amount: item.stackSize,
        primStat: item.primaryStat,
        typeName: itemDef.itemTypeName,
        // "perks" are the two or so talent grid items that are "featured" for an
        // item in its popup in the game. We don't currently use these.
        // perks: item.perks,
        equipRequiredLevel: item.equipRequiredLevel,
        maxStackSize: (itemDef.maxStackSize > 0) ? itemDef.maxStackSize : 1,
        // 0: titan, 1: hunter, 2: warlock, 3: any
        classType: itemDef.classType,
        classTypeName: getClass(itemDef.classType),
        dmg: dmgName,
        visible: true,
        year: (yearsDefs.year1.indexOf(item.itemHash) >= 0 ? 1 : 2),
        lockable: (currentBucket.inPostmaster && item.isEquipment) || currentBucket.inWeapons || item.lockable,
        locked: item.locked,
        weaponClass: weaponClass || '',
        classified: itemDef.classified
      });

      createdItem.index = createItemIndex(createdItem);

      if (_.isEmpty(_stores)) {
        createdItem.isNew = false;
      } else {
        createdItem.isNew = _.contains(cachedNewItems, createdItem.id);
        if (createdItem.isNew === false) {
          createdItem.isNew = isItemNew(createdItem.id);
          if (createdItem.isNew) {
            _newItems[createdItem.id] = { name: createdItem.name, type: createdItem.type };
          }
        }
      }

      try {
        createdItem.talentGrid = buildTalentGrid(item, talentDefs, progressDefs);
      } catch (e) {
        console.error("Error building talent grid for " + createdItem.name, item, itemDef);
      }
      try {
        createdItem.stats = buildStats(item, itemDef, statDef, createdItem.talentGrid, itemType);
      } catch (e) {
        console.error("Error building stats for " + createdItem.name, item, itemDef);
      }
      try {
        createdItem.objectives = buildObjectives(item.objectives, objectiveDef);
      } catch (e) {
        console.error("Error building objectives for " + createdItem.name, item, itemDef);
      }
      if (createdItem.talentGrid && createdItem.talentGrid.infusable) {
        try {
          createdItem.quality = getQualityRating(createdItem.stats, item.primaryStat, itemType);
        } catch (e) {
          console.error("Error building quality rating for " + createdItem.name, item, itemDef);
        }
      }

      // More objectives properties
      if (itemDef.recordBookHash && itemDef.recordBookHash > 0) {
        try {
          const recordBook = owner.advisors.recordBooks[itemDef.recordBookHash];

          recordBook.records = _.map(_.values(recordBook.records), (record) => _.extend(recordsDefs[record.recordHash], record));

          createdItem.objectives = buildRecords(recordBook, objectiveDef);

          if (recordBook.progression) {
            recordBook.progression = angular.extend(recordBook.progression, progressDefs[recordBook.progression.progressionHash]);
            createdItem.progress = recordBook.progression;
            createdItem.percentComplete = createdItem.progress.currentProgress / _.reduce(createdItem.progress.steps, (memo, step) => memo + step, 0);
          } else {
            createdItem.percentComplete = _.countBy(createdItem.objectives, function(task) {
              return task.complete;
            }).true / createdItem.objectives.length;
          }

          createdItem.complete = _.chain(recordBook.records)
            .pluck('objectives')
            .flatten()
            .all('isComplete')
            .value();
        } catch (e) {
          console.error("Error building record book for " + createdItem.name, item, itemDef);
        }
      } else if (createdItem.objectives) {
        createdItem.complete = (!createdItem.talentGrid || createdItem.complete) && _.all(createdItem.objectives, 'complete');
        createdItem.percentComplete = sum(createdItem.objectives, function(objective) {
          return Math.min(1.0, objective.progress / objective.completionValue) / createdItem.objectives.length;
        });
      } else if (createdItem.talentGrid) {
        createdItem.percentComplete = Math.min(1.0, createdItem.talentGrid.totalXP / createdItem.talentGrid.totalXPRequired);
      }

      return createdItem;
    }

    function buildTalentGrid(item, talentDefs, progressDefs) {
      var talentGridDef = talentDefs[item.talentGridHash];
      if (!item.progression || !talentGridDef) {
        return undefined;
      }

      var totalXP = item.progression.currentProgress;
      var totalLevel = item.progression.level; // Can be way over max

      // progressSteps gives the XP needed to reach each level, with
      // the last element repeating infinitely.
      var progressSteps = progressDefs[item.progression.progressionHash].steps;
      // Total XP to get to specified level
      function xpToReachLevel(level) {
        if (level === 0) {
          return 0;
        }
        var totalXPRequired = 0;
        for (var step = 1; step <= level; step++) {
          totalXPRequired += progressSteps[Math.min(step, progressSteps.length) - 1];
        }

        return totalXPRequired;
      }

      var possibleNodes = talentGridDef.nodes;

      // var featuredPerkNames = item.perks.map(function(perk) {
      //   var perkDef = perkDefs[perk.perkHash];
      //   return perkDef ? perkDef.displayName : 'Unknown';
      // });

      var gridNodes = item.nodes.map(function(node) {
        var talentNodeGroup = possibleNodes[node.nodeHash];
        var talentNodeSelected = talentNodeGroup.steps[node.stepIndex];

        var nodeName = talentNodeSelected.nodeStepName;

        // Filter out some weird bogus nodes
        if (!nodeName || nodeName.length === 0 || talentNodeGroup.column < 0) {
          return undefined;
        }

        // Only one node in this column can be selected (scopes, etc)
        var exclusiveInColumn = Boolean(talentNodeGroup.exlusiveWithNodes &&
                                 talentNodeGroup.exlusiveWithNodes.length > 0);

        // Unlocked is whether or not the material cost has been paid
        // for the node
        var unlocked = node.isActivated ||
              talentNodeGroup.autoUnlocks ||
              // If only one can be activated, the cost only needs to be
              // paid once per row.
              (exclusiveInColumn &&
               _.any(talentNodeGroup.exlusiveWithNodes, function(nodeIndex) {
                 return item.nodes[nodeIndex].isActivated;
               }));

        // Calculate relative XP for just this node
        var startProgressionBarAtProgress = talentNodeSelected.startProgressionBarAtProgress;
        var activatedAtGridLevel = talentNodeSelected.activationRequirement.gridLevel;
        var xpRequired = xpToReachLevel(activatedAtGridLevel) - startProgressionBarAtProgress;
        var xp = Math.max(0, Math.min(totalXP - startProgressionBarAtProgress, xpRequired));

        // There's a lot more here, but we're taking just what we need
        return {
          name: nodeName,
          hash: talentNodeSelected.nodeStepHash,
          description: talentNodeSelected.nodeStepDescription,
          icon: talentNodeSelected.icon,
          // XP put into this node
          xp: xp,
          // XP needed for this node to unlock
          xpRequired: xpRequired,
          // Position in the grid
          column: talentNodeGroup.column,
          row: talentNodeGroup.row,
          // Is the node selected (lit up in the grid)
          activated: node.isActivated,
          // The item level at which this node can be unlocked
          activatedAtGridLevel: activatedAtGridLevel,
          // Only one node in this column can be selected (scopes, etc)
          exclusiveInColumn: exclusiveInColumn,
          // Whether there's enough XP in the item to buy the node
          xpRequirementMet: activatedAtGridLevel <= totalLevel,
          // Whether or not the material cost has been paid for the node
          unlocked: unlocked,
          // Some nodes don't show up in the grid, like purchased ascend nodes
          hidden: node.hidden

          // Whether (and in which order) this perk should be
          // "featured" on an abbreviated info panel, as in the
          // game. 0 = not featured, positive numbers signify the
          // order of the featured perks.
          // featuredPerk: (featuredPerkNames.indexOf(nodeName) + 1)

          // This list of material requirements to unlock the
          // item are a mystery. These hashes don't exist anywhere in
          // the manifest database. Also, the activationRequirement
          // object doesn't say how much of the material is
          // needed. There's got to be some missing DB somewhere with
          // this info.
          // materialsNeeded: talentNodeSelected.activationRequirement.materialRequirementHashes

          // These are useful for debugging or searching for new properties,
          // but they don't need to be included in the result.
          // talentNodeGroup: talentNodeGroup,
          // talentNodeSelected: talentNodeSelected,
          // itemNode: node
        };
      });
      gridNodes = _.compact(gridNodes);

      // This can be handy for visualization/debugging
      // var columns = _.groupBy(gridNodes, 'column');

      var maxLevelRequired = _.max(gridNodes, 'activatedAtGridLevel').activatedAtGridLevel;
      var totalXPRequired = xpToReachLevel(maxLevelRequired);

      var ascendNode = _.find(gridNodes, { name: 'Ascend' });

      // Fix for stuff that has nothing in early columns
      var minColumn = _.min(gridNodes, 'column').column;
      if (minColumn > 0) {
        gridNodes.forEach(function(node) { node.column -= minColumn; });
      }

      return {
        nodes: _.sortBy(gridNodes, function(node) { return node.column + (0.1 * node.row); }),
        xpComplete: totalXPRequired <= totalXP,
        totalXPRequired: totalXPRequired,
        totalXP: Math.min(totalXPRequired, totalXP),
        hasAscendNode: Boolean(ascendNode),
        ascended: Boolean(ascendNode && ascendNode.activated),
        infusable: _.any(gridNodes, { name: 'Infuse' })
      };
    }

    function buildRecords(recordBook, objectiveDef) {
      if (!recordBook.records || !recordBook.records.length) {
        return undefined;
      }

      let processRecord = (recordBook, record) => {
        var def = objectiveDef[record.objectives[0].objectiveHash];

        return {
          description: record.description,
          displayName: record.displayName,
          progress: record.objectives[0].progress,
          completionValue: def.completionValue,
          complete: record.objectives[0].isComplete,
          boolean: def.completionValue === 1
        };
      };

      processRecord = processRecord.bind(this, recordBook);

      return _.map(recordBook.records, processRecord);
    }

    function buildObjectives(objectives, objectiveDef) {
      if (!objectives || !objectives.length) {
        return undefined;
      }

      return objectives.map(function(objective) {
        var def = objectiveDef[objective.objectiveHash];

        return {
          description: '',
          displayName: def.displayDescription,
          progress: objective.progress,
          completionValue: def.completionValue,
          complete: objective.isComplete,
          boolean: def.completionValue === 1
        };
      });
    }

    function fitValue(light) {
      if (light > 300) {
        return (0.2546 * light) - 23.825;
      } if (light > 200) {
        return (0.1801 * light) - 1.4612;
      } else {
        return -1;
      }
    }

    function getScaledStat(base, light) {
      var max = 335;

      return {
        min: Math.floor((base) * (fitValue(max) / fitValue(light))),
        max: Math.floor((base + 1) * (fitValue(max) / fitValue(light)))
      };
    }

    // thanks to bungie armory for the max-base stats
    // thanks to /u/iihavetoes for rates + equation
    // https://www.reddit.com/r/DestinyTheGame/comments/4geixn/a_shift_in_how_we_view_stat_infusion_12tier/
    // TODO set a property on a bucket saying whether it can have quality rating, etc
    function getQualityRating(stats, light, type) {
      // For a quality property, return a range string (min-max percentage)
      function getQualityRange(light, quality) {
        if (!quality) {
          return '';
        }
        return ((quality.min === quality.max || light === 335)
                ? quality.min
                : (quality.min + "%-" + quality.max)) + '%';
      }

      if (!stats || light.value < 280) {
        return null;
      }

      var split = 0;
      switch (type.toLowerCase()) {
      case 'helmet':
        split = 46; // bungie reports 48, but i've only seen 46
        break;
      case 'gauntlets':
        split = 41; // bungie reports 43, but i've only seen 41
        break;
      case 'chest':
        split = 61;
        break;
      case 'leg':
        split = 56;
        break;
      case 'classitem':
      case 'ghost':
        split = 25;
        break;
      case 'artifact':
        split = 38;
        break;
      default:
        return null;
      }

      var ret = {
        total: {
          min: 0,
          max: 0
        },
        max: split * 2
      };

      var pure = 0;
      stats.forEach(function(stat) {
        var scaled = {
          min: 0,
          max: 0
        };
        if (stat.base) {
          scaled = getScaledStat(stat.base, light.value);
          pure = scaled.min;
        }
        stat.scaled = scaled;
        stat.split = split;
<<<<<<< HEAD

        // if stat is dis and artifact
        if(stat.statHash === 1735777505 && type.toLowerCase() === 'artifact') {
          stat.split += 13;
          ret.max += 13;
        }
        stat.qualityPercentage = Math.round(100 * stat.scaled / stat.split);
        ret.total += scaled || 0;
=======
        stat.qualityPercentage = {
          min: Math.round(100 * stat.scaled.min / stat.split),
          max: Math.round(100 * stat.scaled.max / stat.split)
        };
        ret.total.min += scaled.min || 0;
        ret.total.max += scaled.max || 0;
>>>>>>> aedaaed9
      });

      if (pure === ret.total.min) {
        stats.forEach(function(stat) {
          stat.scaled = {
            min: Math.floor(stat.scaled.min / 2),
            max: Math.floor(stat.scaled.max / 2)
          };
          stat.qualityPercentage = {
            min: Math.round(100 * stat.scaled.min / stat.split),
            max: Math.round(100 * stat.scaled.max / stat.split)
          };
        });
      }

      var quality = {
        min: Math.round(ret.total.min / ret.max * 100),
        max: Math.round(ret.total.max / ret.max * 100)
      };

      if (type.toLowerCase() !== 'artifact') {
        stats.forEach(function(stat) {
          stat.qualityPercentage = {
            min: Math.min(100, stat.qualityPercentage.min),
            max: Math.min(100, stat.qualityPercentage.max)
          };
        });
        quality = {
          min: Math.min(100, quality.min),
          max: Math.min(100, quality.max)
        };
      }

      stats.forEach(function(stat) {
        stat.qualityPercentage.range = getQualityRange(light.value, stat.qualityPercentage);
      });
      quality.range = getQualityRange(light.value, quality);

      return quality;
    }

    function buildItemMap(stores) {
      var itemMap = {};
      _.each(stores, function(store) {
        _.each(store.items, function(item) {
          itemMap[item.id] = { name: item.name, type: item.type };
        });
      });
      return itemMap;
    }

    function clearStaleNewItems(currItems, newItems) {
      var newItemsClean = {};
      _.each(newItems, function(val, id) {
        if (currItems[id]) {
          newItemsClean[id] = val;
        }
      });
      return newItemsClean;
    }

    function isItemNew(newId) {
      // Don't worry about general items and consumables
      return newId !== '0' && !_oldItems[newId];
    }

    function dropNewItem(item) {
      delete _newItems[item.id];
      SyncService.set({ newItems: _.keys(_newItems) });
      item.isNew = false;
    }

    function getCachedNewItems() {
      return SyncService.get().then(function processCachedNewItems(data) {
        return data.newItems || [];
      });
    }

    function clearNewItems() {
      SyncService.set({ newItems: [] });
    }

    // thanks to /u/iihavetoes for the bonuses at each level
    // thanks to /u/tehdaw for the spreadsheet with bonuses
    // https://docs.google.com/spreadsheets/d/1YyFDoHtaiOOeFoqc5Wc_WC2_qyQhBlZckQx5Jd4bJXI/edit?pref=2&pli=1#gid=0
    function getBonus(light, type) {
      switch (type.toLowerCase()) {
      case 'helmet':
      case 'helmets':
        return light < 292 ? 15
          : light < 307 ? 16
          : light < 319 ? 17
          : light < 332 ? 18
          : 19;
      case 'gauntlets':
        return light < 287 ? 13
          : light < 305 ? 14
          : light < 319 ? 15
          : light < 333 ? 16
          : 17;
      case 'chest':
      case 'chest armor':
        return light < 287 ? 20
          : light < 300 ? 21
          : light < 310 ? 22
          : light < 319 ? 23
          : light < 328 ? 24
          : 25;
      case 'leg':
      case 'leg armor':
        return light < 284 ? 18
          : light < 298 ? 19
          : light < 309 ? 20
          : light < 319 ? 21
          : light < 329 ? 22
          : 23;
      case 'classitem':
      case 'class items':
      case 'ghost':
      case 'ghosts':
        return light < 295 ? 8
          : light < 319 ? 9
          : 10;
      case 'artifact':
      case 'artifacts':
        return light < 287 ? 34
          : light < 295 ? 35
          : light < 302 ? 36
          : light < 308 ? 37
          : light < 314 ? 38
          : light < 319 ? 39
          : light < 325 ? 40
          : light < 330 ? 41
          : 42;
      }
      console.warn('item bonus not found', type);
      return 0;
    }

    function buildStats(item, itemDef, statDef, grid, type) {
      if (!item.stats || !item.stats.length || !itemDef.stats) {
        return undefined;
      }

      var armorNodes = [];
      var activeArmorNode;
      if (grid && grid.nodes && item.primaryStat.statHash === 3897883278) {
        armorNodes = _.filter(grid.nodes, function(node) {
          return _.contains(['Increase Intellect', 'Increase Discipline', 'Increase Strength'], node.name); // [1034209669, 1263323987, 193091484]
        });
        if (armorNodes) {
          activeArmorNode = _.findWhere(armorNodes, { activated: true }) || { hash: 0 };
        }
      }

      return _.sortBy(_.compact(_.map(itemDef.stats, function(stat) {
        var def = statDef[stat.statHash];
        if (!def) {
          return undefined;
        }

        var name = def.statName;
        if (name === 'Aim assistance') {
          name = 'Aim Assist';
        }

        // Only include these hidden stats, in this order
        var secondarySort = ['Aim Assist', 'Equip Speed'];
        var secondaryIndex = -1;

        var sort = _.findIndex(item.stats, { statHash: stat.statHash });
        var itemStat;
        if (sort < 0) {
          secondaryIndex = secondarySort.indexOf(name);
          sort = 50 + secondaryIndex;
        } else {
          itemStat = item.stats[sort];
          // Always at the end
          if (name === 'Magazine' || name === 'Energy') {
            sort = 100;
          }
        }

        if (!itemStat && secondaryIndex < 0) {
          return undefined;
        }

        var maximumValue = 100;
        if (itemStat && itemStat.maximumValue) {
          maximumValue = itemStat.maximumValue;
        }

        var val = itemStat ? itemStat.value : stat.value;
        var base = val;
        var bonus = 0;

        if (item.primaryStat.statHash === 3897883278) {
          if ((name === 'Intellect' && _.find(armorNodes, { name: 'Increase Intellect' })) ||
             (name === 'Discipline' && _.find(armorNodes, { name: 'Increase Discipline' })) ||
             (name === 'Strength' && _.find(armorNodes, { name: 'Increase Strength' }))) {
            bonus = getBonus(item.primaryStat.value, type);

            if (activeArmorNode &&
                ((name === 'Intellect' && activeArmorNode.name === 'Increase Intellect') ||
                 (name === 'Discipline' && activeArmorNode.name === 'Increase Discipline') ||
                 (name === 'Strength' && activeArmorNode.name === 'Increase Strength'))) {
              base = Math.max(0, val - bonus);
            }
          }
        }

        return {
          base: base,
          bonus: bonus,
          statHash: stat.statHash,
          name: name,
          sort: sort,
          value: val,
          maximumValue: maximumValue,
          bar: name !== 'Magazine' && name !== 'Energy' // energy == magazine for swords
        };
      })), 'sort');
    }

    function getItems(owner, items) {      
      idTracker = {};
      return $q.all([
        dimItemDefinitions,
        dimBucketService,
        dimStatDefinitions,
        dimObjectiveDefinitions,
        dimSandboxPerkDefinitions,
        dimTalentDefinitions,
        dimYearsDefinitions,
        dimProgressionDefinitions,
        getCachedNewItems()])
        .then(function(args) {
          var result = [];
          _.each(items, function(item) {
            var createdItem = null;
            try {
              createdItem = processSingleItem(...args, item, owner);
            } catch (e) {
              console.error("Error processing item", item, e);
            }
            if (createdItem !== null) {
              createdItem.owner = owner.id;
              result.push(createdItem);
            }
          });
          return result;
        });
    }

    function getClass(type) {
      switch (type) {
      case 0:
        return 'titan';
      case 1:
        return 'hunter';
      case 2:
        return 'warlock';
      }
      return 'unknown';
    }

    function getRace(hash) {
      switch (hash) {
      case 3887404748:
        return 'human';
      case 898834093:
        return 'exo';
      case 2803282938:
        return 'awoken';
      }
      return 'unknown';
    }

    function getGender(type) {
      switch (type) {
      case 0:
        return 'male';
      case 1:
        return 'female';
      }
      return 'unknown';
    }

    // following code is from https://github.com/DestinyTrialsReport
    function getAbilityCooldown(subclass, ability, tier) {
      if (ability === 'STAT_INTELLECT') {
        switch (subclass) {
        case 2007186000: // Defender
        case 4143670656: // Nightstalker
        case 2455559914: // Striker
        case 3658182170: // Sunsinger
          return cooldownsSuperA[tier];
        default:
          return cooldownsSuperB[tier];
        }
      } else if (ability === 'STAT_DISCIPLINE') {
        return cooldownsGrenade[tier];
      } else if (ability === 'STAT_STRENGTH') {
        switch (subclass) {
        case 4143670656: // Nightstalker
        case 1716862031: // Gunslinger
          return cooldownsMelee[tier];
        default:
          return cooldownsGrenade[tier];
        }
      } else {
        return '-:--';
      }
    }

    function getStatsData(data) {
      var statsWithTiers = ['STAT_INTELLECT', 'STAT_DISCIPLINE', 'STAT_STRENGTH'];
      var stats = ['STAT_INTELLECT', 'STAT_DISCIPLINE', 'STAT_STRENGTH', 'STAT_ARMOR', 'STAT_RECOVERY', 'STAT_AGILITY'];
      var ret = {};
      for (var s = 0; s < stats.length; s++) {
        var statHash = {};
        switch (stats[s]) {
        case 'STAT_INTELLECT': statHash.name = 'Intellect'; statHash.effect = 'Super'; break;
        case 'STAT_DISCIPLINE': statHash.name = 'Discipline'; statHash.effect = 'Grenade'; break;
        case 'STAT_STRENGTH': statHash.name = 'Strength'; statHash.effect = 'Melee'; break;
        }
        if (!data.stats[stats[s]]) {
          continue;
        }
        statHash.value = data.stats[stats[s]].value;

        if (statsWithTiers.indexOf(stats[s]) > -1) {
          statHash.normalized = statHash.value > 300 ? 300 : statHash.value;
          statHash.tier = Math.floor(statHash.normalized / 60);
          statHash.tiers = [];
          statHash.remaining = statHash.value;
          for (var t = 0; t < 5; t++) {
            statHash.remaining -= statHash.tiers[t] = statHash.remaining > 60 ? 60 : statHash.remaining;
          }
          if (data.peerView) {
            statHash.cooldown = getAbilityCooldown(data.peerView.equipment[0].itemHash, stats[s], statHash.tier);
          }
          statHash.percentage = Number(100 * statHash.normalized / 300).toFixed();
        } else {
          statHash.percentage = Number(100 * statHash.value / 10).toFixed();
        }

        ret[stats[s]] = statHash;
      }
      return ret;
    }
    // code above is from https://github.com/DestinyTrialsReport
  }
})();<|MERGE_RESOLUTION|>--- conflicted
+++ resolved
@@ -825,23 +825,19 @@
         }
         stat.scaled = scaled;
         stat.split = split;
-<<<<<<< HEAD
 
         // if stat is dis and artifact
         if(stat.statHash === 1735777505 && type.toLowerCase() === 'artifact') {
           stat.split += 13;
-          ret.max += 13;
-        }
-        stat.qualityPercentage = Math.round(100 * stat.scaled / stat.split);
-        ret.total += scaled || 0;
-=======
+          ret.total.max += 13;
+        }
+
         stat.qualityPercentage = {
           min: Math.round(100 * stat.scaled.min / stat.split),
           max: Math.round(100 * stat.scaled.max / stat.split)
         };
         ret.total.min += scaled.min || 0;
         ret.total.max += scaled.max || 0;
->>>>>>> aedaaed9
       });
 
       if (pure === ret.total.min) {
@@ -1066,7 +1062,7 @@
       })), 'sort');
     }
 
-    function getItems(owner, items) {      
+    function getItems(owner, items) {
       idTracker = {};
       return $q.all([
         dimItemDefinitions,
