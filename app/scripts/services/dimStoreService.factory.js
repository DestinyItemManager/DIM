--- conflicted
+++ resolved
@@ -397,17 +397,10 @@
         return null;
       }
 
-<<<<<<< HEAD
-   var _ret = {
-     general: null,
-     specific: type.toLowerCase().replace(/\s/g, '')
-   };
-=======
       var _ret = {
           general: null,
           specific: type.toLowerCase().replace(/\s/g, '')
       };
->>>>>>> 4073b7c9
 
       if (["Pulse Rifle", "Scout Rifle", "Hand Cannon", "Auto Rifle", "Primary Weapon Engram"].indexOf(type) != -1)
      _ret.general = 'Primary';
@@ -438,16 +431,8 @@
       if (["Armor Shader", "Emblem", "Ghost Shell", "Ship", "Vehicle", "Consumable", "Material"].indexOf(type) != -1)
         return type.split(' ')[0];
 
-<<<<<<< HEAD
-   if(_ret.general !== null)
-     return _ret;
-
-   if(_ret.general !== null)
-     return _ret;
-=======
       if(_ret.general !== null)
           return _ret;
->>>>>>> 4073b7c9
 
       return null;
     }
