(function() {
  'use strict';

  angular.module('dimApp')
    .factory('dimStoreService', StoreService);

  StoreService.$inject = [
    '$rootScope',
    '$q',
    '$http',
    'dimBungieService',
    'dimPlatformService',
    'dimCategory',
    'dimDefinitions',
    'dimBucketService',
    'dimItemInfoService',
    'dimInfoService',
    'SyncService',
    'loadingTracker',
    'dimManifestService',
    '$translate',
    'uuid2',
    'dimFeatureFlags'
  ];

  function StoreService(
    $rootScope,
    $q,
    $http,
    dimBungieService,
    dimPlatformService,
    dimCategory,
    dimDefinitions,
    dimBucketService,
    dimItemInfoService,
    dimInfoService,
    SyncService,
    loadingTracker,
    dimManifestService,
    $translate,
    uuid2,
    dimFeatureFlags
  ) {
    var _stores = [];
    var _idTracker = {};

    var _removedNewItems = new Set();
<<<<<<< HEAD

    const dimMissingSources = $http.get('scripts/missing_sources.json')
                              .then(function(json) {
                                return json.data;
                              });

=======
    const yearHashes = {
      //         tTK       Variks        CoE         FoTL    Kings Fall
      year2: [460228854, 32533074641, 3739898362, 907422371, 3551688287],
      //         RoI       WoTM         FoTl       Dawning
      year3: [24296771, 3147905712, 907422371, 4153390200]
    };
>>>>>>> 2ac92f46
    // Label isn't used, but it helps us understand what each one is
    const progressionMeta = {
      529303302: { label: "Cryptarch", order: 0 },
      3233510749: { label: "Vanguard", order: 1 },
      1357277120: { label: "Crucible", order: 2 },
      2778795080: { label: "Dead Orbit", order: 3 },
      1424722124: { label: "Future War Cult", order: 4 },
      3871980777: { label: "New Monarchy", order: 5 },
      2161005788: { label: "Iron Banner", order: 6 },
      174528503: { label: "Crota's Bane", order: 7 },
      807090922: { label: "Queen's Wrath", order: 8 },
      3641985238: { label: "House of Judgment", order: 9 },
      2335631936: { label: "Gunsmith", order: 10 },
      2576753410: { label: "SRL", order: 11 }
    };

    // Maps tierType to tierTypeName in English
    const tiers = [
      'Unused 0',
      'Unused 1',
      'Common',
      'Uncommon',
      'Rare',
      'Legendary',
      'Exotic'
    ];

    // A promise used to dedup parallel calls to reloadStores
    var _reloadPromise;

    // Cooldowns
    var cooldownsSuperA = ['5:00', '4:46', '4:31', '4:15', '3:58', '3:40'];
    var cooldownsSuperB = ['5:30', '5:14', '4:57', '4:39', '4:20', '4:00'];
    var cooldownsGrenade = ['1:00', '0:55', '0:49', '0:42', '0:34', '0:25'];
    var cooldownsMelee = ['1:10', '1:04', '0:57', '0:49', '0:40', '0:29'];

    // Prototype for Store objects - add methods to this to add them to all
    // stores.
    var StoreProto = {
      /**
       * Get the total amount of this item in the store, across all stacks,
       * excluding stuff in the postmaster.
       */
      amountOfItem: function(item) {
        return sum(_.filter(this.items, function(i) {
          return i.hash === item.hash && !i.location.inPostmaster;
        }), 'amount');
      },
      /**
       * How much of items like this item can fit in this store? For
       * stackables, this is in stacks, not individual pieces.
       */
      capacityForItem: function(item) {
        if (!item.bucket) {
          console.error("item needs a 'bucket' field", item);
          return 10;
        }
        return item.bucket.capacity;
      },
      /**
       * How many *more* items like this item can fit in this store?
       * This takes into account stackables, so the answer will be in
       * terms of individual pieces.
       */
      spaceLeftForItem: function(item) {
        if (!item.type) {
          throw new Error("item needs a 'type' field");
        }
        const openStacks = Math.max(0, this.capacityForItem(item) -
                                    this.buckets[item.location.id].length);
        const maxStackSize = item.maxStackSize || 1;
        if (maxStackSize === 1) {
          return openStacks;
        } else {
          const existingAmount = this.amountOfItem(item);
          const stackSpace = existingAmount > 0 ? (maxStackSize - (existingAmount % maxStackSize)) : 0;
          return (openStacks * maxStackSize) + stackSpace;
        }
      },
      updateCharacterInfoFromEquip: function(characterInfo) {
        dimDefinitions.then((defs) => this.updateCharacterInfo(defs, characterInfo));
      },
      updateCharacterInfo: function(defs, characterInfo) {
        this.level = characterInfo.characterLevel;
        this.percentToNextLevel = characterInfo.percentToNextLevel / 100.0;
        this.powerLevel = characterInfo.characterBase.powerLevel;
        this.background = 'https://www.bungie.net/' + characterInfo.backgroundPath;
        this.icon = 'https://www.bungie.net/' + characterInfo.emblemPath;
        this.stats = getCharacterStatsData(defs.Stat, characterInfo.characterBase);
      },
      // Remove an item from this store. Returns whether it actually removed anything.
      removeItem: function(item) {
        // Completely remove the source item
        function match(i) { return item.index === i.index; }
        var sourceIndex = _.findIndex(this.items, match);
        if (sourceIndex >= 0) {
          this.items.splice(sourceIndex, 1);

          var bucketItems = this.buckets[item.location.id];
          var bucketIndex = _.findIndex(bucketItems, match);
          bucketItems.splice(bucketIndex, 1);

          return true;
        }
        return false;
      },
      addItem: function(item) {
        this.items.push(item);
        var bucketItems = this.buckets[item.location.id];
        bucketItems.push(item);
        if (item.location.id === 'BUCKET_RECOVERY' && bucketItems.length >= item.location.capacity) {
          dimInfoService.show('lostitems', {
            type: 'warning',
            title: $translate.instant('Postmaster.Limit'),
            body: $translate.instant('Postmaster.Desc', { store: this.name }),
            hide: $translate.instant('Help.NeverShow')
          });
        }
        item.owner = this.id;
      },
      // Create a loadout from this store's equipped items
      loadoutFromCurrentlyEquipped: function(name) {
        return {
          id: uuid2.newguid(),
          classType: -1,
          name: name,
          items: _(this.items)
            .chain()
            .select((item) => item.canBeInLoadout())
            .map((i) => angular.copy(i))
            .groupBy((i) => i.type.toLowerCase())
            .value()
        };
      },
      factionAlignment: function() {
        const factionBadges = {
          969832704: 'Future War Cult',
          27411484: 'Dead Orbit',
          2954371221: 'New Monarchy'
        };

        const badge = _.find(this.buckets.BUCKET_MISSION, (i) => factionBadges[i.hash]);
        if (!badge) {
          return null;
        }

        return factionBadges[badge.hash];
      }
    };

    /**
     * Check to see if this item has a node that restricts it to a
     * certain faction, and if the character is aligned with that
     * faction.
     */
    function factionItemAligns(store, item) {
      if (!item.talentGrid) {
        return true;
      }

      // Nodes that require matching faction alignment
      const factionNodes = {
        652505621: 'New Monarchy',
        2669659850: 'Future War Cult',
        2794386410: 'Dead Orbit'
      };

      const factionNode = _.find(item.talentGrid.nodes, (n) => factionNodes[n.hash]);
      if (!factionNode) {
        return true;
      }

      return factionNodes[factionNode.hash] === store.factionAlignment();
    }

    // Prototype for Item objects - add methods to this to add them to all
    // items.
    var ItemProto = {
      // Can this item be equipped by the given store?
      canBeEquippedBy: function(store) {
        if (store.isVault) {
          return false;
        }

        return this.equipment &&
          // For the right class
          (this.classTypeName === 'unknown' || this.classTypeName === store.class) &&
          // nothing we are too low-level to equip
          this.equipRequiredLevel <= store.level &&
          // can be moved or is already here
          (!this.notransfer || this.owner === store.id) &&
          !this.location.inPostmaster &&
          factionItemAligns(store, this);
      },
      inCategory: function(categoryName) {
        return _.contains(this.categories, categoryName);
      },
      isEngram: function() {
        return this.inCategory('CATEGORY_ENGRAM');
      },
      canBeInLoadout: function() {
        return this.equipment || this.type === 'Material' || this.type === 'Consumable';
      },
      // "The Life Exotic" Perk on Exotic Items means you can equip another exotic
      hasLifeExotic: function() {
        return this.isExotic && this.talentGrid && (_.find(this.talentGrid.nodes, { hash: 4044819214 }) !== undefined);
      }
    };

    var service = {
      getActiveStore: getActiveStore,
      getStores: getStores,
      reloadStores: reloadStores,
      getStore: getStore,
      getBonus: getBonus,
      getVault: getStore.bind(null, 'vault'),
      updateCharacters: updateCharacters,
      clearNewItems: clearNewItems,
      dropNewItem: dropNewItem,
      createItemIndex: createItemIndex,
      processItems: processItems,
      hasNewItems: false
    };

    $rootScope.$on('dim-active-platform-updated', function() {
      _stores = [];
      service.hasNewItems = false;
      $rootScope.$broadcast('dim-stores-updated', {
        stores: _stores
      });
      loadingTracker.addPromise(service.reloadStores(true));
    });

    return service;

    // Update the high level character information for all the stores
    // (level, light, int/dis/str, etc.). This does not update the
    // items in the stores - to do that, call reloadStores.
    function updateCharacters() {
      return $q.all([
        dimDefinitions,
        dimBungieService.getCharacters(dimPlatformService.getActive())
      ]).then(function([defs, bungieStores]) {
        _.each(_stores, function(dStore) {
          if (!dStore.isVault) {
            var bStore = _.findWhere(bungieStores, { id: dStore.id });
            dStore.updateCharacterInfo(defs, bStore.base);
          }
        });
        return _stores;
      });
    }

    function getActiveStore() {
      return _.find(_stores, 'current');
    }

    function getStores() {
      return _stores;
    }

    // Returns a promise for a fresh view of the stores and their items.
    // If this is called while a reload is already happening, it'll return the promise
    // for the ongoing reload rather than kicking off a new reload.
    function reloadStores() {
      const activePlatform = dimPlatformService.getActive();
      if (_reloadPromise && _reloadPromise.activePlatform === activePlatform) {
        return _reloadPromise;
      }

      // #786 Exiting early when finding no activePlatform.
      if (!activePlatform) {
        return $q.reject("Cannot find active platform.");
      }

      // Save a snapshot of all the items before we update
      const previousItems = buildItemSet(_stores);
      const firstLoad = (previousItems.size === 0);

      function fakeItemId(item) {
        if (activePlatform.fake && item.itemInstanceId !== "0") {
          item.itemInstanceId = 'fake-' + item.itemInstanceId;
        }
      }

      console.time('Load stores (Bungie API)');
      _reloadPromise = $q.all([dimDefinitions,
        dimBucketService,
        loadNewItems(activePlatform),
        dimItemInfoService(activePlatform),
        dimBungieService.getStores(activePlatform)])
        .then(function([defs, buckets, newItems, itemInfoService, rawStores]) {
          console.timeEnd('Load stores (Bungie API)');
          if (activePlatform !== dimPlatformService.getActive()) {
            throw new Error("Active platform mismatch");
          }

          const lastPlayedDate = _.reduce(rawStores, (memo, rawStore) => {
            if (rawStore.id === 'vault') {
              return memo;
            }

            const d1 = new Date(rawStore.character.base.characterBase.dateLastPlayed);

            return (memo) ? ((d1 >= memo) ? d1 : memo) : d1;
          }, null);

          var glimmer;
          var marks;
          var silver;
          _removedNewItems.forEach((id) => newItems.delete(id));
          _removedNewItems.clear();
          service.hasNewItems = (newItems.size !== 0);

          return $q.all([newItems, itemInfoService, ...rawStores.map(function(raw) {
            if (activePlatform !== dimPlatformService.getActive()) {
              throw new Error("Active platform mismatch");
            }
            var store;
            var items = [];
            if (!raw) {
              return undefined;
            }

            const character = raw.character.base;

            if (raw.id === 'vault') {
              store = angular.extend(Object.create(StoreProto), {
                id: 'vault',
                name: $translate.instant('Bucket.Vault'),
                class: 'vault',
                current: false,
                className: $translate.instant('Bucket.Vault'),
                lastPlayed: '2005-01-01T12:00:01Z',
                icon: '/images/vault.png',
                background: '/images/vault-background.png',
                items: [],
                legendaryMarks: marks,
                glimmer: glimmer,
                silver: silver,
                isVault: true,
                // Vault has different capacity rules
                capacityForItem: function(item) {
                  var sort = item.sort;
                  if (item.bucket) {
                    sort = item.bucket.sort;
                  }
                  if (!sort) {
                    throw new Error("item needs a 'sort' field");
                  }
                  return buckets[sort].capacity;
                },
                spaceLeftForItem: function(item) {
                  let sort = item.sort;
                  if (item.bucket) {
                    sort = item.bucket.sort;
                  }
                  if (!sort) {
                    throw new Error("item needs a 'sort' field");
                  }
                  const openStacks = Math.max(0, this.capacityForItem(item) -
                                              count(this.items, (i) => i.bucket.sort === sort));
                  const maxStackSize = item.maxStackSize || 1;
                  if (maxStackSize === 1) {
                    return openStacks;
                  } else {
                    const existingAmount = this.amountOfItem(item);
                    const stackSpace = existingAmount > 0 ? (maxStackSize - (existingAmount % maxStackSize)) : 0;
                    return (openStacks * maxStackSize) + stackSpace;
                  }
                },
                removeItem: function(item) {
                  var result = StoreProto.removeItem.call(this, item);
                  this.vaultCounts[item.location.sort]--;
                  return result;
                },
                addItem: function(item) {
                  StoreProto.addItem.call(this, item);
                  this.vaultCounts[item.location.sort]++;
                }
              });

              _.each(raw.data.buckets, function(bucket) {
                _.each(bucket.items, function(item) {
                  item.bucket = bucket.bucketHash;
                  fakeItemId(item);
                });

                items = _.union(items, bucket.items);
              });
            } else {
              try {
                glimmer = _.find(character.inventory.currencies, function(cur) { return cur.itemHash === 3159615086; }).value;
                marks = _.find(character.inventory.currencies, function(cur) { return cur.itemHash === 2534352370; }).value;
                silver = _.find(character.inventory.currencies, function(cur) { return cur.itemHash === 2749350776; }).value;
              } catch (e) {
                glimmer = 0;
                marks = 0;
              }

              const race = defs.Race[character.characterBase.raceHash];
              let genderRace = "";
              let className = "";
              let gender = "";
              if (character.characterBase.genderType === 0) {
                gender = 'male';
                genderRace = race.raceNameMale;
                className = defs.Class[character.characterBase.classHash].classNameMale;
              } else {
                gender = 'female';
                genderRace = race.raceNameFemale;
                className = defs.Class[character.characterBase.classHash].classNameFemale;
              }

              store = angular.extend(Object.create(StoreProto), {
                id: raw.id,
                icon: 'https://www.bungie.net/' + character.emblemPath,
                current: lastPlayedDate.getTime() === (new Date(character.characterBase.dateLastPlayed)).getTime(),
                lastPlayed: character.characterBase.dateLastPlayed,
                background: 'https://bungie.net/' + character.backgroundPath,
                level: character.characterLevel,
                powerLevel: character.characterBase.powerLevel,
                stats: getCharacterStatsData(defs.Stat, character.characterBase),
                class: getClass(character.characterBase.classType),
                classType: character.characterBase.classType,
                className: className,
                gender: gender,
                genderRace: genderRace,
                percentToNextLevel: character.percentToNextLevel / 100.0,
                progression: raw.character.progression,
                advisors: raw.character.advisors,
                isVault: false
              });

              store.name = store.genderRace + ' ' + store.className;

              if (store.progression) {
                store.progression.progressions.forEach(function(prog) {
                  angular.extend(prog, defs.Progression[prog.progressionHash], progressionMeta[prog.progressionHash]);
                  const faction = _.find(defs.Faction, { progressionHash: prog.progressionHash });
                  if (faction) {
                    prog.faction = faction;
                  }
                });
              }

              _.each(raw.data.buckets, function(bucket) {
                _.each(bucket, function(pail) {
                  _.each(pail.items, function(item) {
                    item.bucket = pail.bucketHash;
                    fakeItemId(item);
                  });

                  items = _.union(items, pail.items);
                });
              });

              if (_.has(character.inventory.buckets, 'Invisible')) {
                if (_.size(character.inventory.buckets.Invisible) > 0) {
                  _.each(character.inventory.buckets.Invisible, function(pail) {
                    _.each(pail.items, function(item) {
                      item.bucket = pail.bucketHash;
                      fakeItemId(item);
                    });

                    items = _.union(items, pail.items);
                  });
                }
              }
            }

            return processItems(store, items, previousItems, newItems, itemInfoService).then(function(items) {
              if (activePlatform !== dimPlatformService.getActive()) {
                throw new Error("Active platform mismatch");
              }

              store.items = items;

              // by type-bucket
              store.buckets = _.groupBy(items, function(i) {
                return i.location.id;
              });

              // Fill in any missing buckets
              _.values(buckets.byType).forEach(function(bucket) {
                if (!store.buckets[bucket.id]) {
                  store.buckets[bucket.id] = [];
                }
              });

              if (store.isVault) {
                store.vaultCounts = {};
                ['Weapons', 'Armor', 'General'].forEach(function(category) {
                  store.vaultCounts[category] = 0;
                  buckets.byCategory[category].forEach(function(bucket) {
                    if (store.buckets[bucket.id]) {
                      store.vaultCounts[category] += store.buckets[bucket.id].length;
                    }
                  });
                });
              }

              return store;
            });
          })]);
        })
        .then(function([newItems, itemInfoService, ...stores]) {
          if (activePlatform !== dimPlatformService.getActive()) {
            throw new Error("Active platform mismatch");
          }

          // Save and notify about new items (but only if this wasn't the first load)
          if (!firstLoad) {
            // Save the list of new item IDs
            _removedNewItems.forEach((id) => newItems.delete(id));
            _removedNewItems.clear();
            saveNewItems(newItems);
            service.hasNewItems = (newItems.size !== 0);
          }

          _stores = stores;

          $rootScope.$broadcast('dim-stores-updated', {
            stores: stores
          });

          itemInfoService.cleanInfos(stores);

          // Let our styling know how many characters there are
          document.querySelector('html').style.setProperty("--num-characters", _stores.length - 1);

          return stores;
        })
        .catch(function(e) {
          if (e.message === 'Active platform mismatch') {
            // no problem, just canceling the request
            return null;
          }
          throw e;
        })
        .finally(function() {
          // Clear the reload promise so this can be called again
          if (_reloadPromise.activePlatform === activePlatform) {
            _reloadPromise = null;
          }
          dimManifestService.isLoaded = true;
        });

      _reloadPromise.activePlatform = activePlatform;
      return _reloadPromise;
    }

    function getStore(id) {
      return _.find(_stores, { id: id });
    }

    // Set an ID for the item that should be unique across all items
    function createItemIndex(item) {
      // Try to make a unique, but stable ID. This isn't always possible, such as in the case of consumables.
      var index = item.hash + '-';
      if (item.id === '0') {
        index = index + item.amount;
        _idTracker[index] = (_idTracker[index] || 0) + 1;
        index = index + '-' + _idTracker[index];
      } else {
        index = index + item.id;
      }
      return index;
    }

    function processSingleItem(defs, buckets, missingSources, previousItems, newItems, itemInfoService, item, owner) {
      var itemDef = defs.InventoryItem[item.itemHash];
      // Missing definition?
      if (!itemDef) {
        // maybe it is redacted...
        itemDef = {
          itemName: "Missing Item",
          redacted: true
        };
        dimManifestService.warnMissingDefinition();
      }

      if (!itemDef.icon && !itemDef.action) {
        itemDef.classified = true;
      }

      if (!itemDef.icon) {
        itemDef.icon = '/img/misc/missing_icon.png';
      }

      if (!itemDef.itemTypeName) {
        itemDef.itemTypeName = 'Unknown';
      }

      if (itemDef.redacted) {
        console.warn('Missing Item Definition:\n\n', item, '\n\nThis item is not in the current manifest and will be added at a later time by Bungie.');
      }

      if (!itemDef.itemName) {
        return null;
      }

      // fix itemDef for defense items with missing nodes
      if (item.primaryStat && item.primaryStat.statHash === 3897883278 && _.size(itemDef.stats) > 0 && _.size(itemDef.stats) !== 5) {
        var defaultMinMax = _.find(itemDef.stats, function(stat) {
          return _.indexOf([144602215, 1735777505, 4244567218], stat.statHash) >= 0;
        });

        if (defaultMinMax) {
          [144602215, 1735777505, 4244567218].forEach(function(val) {
            if (!itemDef.stats[val]) {
              itemDef.stats[val] = {
                maximum: defaultMinMax.maximum,
                minimum: defaultMinMax.minimum,
                statHash: val,
                value: 0
              };
            }
          });
        }
      }

      // def.bucketTypeHash is where it goes normally
      var normalBucket = buckets.byHash[itemDef.bucketTypeHash];
      if (!normalBucket) {
        currentBucket = normalBucket = buckets.unknown;
        buckets.setHasUnknown();
      }

      // item.bucket is where it IS right now
      var currentBucket = buckets.byHash[item.bucket] || normalBucket;

      // We cheat a bit for items in the vault, since we treat the
      // vault as a character. So put them in the bucket they would
      // have been in if they'd been on a character.
      if (currentBucket.id.startsWith('BUCKET_VAULT')) {
        // TODO: Remove this if Bungie ever returns bucket.id for classified
        // items in the vault.
        if (itemDef.classified) {
          if (currentBucket.id.endsWith('WEAPONS')) {
            currentBucket = buckets.byType.Heavy;
          } else if (currentBucket.id.endsWith('ARMOR')) {
            currentBucket = buckets.byType.ClassItem;
          } else if (currentBucket.id.endsWith('ITEMS')) {
            currentBucket = buckets.byType.Artifact;
          }
        } else {
          currentBucket = normalBucket;
        }
      }

      var itemType = normalBucket.type || 'Unknown';

      const categories = itemDef.itemCategoryHashes ? _.compact(itemDef.itemCategoryHashes.map((c) => {
        const category = defs.ItemCategory[c];
        return category ? category.identifier : null;
      })) : [];

      var dmgName = [null, 'kinetic', 'arc', 'solar', 'void'][item.damageType];

      itemDef.sourceHashes = itemDef.sourceHashes || [];

      const missingSource = missingSources[itemDef.hash] || [];
      if (missingSource.length) {
        itemDef.sourceHashes = _.union(itemDef.sourceHashes, missingSource);
      }

      var createdItem = angular.extend(Object.create(ItemProto), {
        // figure out what year this item is probably from

        // The bucket the item is currently in
        location: currentBucket,
        // The bucket the item normally resides in (even though it may be in the vault/postmaster)
        bucket: normalBucket,
        hash: item.itemHash,
        // This is the type of the item (see dimCategory/dimBucketService) regardless of location
        type: itemType,
        categories: categories, // see defs.ItemCategory
        tier: tiers[itemDef.tierType] || 'Common',
        isExotic: tiers[itemDef.tierType] === 'Exotic',
        isVendorItem: (!owner || owner.id === null),
        name: itemDef.itemName,
        description: itemDef.itemDescription || '', // Added description for Bounties for now JFLAY2015
        icon: itemDef.icon,
        notransfer: (currentBucket.inPostmaster || itemDef.nonTransferrable || !itemDef.allowActions),
        id: item.itemInstanceId,
        equipped: item.isEquipped,
        equipment: item.isEquipment,
        complete: item.isGridComplete,
        percentComplete: null,
        amount: item.stackSize,
        primStat: item.primaryStat,
        typeName: itemDef.itemTypeName,
        // "perks" are the two or so talent grid items that are "featured" for an
        // item in its popup in the game. We don't currently use these.
        // perks: item.perks,
        equipRequiredLevel: item.equipRequiredLevel,
        maxStackSize: (itemDef.maxStackSize > 0) ? itemDef.maxStackSize : 1,
        // 0: titan, 1: hunter, 2: warlock, 3: any
        classType: itemDef.classType,
        classTypeName: getClass(itemDef.classType),
        dmg: dmgName,
        visible: true,
        sourceHashes: itemDef.sourceHashes,
        lockable: normalBucket.type !== 'Class' && ((currentBucket.inPostmaster && item.isEquipment) || currentBucket.inWeapons || item.lockable),
        trackable: currentBucket.inProgress && (currentBucket.hash === 2197472680 || currentBucket.hash === 1801258597),
        tracked: item.state === 2,
        locked: item.locked,
        redacted: itemDef.redacted,
        classified: itemDef.classified,
        isInLoadout: false
      });

      createdItem.index = createItemIndex(createdItem);

      // Moving rare masks destroys them
      if (createdItem.inCategory('CATEGORY_MASK') && createdItem.tier !== 'Legendary') {
        createdItem.notransfer = true;
      }

      if (createdItem.primStat) {
        createdItem.primStat.stat = defs.Stat[createdItem.primStat.statHash];
      }

      // An item is new if it was previously known to be new, or if it's new since the last load (previousItems);
      createdItem.isNew = false;
      try {
        createdItem.isNew = isItemNew(createdItem.id, previousItems, newItems);
      } catch (e) {
        console.error("Error determining new-ness of " + createdItem.name, item, itemDef, e);
      }

      if (itemInfoService) {
        try {
          createdItem.dimInfo = itemInfoService.infoForItem(createdItem.hash, createdItem.id);
        } catch (e) {
          console.error("Error getting extra DIM info for " + createdItem.name, item, itemDef, e);
        }
      }

      try {
        createdItem.talentGrid = buildTalentGrid(item, defs.TalentGrid, defs.Progression);
      } catch (e) {
        console.error("Error building talent grid for " + createdItem.name, item, itemDef, e);
      }
      try {
        createdItem.stats = buildStats(item, itemDef, defs.Stat, createdItem.talentGrid, itemType);

        if (createdItem.stats && createdItem.stats.length === 0) {
          createdItem.stats = buildStats(item, item, defs.Stat, createdItem.talentGrid, itemType);
        }
      } catch (e) {
        console.error("Error building stats for " + createdItem.name, item, itemDef, e);
      }
      try {
        createdItem.objectives = buildObjectives(item.objectives, defs.Objective);
      } catch (e) {
        console.error("Error building objectives for " + createdItem.name, item, itemDef, e);
      }
      if (createdItem.talentGrid && createdItem.talentGrid.infusable) {
        try {
          createdItem.quality = getQualityRating(createdItem.stats, item.primaryStat, itemType);
        } catch (e) {
          console.error("Error building quality rating for " + createdItem.name, item, itemDef, e);
        }
      }

      setItemYear(createdItem);

      // More objectives properties
      if (owner.advisors && itemDef.recordBookHash && itemDef.recordBookHash > 0) {
        try {
          const recordBook = owner.advisors.recordBooks[itemDef.recordBookHash];

          recordBook.records = _.map(_.values(recordBook.records), (record) => _.extend(defs.Record[record.recordHash], record));

          createdItem.objectives = buildRecords(recordBook, defs.Objective);

          if (recordBook.progression) {
            recordBook.progression = angular.extend(recordBook.progression, defs.Progression[recordBook.progression.progressionHash]);
            createdItem.progress = recordBook.progression;
            createdItem.percentComplete = createdItem.progress.currentProgress / _.reduce(createdItem.progress.steps, (memo, step) => memo + step.progressTotal, 0);
          } else {
            createdItem.percentComplete = _.countBy(createdItem.objectives, function(task) {
              return task.complete;
            }).true / createdItem.objectives.length;
          }

          createdItem.complete = _.chain(recordBook.records)
            .pluck('objectives')
            .flatten()
            .all('isComplete')
            .value();
        } catch (e) {
          console.error("Error building record book for " + createdItem.name, item, itemDef, e);
        }
      } else if (createdItem.objectives) {
        createdItem.complete = (!createdItem.talentGrid || createdItem.complete) && _.all(createdItem.objectives, 'complete');
        createdItem.percentComplete = sum(createdItem.objectives, function(objective) {
          return Math.min(1.0, objective.progress / objective.completionValue) / createdItem.objectives.length;
        });
      } else if (createdItem.talentGrid) {
        createdItem.percentComplete = Math.min(1.0, createdItem.talentGrid.totalXP / createdItem.talentGrid.totalXPRequired);
        createdItem.complete = createdItem.talentGrid.complete;
      }

      // In debug mode, keep the original JSON around
      if (dimFeatureFlags.debugMode) {
        createdItem.originalItem = item;
      }

      // do specific things for specific items
      if (createdItem.hash === 491180618) { // Trials Cards
        createdItem.objectives = buildTrials(owner.advisors.activities.trials);
        var best = owner.advisors.activities.trials.extended.highestWinRank;
        createdItem.complete = owner.advisors.activities.trials.completion.success;
        createdItem.percentComplete = createdItem.complete ? 1 : (best >= 7 ? .66 : (best >= 5 ? .33 : 0));
      }

      return createdItem;
    }

    function buildTalentGrid(item, talentDefs, progressDefs) {
      var talentGridDef = talentDefs[item.talentGridHash];
      if (!item.progression || !talentGridDef || !item.nodes || !item.nodes.length || !progressDefs[item.progression.progressionHash]) {
        return undefined;
      }

      var totalXP = item.progression.currentProgress;
      var totalLevel = item.progression.level; // Can be way over max

      // progressSteps gives the XP needed to reach each level, with
      // the last element repeating infinitely.
      var progressSteps = progressDefs[item.progression.progressionHash].steps;
      // Total XP to get to specified level
      function xpToReachLevel(level) {
        if (level === 0) {
          return 0;
        }
        var totalXPRequired = 0;
        for (var step = 1; step <= level; step++) {
          totalXPRequired += progressSteps[Math.min(step, progressSteps.length) - 1].progressTotal;
        }

        return totalXPRequired;
      }

      var possibleNodes = talentGridDef.nodes;

      // var featuredPerkNames = item.perks.map(function(perk) {
      //   var perkDef = perkDefs[perk.perkHash];
      //   return perkDef ? perkDef.displayName : 'Unknown';
      // });

      var gridNodes = item.nodes.map(function(node) {
        var talentNodeGroup = possibleNodes[node.nodeHash];
        var talentNodeSelected = talentNodeGroup.steps[node.stepIndex];

        if (!talentNodeSelected) {
          return undefined;
        }

        var nodeName = talentNodeSelected.nodeStepName;

        // Filter out some weird bogus nodes
        if (!nodeName || nodeName.length === 0 || talentNodeGroup.column < 0) {
          return undefined;
        }

        // Only one node in this column can be selected (scopes, etc)
        var exclusiveInColumn = Boolean(talentNodeGroup.exlusiveWithNodes &&
                                 talentNodeGroup.exlusiveWithNodes.length > 0);

        // Unlocked is whether or not the material cost has been paid
        // for the node
        var unlocked = node.isActivated ||
              talentNodeGroup.autoUnlocks ||
              // If only one can be activated, the cost only needs to be
              // paid once per row.
              (exclusiveInColumn &&
               _.any(talentNodeGroup.exlusiveWithNodes, function(nodeIndex) {
                 return item.nodes[nodeIndex].isActivated;
               }));

        // Calculate relative XP for just this node
        var startProgressionBarAtProgress = talentNodeSelected.startProgressionBarAtProgress;
        var activatedAtGridLevel = talentNodeSelected.activationRequirement.gridLevel;
        var xpRequired = xpToReachLevel(activatedAtGridLevel) - startProgressionBarAtProgress;
        var xp = Math.max(0, Math.min(totalXP - startProgressionBarAtProgress, xpRequired));

        // Build a perk string for the DTR link. See https://github.com/DestinyItemManager/DIM/issues/934
        var dtrHash = null;
        if (node.isActivated || talentNodeGroup.isRandom) {
          dtrHash = node.nodeHash.toString(16);
          if (dtrHash.length > 1) {
            dtrHash += ".";
          }

          if (talentNodeGroup.isRandom) {
            dtrHash += node.stepIndex.toString(16);
            if (node.isActivated) {
              dtrHash += "o";
            }
          }
        }

        // There's a lot more here, but we're taking just what we need
        return {
          name: nodeName,
          hash: talentNodeSelected.nodeStepHash,
          description: talentNodeSelected.nodeStepDescription,
          icon: talentNodeSelected.icon,
          // XP put into this node
          xp: xp,
          // XP needed for this node to unlock
          xpRequired: xpRequired,
          // Position in the grid
          column: talentNodeGroup.column,
          row: talentNodeGroup.row,
          // Is the node selected (lit up in the grid)
          activated: node.isActivated,
          // The item level at which this node can be unlocked
          activatedAtGridLevel: activatedAtGridLevel,
          // Only one node in this column can be selected (scopes, etc)
          exclusiveInColumn: exclusiveInColumn,
          // Whether there's enough XP in the item to buy the node
          xpRequirementMet: activatedAtGridLevel <= totalLevel,
          // Whether or not the material cost has been paid for the node
          unlocked: unlocked,
          // Some nodes don't show up in the grid, like purchased ascend nodes
          hidden: node.hidden,

          dtrHash: dtrHash

          // Whether (and in which order) this perk should be
          // "featured" on an abbreviated info panel, as in the
          // game. 0 = not featured, positive numbers signify the
          // order of the featured perks.
          // featuredPerk: (featuredPerkNames.indexOf(nodeName) + 1)

          // This list of material requirements to unlock the
          // item are a mystery. These hashes don't exist anywhere in
          // the manifest database. Also, the activationRequirement
          // object doesn't say how much of the material is
          // needed. There's got to be some missing DB somewhere with
          // this info.
          // materialsNeeded: talentNodeSelected.activationRequirement.materialRequirementHashes

          // These are useful for debugging or searching for new properties,
          // but they don't need to be included in the result.
          // talentNodeGroup: talentNodeGroup,
          // talentNodeSelected: talentNodeSelected,
          // itemNode: node
        };
      });

      // We need to unique-ify because Ornament nodes show up twice!
      gridNodes = _.uniq(_.compact(gridNodes), false, 'hash');

      if (!gridNodes.length) {
        return undefined;
      }

      // This can be handy for visualization/debugging
      // var columns = _.groupBy(gridNodes, 'column');

      var maxLevelRequired = _.max(gridNodes, 'activatedAtGridLevel').activatedAtGridLevel;
      var totalXPRequired = xpToReachLevel(maxLevelRequired);

      var ascendNode = _.find(gridNodes, { hash: 1920788875 });

      // Fix for stuff that has nothing in early columns
      var minColumn = _.min(gridNodes, 'column').column;
      if (minColumn > 0) {
        gridNodes.forEach(function(node) { node.column -= minColumn; });
      }
      var maxColumn = _.max(gridNodes, 'column').column;

      return {
        nodes: _.sortBy(gridNodes, function(node) { return node.column + (0.1 * node.row); }),
        xpComplete: totalXPRequired <= totalXP,
        totalXPRequired: totalXPRequired,
        totalXP: Math.min(totalXPRequired, totalXP),
        hasAscendNode: Boolean(ascendNode),
        ascended: Boolean(ascendNode && ascendNode.activated),
        infusable: _.any(gridNodes, { hash: 1270552711 }),
        dtrPerks: _.compact(_.pluck(gridNodes, 'dtrHash')).join(';'),
        complete: totalXPRequired <= totalXP && _.all(gridNodes, (n) => n.unlocked || (n.xpRequired === 0 && n.column === maxColumn))
      };
    }

    function buildTrials(trials) {
      var flawless = trials.completion.success;
      trials = trials.extended;
      function buildObjective(name, current, max, bool, style) {
        return {
          displayStyle: style,
          displayName: $translate.instant('TrialsCard.' + name),
          progress: current,
          completionValue: max,
          complete: bool ? current >= max : false,
          boolean: bool
        };
      }

      return [
        buildObjective('Wins', trials.scoreCard.wins, trials.scoreCard.maxWins, false, 'trials'),
        buildObjective('Losses', trials.scoreCard.losses, trials.scoreCard.maxLosses, false, 'trials'),
        buildObjective('FiveWins', trials.highestWinRank, trials.winRewardDetails[0].winCount, true),
        buildObjective('SevenWins', trials.highestWinRank, trials.winRewardDetails[1].winCount, true),
        buildObjective('Flawless', flawless, 1, true),
      ];
    }

    function buildRecords(recordBook, objectiveDef) {
      if (!recordBook.records || !recordBook.records.length) {
        return undefined;
      }

      let processRecord = (recordBook, record) => {
        var def = objectiveDef[record.objectives[0].objectiveHash];

        var display;
        if (record.recordValueUIStyle === '_investment_record_value_ui_style_time_in_milliseconds') {
          display = record.objectives[0].displayValue;
        }

        return {
          description: record.description,
          displayName: record.displayName,
          progress: record.objectives[0].progress,
          display: display,
          completionValue: def.completionValue,
          complete: record.objectives[0].isComplete,
          boolean: def.completionValue === 1
        };
      };

      processRecord = processRecord.bind(this, recordBook);

      return _.map(recordBook.records, processRecord);
    }

    function buildObjectives(objectives, objectiveDef) {
      if (!objectives || !objectives.length) {
        return undefined;
      }

      return objectives.map(function(objective) {
        var def = objectiveDef[objective.objectiveHash];

        return {
          description: '',
          displayName: def.displayDescription,
          progress: objective.progress,
          completionValue: def.completionValue,
          complete: objective.isComplete,
          boolean: def.completionValue === 1
        };
      });
    }

    function fitValue(light) {
      if (light > 300) {
        return (0.2546 * light) - 23.825;
      } if (light > 200) {
        return (0.1801 * light) - 1.4612;
      } else {
        return -1;
      }
    }

    function getScaledStat(base, light) {
      var max = 335;

      if (light > 335) {
        light = 335;
      }

      return {
        min: Math.floor((base) * (fitValue(max) / fitValue(light))),
        max: Math.floor((base + 1) * (fitValue(max) / fitValue(light)))
      };
    }

    // thanks to bungie armory for the max-base stats
    // thanks to /u/iihavetoes for rates + equation
    // https://www.reddit.com/r/DestinyTheGame/comments/4geixn/a_shift_in_how_we_view_stat_infusion_12tier/
    // TODO set a property on a bucket saying whether it can have quality rating, etc
    function getQualityRating(stats, light, type) {
      // For a quality property, return a range string (min-max percentage)
      function getQualityRange(light, quality) {
        if (!quality) {
          return '';
        }

        if (light > 335) {
          light = 335;
        }

        return ((quality.min === quality.max || light === 335)
                ? quality.min
                : (quality.min + "%-" + quality.max)) + '%';
      }

      if (!stats || !stats.length || !light || light.value < 280) {
        return null;
      }

      var split = 0;
      switch (type.toLowerCase()) {
      case 'helmet':
        split = 46; // bungie reports 48, but i've only seen 46
        break;
      case 'gauntlets':
        split = 41; // bungie reports 43, but i've only seen 41
        break;
      case 'chest':
        split = 61;
        break;
      case 'leg':
        split = 56;
        break;
      case 'classitem':
      case 'ghost':
        split = 25;
        break;
      case 'artifact':
        split = 38;
        break;
      default:
        return null;
      }

      var ret = {
        total: {
          min: 0,
          max: 0
        },
        max: split * 2
      };

      var pure = 0;
      stats.forEach(function(stat) {
        var scaled = {
          min: 0,
          max: 0
        };
        if (stat.base) {
          scaled = getScaledStat(stat.base, light.value);
          pure = scaled.min;
        }
        stat.scaled = scaled;
        stat.split = split;
        stat.qualityPercentage = {
          min: Math.round(100 * stat.scaled.min / stat.split),
          max: Math.round(100 * stat.scaled.max / stat.split)
        };
        ret.total.min += scaled.min || 0;
        ret.total.max += scaled.max || 0;
      });

      if (pure === ret.total.min) {
        stats.forEach(function(stat) {
          stat.scaled = {
            min: Math.floor(stat.scaled.min / 2),
            max: Math.floor(stat.scaled.max / 2)
          };
          stat.qualityPercentage = {
            min: Math.round(100 * stat.scaled.min / stat.split),
            max: Math.round(100 * stat.scaled.max / stat.split)
          };
        });
      }

      var quality = {
        min: Math.round(ret.total.min / ret.max * 100),
        max: Math.round(ret.total.max / ret.max * 100)
      };

      if (type.toLowerCase() !== 'artifact') {
        stats.forEach(function(stat) {
          stat.qualityPercentage = {
            min: Math.min(100, stat.qualityPercentage.min),
            max: Math.min(100, stat.qualityPercentage.max)
          };
        });
        quality = {
          min: Math.min(100, quality.min),
          max: Math.min(100, quality.max)
        };
      }

      stats.forEach(function(stat) {
        stat.qualityPercentage.range = getQualityRange(light.value, stat.qualityPercentage);
      });
      quality.range = getQualityRange(light.value, quality);

      return quality;
    }

    // thanks to /u/iihavetoes for the bonuses at each level
    // thanks to /u/tehdaw for the spreadsheet with bonuses
    // https://docs.google.com/spreadsheets/d/1YyFDoHtaiOOeFoqc5Wc_WC2_qyQhBlZckQx5Jd4bJXI/edit?pref=2&pli=1#gid=0
    function getBonus(light, type) {
      switch (type.toLowerCase()) {
      case 'helmet':
      case 'helmets':
        return light < 292 ? 15
          : light < 307 ? 16
          : light < 319 ? 17
          : light < 332 ? 18
          : 19;
      case 'gauntlets':
        return light < 287 ? 13
          : light < 305 ? 14
          : light < 319 ? 15
          : light < 333 ? 16
          : 17;
      case 'chest':
      case 'chest armor':
        return light < 287 ? 20
          : light < 300 ? 21
          : light < 310 ? 22
          : light < 319 ? 23
          : light < 328 ? 24
          : 25;
      case 'leg':
      case 'leg armor':
        return light < 284 ? 18
          : light < 298 ? 19
          : light < 309 ? 20
          : light < 319 ? 21
          : light < 329 ? 22
          : 23;
      case 'classitem':
      case 'class items':
      case 'ghost':
      case 'ghosts':
        return light < 295 ? 8
          : light < 319 ? 9
          : 10;
      case 'artifact':
      case 'artifacts':
        return light < 287 ? 34
          : light < 295 ? 35
          : light < 302 ? 36
          : light < 308 ? 37
          : light < 314 ? 38
          : light < 319 ? 39
          : light < 325 ? 40
          : light < 330 ? 41
          : 42;
      }
      console.warn('item bonus not found', type);
      return 0;
    }

    function buildStats(item, itemDef, statDef, grid, type) {
      if (!item.stats || !item.stats.length || !itemDef.stats) {
        return undefined;
      }

      var armorNodes = [];
      var activeArmorNode;
      if (grid && grid.nodes && item.primaryStat && item.primaryStat.statHash === 3897883278) {
        armorNodes = _.filter(grid.nodes, function(node) {
          return _.contains([1034209669, 1263323987, 193091484], node.hash); // ['Increase Intellect', 'Increase Discipline', 'Increase Strength']
        });
        if (armorNodes) {
          activeArmorNode = _.findWhere(armorNodes, { activated: true }) || { hash: 0 };
        }
      }

      return _.sortBy(_.compact(_.map(itemDef.stats, function(stat) {
        var def = statDef[stat.statHash];
        if (!def) {
          return undefined;
        }

        const identifier = def.statIdentifier;

        // Only include these hidden stats, in this order
        var secondarySort = ['STAT_AIM_ASSISTANCE', 'STAT_EQUIP_SPEED'];
        var secondaryIndex = -1;

        var sort = _.findIndex(item.stats, { statHash: stat.statHash });
        var itemStat;
        if (sort < 0) {
          secondaryIndex = secondarySort.indexOf(identifier);
          sort = 50 + secondaryIndex;
        } else {
          itemStat = item.stats[sort];
          // Always at the end
          if (identifier === 'STAT_MAGAZINE_SIZE' || identifier === 'STAT_ATTACK_ENERGY') {
            sort = 100;
          }
        }

        if (!itemStat && secondaryIndex < 0) {
          return undefined;
        }

        var maximumValue = 100;
        if (itemStat && itemStat.maximumValue) {
          maximumValue = itemStat.maximumValue;
        }

        var val = itemStat ? itemStat.value : stat.value;
        var base = val;
        var bonus = 0;

        if (item.primaryStat && item.primaryStat.stat.statIdentifier === 'STAT_DEFENSE') {
          if ((identifier === 'STAT_INTELLECT' && _.find(armorNodes, { hash: 1034209669 /* Increase Intellect */ })) ||
             (identifier === 'STAT_DISCIPLINE' && _.find(armorNodes, { hash: 1263323987 /* Increase Discipline */ })) ||
             (identifier === 'STAT_STRENGTH' && _.find(armorNodes, { hash: 193091484 /* Increase Strength */ }))) {
            bonus = getBonus(item.primaryStat.value, type);

            if (activeArmorNode &&
                ((identifier === 'STAT_INTELLECT' && activeArmorNode.hash === 1034209669) ||
                 (identifier === 'STAT_DISCIPLINE' && activeArmorNode.hash === 1263323987) ||
                 (identifier === 'STAT_STRENGTH' && activeArmorNode.hash === 193091484))) {
              base = Math.max(0, val - bonus);
            }
          }
        }

        return {
          base: base,
          bonus: bonus,
          statHash: stat.statHash,
          name: def.statName,
          sort: sort,
          value: val,
          maximumValue: maximumValue,
          bar: identifier !== 'STAT_MAGAZINE_SIZE' && identifier !== 'STAT_ATTACK_ENERGY' // energy == magazine for swords
        };
      })), 'sort');
    }

    /** New Item Tracking **/

    function buildItemSet(stores) {
      var itemSet = new Set();
      stores.forEach((store) => {
        store.items.forEach((item) => {
          itemSet.add(item.id);
        });
      });
      return itemSet;
    }

    // Should this item display as new? Note the check for previousItems size, so that
    // we don't mark everything as new on the first load.
    function isItemNew(id, previousItems, newItems) {
      let isNew = false;
      if (newItems.has(id)) {
        isNew = true;
      } else if (_removedNewItems.has(id)) {
        isNew = false;
      } else if (previousItems.size) {
        // Zero id check is to ignore general items and consumables
        isNew = (id !== '0' && !previousItems.has(id));
        if (isNew) {
          newItems.add(id);
        }
      }
      return isNew;
    }

    function dropNewItem(item) {
      if (!item.isNew) {
        return;
      }
      _removedNewItems.add(item.id);
      item.isNew = false;
      loadNewItems(dimPlatformService.getActive()).then((newItems) => {
        newItems.delete(item.id);
        service.hasNewItems = (newItems.size !== 0);
        saveNewItems(newItems);
      });
    }

    function clearNewItems() {
      _stores.forEach((store) => {
        store.items.forEach((item) => {
          if (item.isNew) {
            _removedNewItems.add(item.id);
            item.isNew = false;
          }
        });
      });
      service.hasNewItems = false;
      saveNewItems(new Set());
    }

    function loadNewItems(activePlatform) {
      if (activePlatform) {
        return SyncService.get().then(function processCachedNewItems(data) {
          return new Set(data[newItemsKey()]);
        });
      }
      return $q.resolve(new Set());
    }

    function saveNewItems(newItems) {
      SyncService.set({ [newItemsKey()]: [...newItems] });
    }

    function newItemsKey() {
      const platform = dimPlatformService.getActive();
      return 'newItems-' + (platform ? platform.type : '');
    }

    function processItems(owner, items, previousItems = new Set(), newItems = new Set(), itemInfoService) {
      return $q.all([
        dimDefinitions,
        dimBucketService,
        dimMissingSources,
        previousItems,
        newItems,
        itemInfoService])
        .then(function(args) {
          var result = [];
          dimManifestService.statusText = $translate.instant('Manifest.LoadCharInv') + '...';
          _.each(items, function(item) {
            var createdItem = null;
            try {
              createdItem = processSingleItem(...args, item, owner);
            } catch (e) {
              console.error("Error processing item", item, e);
            }
            if (createdItem !== null) {
              createdItem.owner = owner.id;
              result.push(createdItem);
            }
          });
          return result;
        });
    }

    function getClass(type) {
      switch (type) {
      case 0:
        return 'titan';
      case 1:
        return 'hunter';
      case 2:
        return 'warlock';
      }
      return 'unknown';
    }

    // following code is from https://github.com/DestinyTrialsReport
    function getAbilityCooldown(subclass, ability, tier) {
      if (ability === 'STAT_INTELLECT') {
        switch (subclass) {
        case 2007186000: // Defender
        case 4143670656: // Nightstalker
        case 2455559914: // Striker
        case 3658182170: // Sunsinger
          return cooldownsSuperA[tier];
        default:
          return cooldownsSuperB[tier];
        }
      } else if (ability === 'STAT_DISCIPLINE') {
        return cooldownsGrenade[tier];
      } else if (ability === 'STAT_STRENGTH') {
        switch (subclass) {
        case 4143670656: // Nightstalker
        case 1716862031: // Gunslinger
          return cooldownsMelee[tier];
        default:
          return cooldownsGrenade[tier];
        }
      } else {
        return '-:--';
      }
    }

    function setItemYear(item) {
      // determine what year this item came from based on sourceHash value
      // items will hopefully be tagged as follows
      // No value: Vanilla, Crota's End, House of Wolves
      // The Taken King (year 2): 460228854
      // Rise of Iron (year 3): 24296771

      // This could be further refined for CE/HoW based on activity. See
      // DestinyRewardSourceDefinition and filter on %SOURCE%
      // if sourceHash doesn't contain these values, we assume they came from
      // year 1

      item.year = 1;
      var infusable = (item.talentGrid && item.talentGrid.infusable);
      var ttk = item.sourceHashes.includes(yearHashes.year2[0]);
      var roi = item.sourceHashes.includes(yearHashes.year3[0]);
      if (ttk || infusable || _.intersection(yearHashes.year2, item.sourceHashes).length) {
        item.year = 2;
      }
      if (!ttk && (item.classified || roi || _.intersection(yearHashes.year3, item.sourceHashes).length)) {
        item.year = 3;
      }
    }

    /**
     * Compute character-level stats (int, dis, str).
     */
    function getCharacterStatsData(statDefs, data) {
      const statsWithTiers = new Set(['STAT_INTELLECT', 'STAT_DISCIPLINE', 'STAT_STRENGTH']);
      var stats = ['STAT_INTELLECT', 'STAT_DISCIPLINE', 'STAT_STRENGTH', 'STAT_ARMOR', 'STAT_RECOVERY', 'STAT_AGILITY'];
      var ret = {};
      stats.forEach((statId) => {
        var statHash = {};
        statHash.id = statId;
        switch (statId) {
        case 'STAT_INTELLECT': statHash.name = 'Intellect'; statHash.effect = 'Super'; break;
        case 'STAT_DISCIPLINE': statHash.name = 'Discipline'; statHash.effect = 'Grenade'; break;
        case 'STAT_STRENGTH': statHash.name = 'Strength'; statHash.effect = 'Melee'; break;
        }

        statHash.icon = statHash.name ? `images/${statHash.name.toLowerCase()}.png` : undefined;

        const stat = data.stats[statId];
        if (!stat) {
          return;
        }
        statHash.value = stat.value;
        const statDef = statDefs[stat.statHash];
        if (statDef) {
          statHash.name = statDef.statName; // localized name
        }

        if (statsWithTiers.has(statId)) {
          statHash.normalized = statHash.value > 300 ? 300 : statHash.value;
          statHash.tier = Math.floor(statHash.normalized / 60);
          statHash.tiers = [];
          statHash.remaining = statHash.value;
          for (var t = 0; t < 5; t++) {
            statHash.remaining -= statHash.tiers[t] = statHash.remaining > 60 ? 60 : statHash.remaining;
          }
          if (data.peerView) {
            statHash.cooldown = getAbilityCooldown(data.peerView.equipment[0].itemHash, statId, statHash.tier);
          }
          statHash.percentage = Number(100 * statHash.normalized / 300).toFixed();
        } else {
          statHash.percentage = Number(100 * statHash.value / 10).toFixed();
        }

        ret[statId] = statHash;
      });
      return ret;
    }
    // code above is from https://github.com/DestinyTrialsReport
  }
})();<|MERGE_RESOLUTION|>--- conflicted
+++ resolved
@@ -45,21 +45,19 @@
     var _idTracker = {};
 
     var _removedNewItems = new Set();
-<<<<<<< HEAD
 
     const dimMissingSources = $http.get('scripts/missing_sources.json')
                               .then(function(json) {
                                 return json.data;
                               });
 
-=======
     const yearHashes = {
       //         tTK       Variks        CoE         FoTL    Kings Fall
       year2: [460228854, 32533074641, 3739898362, 907422371, 3551688287],
       //         RoI       WoTM         FoTl       Dawning
       year3: [24296771, 3147905712, 907422371, 4153390200]
     };
->>>>>>> 2ac92f46
+
     // Label isn't used, but it helps us understand what each one is
     const progressionMeta = {
       529303302: { label: "Cryptarch", order: 0 },
