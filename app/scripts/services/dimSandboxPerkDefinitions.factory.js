--- conflicted
+++ resolved
@@ -9,11 +9,7 @@
   function dimSandboxPerkDefinitions($q, $http) {
     var deferred = $q.defer();
 
-<<<<<<< HEAD
-    $http.get('api-manifest/perks.json?v=3.1.17')
-=======
-    $http.get('scripts/api-manifest/perks.json?v=3.1.17.1')
->>>>>>> 13873aed
+    $http.get('api-manifest/perks.json?v=3.1.17.1')
       .then(function(data) {
         deferred.resolve(data);
       },
