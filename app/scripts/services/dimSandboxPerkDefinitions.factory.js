(function(angular) {
  'use strict';

  angular.module('dimApp')
    .factory('dimSandboxPerkDefinitions', dimSandboxPerkDefinitions);

    dimSandboxPerkDefinitions.$inject = ['$q', '$http'];

  function dimSandboxPerkDefinitions($q, $http) {
    var deferred = $q.defer();

<<<<<<< HEAD
    $http.get('scripts/api-manifest/perks.json?v=3.1.13.3')
=======
    $http.get('scripts/api-manifest/perks.json?v=3.1.14')
>>>>>>> 7ea81deb
      .then(function(data) {
        deferred.resolve(data);
      },
      function(data) {
        deferred.reject(new Error('The sandbox perk definition file was not parsed correctly.'));
      })
      .catch(function() {
        return new Error('The sandbox perk definition file was not parsed correctly.');
      });

    return {
      'getDefinitions': function() { return deferred.promise; }
    };
  }
})(angular);<|MERGE_RESOLUTION|>--- conflicted
+++ resolved
@@ -9,11 +9,7 @@
   function dimSandboxPerkDefinitions($q, $http) {
     var deferred = $q.defer();
 
-<<<<<<< HEAD
-    $http.get('scripts/api-manifest/perks.json?v=3.1.13.3')
-=======
     $http.get('scripts/api-manifest/perks.json?v=3.1.14')
->>>>>>> 7ea81deb
       .then(function(data) {
         deferred.resolve(data);
       },
