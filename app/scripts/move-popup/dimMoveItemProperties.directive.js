(function() {
  'use strict';

  angular.module('dimApp')
    .directive('dimMoveItemProperties', MoveItemProperties);

  MoveItemProperties.$inject = ['$sce'];

  function MoveItemProperties($sce) {
    return {
      bindToController: true,
      controller: MoveItemPropertiesCtrl,
      controllerAs: 'vm',
      scope: {
        item: '=dimMoveItemProperties'
      },
      restrict: 'A',
      replace: true,
      template: [
        '<div>',
        '<div ng-class="vm.classes">',
        '  <span ng-if="vm.item.locked" class="locked"></span>',
        '  <span><a target="_new" href="http://db.destinytracker.com/inventory/item/{{::vm.item.hash}}" ng-bind="::vm.title"></a></span>',
        '  <span ng-show="vm.light" ng-bind="vm.light"></span>',
        '  <span ng-if="vm.item.type === \'Bounties\' && !vm.item.complete" class="bounty-progress"> | {{::vm.item.xpComplete}}%</span>',
        '  <span class="pull-right move-popup-info-detail" ng-mouseover="vm.itemDetails = true;" ng-if="vm.item.stats.length && !vm.itemDetails"><span class="fa fa-info-circle"></span></span>',
        '</div>',
        '<div class="item-details" ng-if="vm.item.classified">Classified item. Bungie does not yet provide information about this item. Item is not yet transferable.</div>',
        '<div class="item-details" ng-if="vm.itemDetails && vm.item.stats.length && vm.item.type != \'Bounties\'">',
        '  <div ng-if="vm.classType && vm.classType !==\'Unknown\'" class="stat-box-row">',
        '    <span class="stat-box-text" ng-bind="vm.classType"></span>',
        '  </div>',
        '  <div class="item-stats" ng-repeat="stat in vm.item.stats track by $index">',
        '    <div ng-if="vm.canCompare()" class="stat-box-row">',
        '       <span class="stat-box-text"> {{ stat.name }} </span>',
        '       <span class="stat-box-outer">',
        '         <span ng-if="stat.value === stat.equippedStatsValue && stat.equippedStatsName != \'Magazine\' || stat.equippedStatsName != stat.name" ng-show="{{ stat.bar }}" class="stat-box-inner" style="width: {{ stat.value }}%"></span>',
        '         <span ng-if="stat.value < stat.equippedStatsValue && stat.equippedStatsName != \'Magazine\' && stat.equippedStatsName === stat.name" ng-show="{{ stat.bar }}" class="stat-box-inner" style="width: {{ stat.value }}%"></span>',
        '         <span ng-if="stat.value < stat.equippedStatsValue && stat.equippedStatsName != \'Magazine\' && stat.equippedStatsName === stat.name" ng-show="{{ stat.equippedStatsValue - stat.value}}" class="stat-box-inner lower-stats" style="width: {{ stat.equippedStatsValue - stat.value }}%"></span>',
        '         <span ng-if="stat.value > stat.equippedStatsValue && stat.equippedStatsName != \'Magazine\' && stat.equippedStatsName === stat.name" ng-show="{{ stat.equippedStatsValue }}" class="stat-box-inner" style="width: {{ stat.equippedStatsValue }}%"></span>',
        '         <span ng-if="stat.value > stat.equippedStatsValue && stat.equippedStatsName != \'Magazine\' && stat.equippedStatsName === stat.name" ng-show="{{ stat.value - stat.equippedStatsValue}}" class="stat-box-inner higher-stats" style="width: {{ stat.value - stat.equippedStatsValue }}%"></span>',
        '         <span ng-if="stat.value < stat.equippedStatsValue && stat.equippedStatsName === \'Magazine\' && stat.equippedStatsName === stat.name" ng-hide="{{ stat.bar }}" class="lower-stats">{{ stat.value }}</span>',
        '         <span ng-if="stat.value > stat.equippedStatsValue && stat.equippedStatsName === \'Magazine\' && stat.equippedStatsName === stat.name" ng-hide="{{ stat.bar }}" class="higher-stats">{{ stat.value }}</span>',
        '         <span ng-if="stat.value === stat.equippedStatsValue" ng-hide="{{ stat.bar }}">{{ stat.value }}</span>',
        '         <span ng-if="stat.name === \'Magazine\' && stat.equippedStatsName === \'Energy\'" ng-hide="{{ stat.bar }}">{{ stat.value }}</span>',
        '       </span>',
        '         <span ng-if="stat.value < stat.equippedStatsValue && stat.equippedStatsName === stat.name" ng-show="{{ stat.bar }}" class="lower-stats stat-box-val">{{ stat.value }}</span>',
        '         <span ng-if="stat.value > stat.equippedStatsValue && stat.equippedStatsName === stat.name" ng-show="{{ stat.bar }}" class="higher-stats stat-box-val">{{ stat.value }}</span>',
        '         <span ng-if="stat.value === stat.equippedStatsValue || stat.equippedStatsName != stat.name" ng-show="{{ stat.bar }}" class="stat-box-val">{{ stat.value }}</span>',
        '    </div>',
        '    <div ng-if="!vm.canCompare()" class="stat-box-row">',
        '       <span class="stat-box-text"> {{ stat.name }} </span>',
        '       <span class="stat-box-outer">',
        '         <span ng-show="{{ stat.bar }}" class="stat-box-inner" style="width: {{ stat.value }}%"></span>',
        '         <span ng-hide="{{ stat.bar }}">{{ stat.value }}</span>',
        '       </span>',
        '       <span class="stat-box-val" ng-show="{{ stat.bar }}">{{ stat.value }}</span>',
        '    </div>',
        '  </div>',
        '  <div class="item-perks">',
        '    <div ng-if="vm.isInfusable(vm.item)" ng-click="vm.infuse(vm.item, $event)" title="Infusion calculator" alt="Infusion calculator" style="background-image: url(\'/images/{{vm.item.sort}}.png\');cursor:pointer;"></div>',
        '    <div ng-repeat="perk in vm.item.perks track by $index" title="{{perk.displayName}}\n{{perk.displayDescription}}" style="background-image: url(http://bungie.net{{ perk.iconPath }})"></div>',
        '  </div>',
        '</div>'
      ].join('')
    };
  }

  MoveItemPropertiesCtrl.$inject = ['$sce', 'dimSettingsService', 'ngDialog', '$scope', 'dimStoreService'];

  function MoveItemPropertiesCtrl($sce, settings, ngDialog, $scope, dimStoreService) {
    var vm = this;

    vm.classes = {
      'item-name': true,
      'is-arc': false,
      'is-solar': false,
      'is-void': false
    };

    vm.title = $sce.trustAsHtml(vm.item.name);
    vm.light = '';
    vm.classType = '';
    vm.itemDetails = false;
    settings.getSetting('itemDetails')
      .then(function(show) {
        vm.itemDetails = show;
      });

    if (vm.item.primStat) {
      vm.light = vm.item.primStat.value.toString();
      if (vm.item.primStat.statHash === 3897883278) {
        // it's armor.
//        vm.light += ' Defense';
        vm.classType = vm.item.classTypeName[0].toUpperCase() + vm.item.classTypeName.slice(1);
      } else if (vm.item.primStat.statHash === 368428387) {
        // it's a weapon.
//        vm.light += ' Attack';
        switch (vm.item.dmg) {
          case 'arc':
            {
              vm.classes['is-arc'] = true;
              break;
            }
          case 'solar':
            {
              vm.classes['is-solar'] = true;
              break;
            }
          case 'void':
            {
              vm.classes['is-void'] = true;
              break;
            }
        }
      }
    }

    /*
    * Check that the current item is infusable
    * Only legendary or Exotic items are infusable.
    */
    vm.isInfusable = function isInfusable(item) {
      // Infuse perk's id is 1270552711
      return _.contains(item.talentPerks, 1270552711);
    }

    /*
    * Open up the dialog for infusion by passing
    * the selected item
    */
    vm.infuse = function infuse(item, e) {
      e.stopPropagation();

      // Close the move-popup
      ngDialog.closeAll();

      // Open the infuse window
      var infuse = ngDialog.open({
        template: 'views/infuse.html',
        overlay: false,
        className: 'app-settings',
        controller: ['dimShareData', function(shareDataService) {
          shareDataService.setItem(item);
        }],
        scope: $('#infuseDialog').scope()
      });
    }

    vm.canCompare = function() {
        return (vm.item.sort === 'Weapons' || vm.item.type === 'Vehicle') &&
                vm.item.stats.length &&
                vm.item.owner !== 'vault';
    }

    /*
    * Get the item stats and its stat name
    * of the equipped item for comparison
    */

<<<<<<< HEAD
    dimStoreService.getStore(vm.item.owner)
      .then(function(store) {
        return store.items;
      })
      .then(function(items) {
        for (var item in items) {
          item = items[item];
          if (item.equipped && item.type === vm.item.type) {
            for (var key in vm.item.stats) {
              if(item.stats.length) {
                vm.item.stats[key]['equippedStatsValue'] = item.stats[key].value;
                vm.item.stats[key]['equippedStatsName'] = item.stats[key].name;
              }
            }
          }
        }
      });

=======
    if(vm.canCompare()) {
        var items = $scope.$parent.$parent.vm.store.items;

        items = _.filter(items, function(item){ return item.equipped && item.type === vm.item.type; });

        items.forEach(function(item, key) {
            if(item.stats.length) {
                vm.item.stats[key]['equippedStatsValue'] = item.stats[key].value;
                vm.item.stats[key]['equippedStatsName'] = item.stats[key].name;
            }
        });
    }
>>>>>>> 99b8049c
  }
})();<|MERGE_RESOLUTION|>--- conflicted
+++ resolved
@@ -158,29 +158,11 @@
     * of the equipped item for comparison
     */
 
-<<<<<<< HEAD
     dimStoreService.getStore(vm.item.owner)
       .then(function(store) {
         return store.items;
       })
       .then(function(items) {
-        for (var item in items) {
-          item = items[item];
-          if (item.equipped && item.type === vm.item.type) {
-            for (var key in vm.item.stats) {
-              if(item.stats.length) {
-                vm.item.stats[key]['equippedStatsValue'] = item.stats[key].value;
-                vm.item.stats[key]['equippedStatsName'] = item.stats[key].name;
-              }
-            }
-          }
-        }
-      });
-
-=======
-    if(vm.canCompare()) {
-        var items = $scope.$parent.$parent.vm.store.items;
-
         items = _.filter(items, function(item){ return item.equipped && item.type === vm.item.type; });
 
         items.forEach(function(item, key) {
@@ -189,7 +171,7 @@
                 vm.item.stats[key]['equippedStatsName'] = item.stats[key].name;
             }
         });
-    }
->>>>>>> 99b8049c
+
+      });
   }
 })();