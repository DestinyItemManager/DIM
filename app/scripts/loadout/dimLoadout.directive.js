(function() {
  'use strict';

  angular.module('dimApp').directive('dimLoadout', Loadout);

  Loadout.$inject = ['dimLoadoutService', '$translate'];

  function Loadout(dimLoadoutService, $translate) {
    return {
      controller: LoadoutCtrl,
      controllerAs: 'vm',
      bindToController: true,
      link: Link,
      scope: {},
      template: [
        '<div id="loadout-drawer" ng-if="vm.show" class="loadout-create">',
        '  <div ng-messages="vm.form.name.$error" ng-if="vm.form.$submitted || vm.form.name.$touched">',
        '    <div ng-message="required">A name is required.</div>',
        '    <div ng-message="minlength">...</div>',
        '    <div ng-message="maxlength">...</div>',
        '  </div>',
        '  <div class="loadout-content">',
        '    <div id="loadout-options">',
        '      <form name="vm.form">',
        '        <input class="dim-input" name="name" ng-model="vm.loadout.name" minlength="1" maxlength="50" required type="search" translate-attr="{ placeholder: \'Loadouts.LoadoutName\' }" />',
        '        <select name="classType" ng-model="vm.loadout.classType" ng-options="item.value as item.label for item in vm.classTypeValues"></select>',
        '        <button ng-disabled="vm.form.$invalid" ng-click="vm.save()" translate="Loadouts.Save"></button>',
        '        <button ng-disabled="vm.form.$invalid || !vm.loadout.id" ng-click="vm.saveAsNew()" translate="Loadouts.SaveAsNew"></button>',
        '        <button ng-click="vm.cancel()" translate="Loadouts.Cancel"></button>',
        '        <span><img src="images/spartan.png" style="border: 1px solid #333; background-color: #f00; margin: 0 2px; width: 16px; height: 16px;  vertical-align: text-bottom;"> <span translate="Loadouts.ItemsWithIcon"></span>  <span translate="Loadouts.ClickToEquip"></span></span>',
        '      </form>',
        '    </div>',
<<<<<<< HEAD
        '    <p>',
        '        <select name="classType" ng-model="vm.selectedStore" ng-options="store as store.name for store in vm.stores | sortStores:vm.settings.characterOrder track by store.id"></select>',
        '        <button ng-click="vm.applyNow()" translate="Loadouts.ApplyNow"></button>',
        '    </p>',
        '    <p id="loadout-error"></p>',
        '    <p ng-if="vm.loadout.warnitems.length">These vendor items cannot be equipped:</p>',
=======
        '    <p ng-if="vm.loadout.warnitems.length" translate="Loadouts.VendorsCannotEquip">:</p>',
>>>>>>> fe75f8ff
        '    <div ng-if="vm.loadout.warnitems.length" class="loadout-contents">',
        '      <div ng-repeat="item in vm.loadout.warnitems" id="loadout-warn-item-{{:: $index }}" class="loadout-item">',
        '        <dim-simple-item item-data="item"></dim-simple-item>',
        '        <div class="fa warn"></div>',
        '      </div>',
        '    </div>',
        '    <p ng-if="vm.loadout.warnitems.length" translate="Loadouts.VendorsCanEquip">:</p>',
        '    <div id="loadout-contents" class="loadout-contents">',
        '      <div ng-repeat="value in vm.types track by value" class="loadout-{{ value }} loadout-bucket" ng-if="vm.loadout.items[value].length">',
        '        <div ng-repeat="item in vm.loadout.items[value] | sortItems:vm.settings.itemSort track by item.index" ng-click="vm.equip(item)" id="loadout-item-{{:: $id }}" class="loadout-item">',
        '          <dim-simple-item item-data="item"></dim-simple-item>',
        '          <div class="close" ng-click="vm.remove(item, $event); vm.form.name.$rollbackViewValue(); $event.stopPropagation();"></div>',
        '          <div class="equipped" ng-show="item.equipped"></div>',
        '        </div>',
        '      </div>',
        '    </div>',
        '  </div>',
        '</div>'
      ].join('')
    };

    function Link(scope) {
      var vm = scope.vm;

      scope.$on('dim-stores-updated', function(evt, data) {
        vm.classTypeValues = [{ label: $translate.instant('Loadouts.Any'), value: -1 }];

        /*
        Bug here was localization tried to change the label order, but users have saved their loadouts with data that was in the original order.
        These changes broke loadouts.  Next time, you have to map values between new and old values to preserve backwards compatability.
        */

        _.each(_.uniq(_.reject(data.stores, 'isVault'), false, function(store) { return store.classType; }), function(store) {
          let classType = 0;

          switch (parseInt(store.classType, 10)) {
          case 0: {
            classType = 1;
            break;
          }
          case 1: {
            classType = 2;
            break;
          }
          case 2: {
            classType = 0;
            break;
          }
          }

          vm.classTypeValues.push({ label: store.className, value: classType });
        });
      });

      scope.$on('dim-create-new-loadout', function() {
        vm.show = true;
        dimLoadoutService.dialogOpen = true;
        vm.loadout = angular.copy(vm.defaults);
      });

      scope.$on('dim-delete-loadout', function() {
        vm.show = false;
        dimLoadoutService.dialogOpen = false;
        vm.loadout = angular.copy(vm.defaults);
      });

      scope.$watchCollection('vm.originalLoadout.items', function() {
        vm.loadout = angular.copy(vm.originalLoadout);
      });

      scope.$on('dim-edit-loadout', function(event, args) {
        if (args.loadout) {
          vm.show = true;
          dimLoadoutService.dialogOpen = true;
          vm.originalLoadout = args.loadout;

          // Filter out any vendor items and equip all if requested
          args.loadout.warnitems = _.reduce(args.loadout.items, function(o, items) {
            var vendorItems = _.filter(items, function(item) { return !item.owner; });
            o = o.concat(...vendorItems);
            return o;
          }, []);

          _.each(args.loadout.items, function(items, type) {
            args.loadout.items[type] = _.filter(items, function(item) { return item.owner; });
            if (args.equipAll && args.loadout.items[type][0]) {
              args.loadout.items[type][0].equipped = true;
            }
          });
          vm.loadout = angular.copy(args.loadout);
        }
      });

      scope.$on('dim-store-item-clicked', function(event, args) {
        vm.add(args.item, args.clickEvent);
      });

      scope.$on('dim-active-platform-updated', function() {
        vm.show = false;
      });
    }
  }

<<<<<<< HEAD
  LoadoutCtrl.$inject = ['$scope', 'dimLoadoutService', 'dimCategory', 'toaster', 'dimPlatformService', 'dimSettingsService', 'dimStoreService'];

  function LoadoutCtrl($scope, dimLoadoutService, dimCategory, toaster, dimPlatformService, dimSettingsService, dimStoreService) {
=======
  LoadoutCtrl.$inject = ['dimLoadoutService', 'dimCategory', 'toaster', 'dimPlatformService', 'dimSettingsService', '$translate'];

  function LoadoutCtrl(dimLoadoutService, dimCategory, toaster, dimPlatformService, dimSettingsService, $translate) {
>>>>>>> fe75f8ff
    var vm = this;

    vm.settings = dimSettingsService;


    $scope.$on('dim-stores-updated', function(e) {
      vm.stores = _.reject(dimStoreService.getStores(), function(s) { return s.isVault; });
      vm.selectedStore = dimStoreService.getActiveStore();
    });

    vm.types = _.chain(dimCategory)
      .values()
      .flatten()
      .map(function(t) {
        return t.toLowerCase();
      })
      .value();

    vm.show = false;
    dimLoadoutService.dialogOpen = false;
    vm.defaults = {
      classType: -1,
      items: {}
    };
    vm.loadout = angular.copy(vm.defaults);

    vm.save = function save() {
      var platform = dimPlatformService.getActive();
      vm.loadout.platform = platform.label; // Playstation or Xbox
      dimLoadoutService.saveLoadout(vm.loadout);
      vm.cancel();
    };

    vm.saveAsNew = function saveAsNew() {
      delete vm.loadout.id; // Let it be a new ID
      vm.save();
    };

    vm.applyNow = function applyNow() {
      vm.loadout.name = 'Bulk transfer';
      dimLoadoutService.applyLoadout(vm.selectedStore, vm.loadout, true);
      vm.cancel();
    };

    vm.cancel = function cancel() {
      vm.loadout = angular.copy(vm.defaults);
      dimLoadoutService.dialogOpen = false;
      vm.show = false;
    };

    vm.add = function add(item, $event) {
      if (item.canBeInLoadout()) {
        var clone = angular.copy(item);

        var discriminator = clone.type.toLowerCase();
        var typeInventory = vm.loadout.items[discriminator] = (vm.loadout.items[discriminator] || []);

        clone.amount = Math.min(clone.amount, $event.shiftKey ? 5 : 1);

        var dupe = _.findWhere(typeInventory, { hash: clone.hash, id: clone.id });

        var maxSlots = 10;
        if (item.type === 'Material') {
          maxSlots = 20;
        } else if (item.type === 'Consumable') {
          maxSlots = 19;
        }

        if (!dupe) {
          if (typeInventory.length < maxSlots) {
            clone.equipped = item.equipment && (typeInventory.length === 0);

            // Only allow one subclass
            if (clone.type === 'Class') {
              if (_.has(vm.loadout.items, 'class')) {
                vm.loadout.items.class.splice(0, vm.loadout.items.class.length);
                clone.equipped = true;
              }
            }

            typeInventory.push(clone);
          } else {
            toaster.pop('warning', '', $translate.instant('Loadouts.MaxSlots', { slots: maxSlots }));
          }
        } else if (dupe && clone.maxStackSize > 1) {
          var increment = Math.min(dupe.amount + clone.amount, dupe.maxStackSize) - dupe.amount;
          dupe.amount += increment;
          // TODO: handle stack splits
        }
      } else {
        toaster.pop('warning', '', $translate.instant('Loadouts.OnlyItems'));
      }
    };

    vm.remove = function remove(item, $event) {
      var discriminator = item.type.toLowerCase();
      var typeInventory = vm.loadout.items[discriminator] = (vm.loadout.items[discriminator] || []);

      var index = _.findIndex(typeInventory, function(i) {
        return i.hash === item.hash && i.id === item.id;
      });

      if (index >= 0) {
        var decrement = $event.shiftKey ? 5 : 1;
        item.amount -= decrement;
        if (item.amount <= 0) {
          typeInventory.splice(index, 1);
        }
      }

      if (item.equipped && typeInventory.length > 0) {
        typeInventory[0].equipped = true;
      }
    };

    vm.equip = function equip(item) {
      if (item.equipment) {
        if ((item.type === 'Class') && (!item.equipped)) {
          item.equipped = true;
        } else if (item.equipped) {
          item.equipped = false;
        } else {
          if (item.isExotic) {
            var exotic = _.chain(vm.loadout.items)
              .values()
              .flatten()
              .findWhere({
                sort: item.bucket.sort,
                isExotic: true,
                equipped: true
              })
              .value();

            if (!_.isUndefined(exotic)) {
              exotic.equipped = false;
            }
          }

          _.chain(vm.loadout.items)
            .values()
            .flatten()
            .where({
              type: item.type,
              equipped: true
            })
            .each(function(i) {
              i.equipped = false;
            });

          item.equipped = true;
        }
      }
    };
  }
})();<|MERGE_RESOLUTION|>--- conflicted
+++ resolved
@@ -30,16 +30,13 @@
         '        <span><img src="images/spartan.png" style="border: 1px solid #333; background-color: #f00; margin: 0 2px; width: 16px; height: 16px;  vertical-align: text-bottom;"> <span translate="Loadouts.ItemsWithIcon"></span>  <span translate="Loadouts.ClickToEquip"></span></span>',
         '      </form>',
         '    </div>',
-<<<<<<< HEAD
         '    <p>',
         '        <select name="classType" ng-model="vm.selectedStore" ng-options="store as store.name for store in vm.stores | sortStores:vm.settings.characterOrder track by store.id"></select>',
         '        <button ng-click="vm.applyNow()" translate="Loadouts.ApplyNow"></button>',
         '    </p>',
         '    <p id="loadout-error"></p>',
-        '    <p ng-if="vm.loadout.warnitems.length">These vendor items cannot be equipped:</p>',
-=======
+
         '    <p ng-if="vm.loadout.warnitems.length" translate="Loadouts.VendorsCannotEquip">:</p>',
->>>>>>> fe75f8ff
         '    <div ng-if="vm.loadout.warnitems.length" class="loadout-contents">',
         '      <div ng-repeat="item in vm.loadout.warnitems" id="loadout-warn-item-{{:: $index }}" class="loadout-item">',
         '        <dim-simple-item item-data="item"></dim-simple-item>',
@@ -143,15 +140,9 @@
     }
   }
 
-<<<<<<< HEAD
-  LoadoutCtrl.$inject = ['$scope', 'dimLoadoutService', 'dimCategory', 'toaster', 'dimPlatformService', 'dimSettingsService', 'dimStoreService'];
-
-  function LoadoutCtrl($scope, dimLoadoutService, dimCategory, toaster, dimPlatformService, dimSettingsService, dimStoreService) {
-=======
-  LoadoutCtrl.$inject = ['dimLoadoutService', 'dimCategory', 'toaster', 'dimPlatformService', 'dimSettingsService', '$translate'];
-
-  function LoadoutCtrl(dimLoadoutService, dimCategory, toaster, dimPlatformService, dimSettingsService, $translate) {
->>>>>>> fe75f8ff
+  LoadoutCtrl.$inject = ['$scope', '$translate', 'dimLoadoutService', 'dimCategory', 'toaster', 'dimPlatformService', 'dimSettingsService', 'dimStoreService'];
+
+  function LoadoutCtrl($scope, $translate, dimLoadoutService, dimCategory, toaster, dimPlatformService, dimSettingsService, dimStoreService) {
     var vm = this;
 
     vm.settings = dimSettingsService;
