--- conflicted
+++ resolved
@@ -18,11 +18,7 @@
           if (!val) {
             val = 0;
           }
-<<<<<<< HEAD
-          element.width(percent(val));
-=======
           element.css({ width: percent(val) });
->>>>>>> e13b1d86
         });
       }
     };
