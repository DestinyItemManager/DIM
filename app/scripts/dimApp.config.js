(function() {
  'use strict';

  angular.module('dimApp')
    .value('dimPlatformIds', {
      xbl: null,
      psn: null
    })
    .value('dimState', {
      membershipType: -1,
      active: null,
      debug: true
    })
    .value('dimItemTier', {
      exotic: 'Exotic',
      legendary: 'Legendary',
      rare: 'Rare',
      uncommon: 'Uncommon',
      basic: 'Basic'
    })
    .value('dimCategory', {
      Subclass: [
        'Class'
      ],
      Weapons: [
        'Primary',
        'Special',
        'Heavy',
      ],
      Armor: [
        'Helmet',
        'Gauntlets',
        'Chest',
        'Leg',
        'ClassItem'
      ],
      General: [
        'Artifact',
        'Emote',
        'Emblem',
        'Armor',
        'Ghost',
        'Ship',
        'Vehicle',
        'Consumable',
        'Material'
      ]
    });

  angular.module('dimApp')
    .run(function($rootScope, promiseTracker, $cookies, $timeout, toaster) {
      $rootScope.loadingTracker = promiseTracker();

      //1 Hour
      $rootScope.inactivityLength = 60 * 60 * 1000;

      $rootScope.isUserInactive = function() {
        var currentTime = new Date();

        //Has This User Been Inactive For More Than An Hour
        return ((currentTime.now) - $rootScope.lastActivity) > $rootScope.inactivityLength;
      };

      $rootScope.trackActivity = function() {
        $rootScope.lastActivity = new Date();
      };

      //Track Our Initial Activity of Starting the App
      $rootScope.trackActivity();

      // chrome.storage.sync.get('2015.09.02-Blacksmith', function(data) {
      //   if (_.isNull(data) || _.isEmpty(data)) {
      //     $timeout(function() {
      //       toaster.pop({
      //         type: 'info',
      //         title: 'Blacksmith Shader Giveaway',
      //         body: '<p>The DIM team is giving away six Blacksmith shaders on Twitter to celebrate your #YearOneGear.</p><p>Visit us at <a href="https://twitter.com/ThisIsDIM/status/639237265944899584" target="_blank">@ThisIsDIM</a> on twitter or the <a href="https://www.reddit.com/r/DestinyItemManager/comments/3jfl0f/blacksmith_shader_giveaway/" target="_blank">/r/destinyitemmanager</a> subreddit to learn how to enter.</p><p>See you starside Guardians.</p><p><input style="margin-top: 1px; vertical-align: middle;" id="20150902Checkbox" type="checkbox"> <label for="20150902Checkbox">Hide This Popup</label></p>',
      //         timeout: 0,
      //         bodyOutputType: 'trustedHtml',
      //         showCloseButton: true,
      //         clickHandler: function(a,b,c,d,e,f,g) {
      //           if (b) {
      //             return true;
      //           }
      //
      //           return false;
      //         },
      //         onHideCallback: function() {
      //           if ($('#20150902Checkbox').is(':checked')) {
      //             chrome.storage.sync.set({
      //               "2015.09.02-Blacksmith": 1
      //             }, function(e) {});
      //           }
      //         }
      //       });
      //     }, 3000);
      //   }
      // });

      chrome.storage.sync.get('2015.10.10-Infuse', function(data) {
        if (_.isNull(data) || _.isEmpty(data)) {
          $timeout(function() {
            toaster.pop({
              type: 'info',
              title: 'Infusion Calculator!',
              body: '<p>Check out DIM\'s built-in infusion calculator! <a href="http://i.imgur.com/6XNnmoF.gifv" target="_blank">Here\'s how to access and use it!</a><p><input style="margin-top: 1px; vertical-align: middle;" id="20151010Checkbox" type="checkbox"> <label for="20151010Checkbox">Hide This Popup</label></p>',
              timeout: 0,
              bodyOutputType: 'trustedHtml',
              showCloseButton: true,
              clickHandler: function(a,b,c,d,e,f,g) {
                if (b) {
                  return true;
                }

                return false;
              },
              onHideCallback: function() {
                if ($('#20151010Checkbox').is(':checked')) {
                  chrome.storage.sync.set({
                    "2015.10.10-Infuse": 1
                  }, function(e) {});
                }
              }
            });
          }, 3000);
        }
      });
    });

  angular.module('dimApp')
    .config([
      'hotkeysProvider',
      function(hotkeysProvider) {
        hotkeysProvider.includeCheatSheet = false;
      }
    ])
    .config([
      '$compileProvider',
      function($compileProvider) {
        var currentImgSrcSanitizationWhitelist = $compileProvider.imgSrcSanitizationWhitelist();
        var newImgSrcSanitizationWhiteList = currentImgSrcSanitizationWhitelist.toString().slice(0, -1) + '|chrome-extension:' + currentImgSrcSanitizationWhitelist.toString().slice(-1);

        //console.log("Changing imgSrcSanitizationWhiteList from " + currentImgSrcSanitizationWhitelist + " to " + newImgSrcSanitizationWhiteList);
        $compileProvider.imgSrcSanitizationWhitelist(newImgSrcSanitizationWhiteList);
      }
    ])
    .config(["rateLimiterConfigProvider", function(rateLimiterConfigProvider) {
      rateLimiterConfigProvider.addLimiter(/www\.bungie\.net\/Platform\/Destiny\/TransferItem/, 1, 1250);
      rateLimiterConfigProvider.addLimiter(/www\.bungie\.net\/Platform\/Destiny\/EquipItem/, 1, 1250);
    }])
    .config(["$httpProvider", function($httpProvider) {
      $httpProvider.interceptors.push("rateLimiterInterceptor");
    }])
    .config(function($stateProvider, $urlRouterProvider) {
      $urlRouterProvider.otherwise("/inventory");

      $stateProvider
        .state('inventory', {
          url: "/inventory",
          templateUrl: "views/inventory.html"
        })
        .state('settings', {
          url: "/settings",
          templateUrl: "views/setting.html"
        });
    });
})();

$(document).ready(function() {
  if (verge.viewportW() !== $(window).width()) {
    $('body').addClass('pad-margin');
    var style = document.createElement('style');
    style.type = 'text/css';
    style.innerHTML = '.about.ngdialog-open.pad-margin #header, .app-settings.ngdialog-open.pad-margin #header, .support.ngdialog-open.pad-margin #header, .filters.ngdialog-open.pad-margin #header { padding-right: ' + (verge.viewportW() - $(window).width()) + 'px; }';
    document.getElementsByTagName('head')[0].appendChild(style);
  }
});

if (typeof window.onerror == "object") {
  window.onerror = function(err, url, line) {};
}

(function(window) {
  // Retain a reference to the previous global error handler, in case it has been set:
  var originalWindowErrorCallback = window.onerror;

  window.onerror = function customErrorHandler(errorMessage, url, lineNumber, columnNumber, errorObject) {
      var exceptionDescription = errorMessage;
      if (typeof errorObject !== 'undefined' && typeof errorObject.message !== 'undefined') {
        exceptionDescription = errorObject.message;
      }
<<<<<<< HEAD

      _gaq.push([
        'errorTracker._trackEvent',
        'DIM - Chrome Extension - v3.1.18.1',
        exceptionDescription,
        ' @ ' + url + ':' + lineNumber + ':' + columnNumber,
        0,
        true
      ]);
  //  }
=======
      //
      // _gaq.push([
      //   'errorTracker._trackEvent',
      //   'DIM - Chrome Extension - v3.1.24',
      //   exceptionDescription,
      //   ' @ ' + url + ':' + lineNumber + ':' + columnNumber,
      //   0,
      //   true
      // ]);
>>>>>>> ed9bff62

    // If the previous "window.onerror" callback can be called, pass it the data:
    if (typeof originalWindowErrorCallback === 'function') {
      return originalWindowErrorCallback(errorMessage, url, lineNumber, columnNumber, errorObject);
    }
    // Otherwise, Let the default handler run:
    return false;
  };
})(window);<|MERGE_RESOLUTION|>--- conflicted
+++ resolved
@@ -189,18 +189,6 @@
       if (typeof errorObject !== 'undefined' && typeof errorObject.message !== 'undefined') {
         exceptionDescription = errorObject.message;
       }
-<<<<<<< HEAD
-
-      _gaq.push([
-        'errorTracker._trackEvent',
-        'DIM - Chrome Extension - v3.1.18.1',
-        exceptionDescription,
-        ' @ ' + url + ':' + lineNumber + ':' + columnNumber,
-        0,
-        true
-      ]);
-  //  }
-=======
       //
       // _gaq.push([
       //   'errorTracker._trackEvent',
@@ -210,7 +198,6 @@
       //   0,
       //   true
       // ]);
->>>>>>> ed9bff62
 
     // If the previous "window.onerror" callback can be called, pass it the data:
     if (typeof originalWindowErrorCallback === 'function') {
