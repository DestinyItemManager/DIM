--- conflicted
+++ resolved
@@ -2910,14 +2910,9 @@
 
 .guardian.dim-col-8 {
   flex: 0 0 31.5rem; }
-
-<<<<<<< HEAD
+  
 .guardian.dim-col-9 {
   flex: 0 0 35rem; }
-=======
-.col-xl-3 {
-  width: 280px;
-}
 
 #filter-input {
   margin-left: -25px;
@@ -2926,5 +2921,4 @@
   border: none;
   border-bottom: 1px solid gray;
   color: white;
-}
->>>>>>> 95a0c27e
+}