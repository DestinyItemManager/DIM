--- conflicted
+++ resolved
@@ -58,14 +58,9 @@
     output: {
       path: path.resolve('./dist'),
       publicPath: '/',
-<<<<<<< HEAD
       filename: env.dev ? '[name]-[hash].js' : '[name]-[contenthash:6].js',
-      chunkFilename: env.dev ? '[name]-[hash].js' : '[name]-[contenthash:6].js'
-=======
-      filename: isDev ? '[name]-[hash].js' : '[name]-[contenthash:6].js',
-      chunkFilename: isDev ? '[name]-[hash].js' : '[name]-[contenthash:6].js',
+      chunkFilename: env.dev ? '[name]-[hash].js' : '[name]-[contenthash:6].js',
       futureEmitAssets: true
->>>>>>> 295d8bcc
     },
 
     // Dev server
@@ -252,16 +247,7 @@
 
       new webpack.IgnorePlugin(/caniuse-lite\/data\/regions/),
 
-<<<<<<< HEAD
-      new webpack.ProvidePlugin({
-        i18next: 'i18next',
-        'window.i18next': 'i18next'
-      }),
-
       new NotifyPlugin('DIM', !env.dev),
-=======
-      new NotifyPlugin('DIM', !isDev),
->>>>>>> 295d8bcc
 
       new MiniCssExtractPlugin({
         filename: env.dev ? '[name]-[hash].css' : '[name]-[contenthash:6].css',
