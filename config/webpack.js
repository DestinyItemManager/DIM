const webpack = require('webpack');

const path = require('path');
const fs = require('fs');
const { execSync } = require('child_process');
const HtmlWebpackPlugin = require('html-webpack-plugin');
const CopyWebpackPlugin = require('copy-webpack-plugin');
const { CleanWebpackPlugin } = require('clean-webpack-plugin');
const { InjectManifest } = require('workbox-webpack-plugin');
const WebpackNotifierPlugin = require('webpack-notifier');
const TerserPlugin = require('terser-webpack-plugin');
const MiniCssExtractPlugin = require('mini-css-extract-plugin');
const GenerateJsonPlugin = require('generate-json-webpack-plugin');
const CaseSensitivePathsPlugin = require('case-sensitive-paths-webpack-plugin');
const LodashModuleReplacementPlugin = require('lodash-webpack-plugin');
const csp = require('./content-security-policy');
const PacktrackerPlugin = require('@packtracker/webpack-plugin');
const browserslist = require('browserslist');
const ForkTsCheckerNotifierWebpackPlugin = require('fork-ts-checker-notifier-webpack-plugin');
const ForkTsCheckerWebpackPlugin = require('fork-ts-checker-webpack-plugin');
const svgToMiniDataURI = require('mini-svg-data-uri');
const _ = require('lodash');
const WorkerPlugin = require('worker-plugin');

const Visualizer = require('webpack-bundle-analyzer').BundleAnalyzerPlugin;

const NotifyPlugin = require('notify-webpack-plugin');

const ASSET_NAME_PATTERN = 'static/[name]-[md5:hash:6].[ext]';

const packageJson = require('../package.json');

const splash = require('../icons/splash.json');

module.exports = (env) => {
  if (process.env.WEBPACK_DEV_SERVER) {
    if (!fs.existsSync('key.pem') || !fs.existsSync('cert.pem')) {
      console.log('Generating certificate');
      execSync('mkcert create-ca --validity 825');
      execSync('mkcert create-cert --validity 825 --key key.pem --cert cert.pem');
    }
  }

  ['release', 'beta', 'dev'].forEach((e) => {
    // set booleans based on env.name
    env[e] = e == env.name;
  });

  let version = packageJson.version.toString();
  if (env.beta && process.env.TRAVIS_BUILD_NUMBER) {
    version += `.${process.env.TRAVIS_BUILD_NUMBER}`;
  }

  const buildTime = Date.now();

  const config = {
    mode: env.dev ? 'development' : 'production',

    entry: {
      main: './src/Index.tsx',
      browsercheck: './src/browsercheck.js',
      authReturn: './src/authReturn.ts',
      gdriveReturn: './src/gdriveReturn.ts',
    },

    output: {
      path: path.resolve('./dist'),
      publicPath: '/',
      filename: env.dev ? '[name]-[hash].js' : '[name]-[contenthash:6].js',
      chunkFilename: env.dev ? '[name]-[hash].js' : '[name]-[contenthash:6].js',
      futureEmitAssets: true,
    },

    // Dev server
    devServer: process.env.WEBPACK_DEV_SERVER
      ? {
          host: process.env.DOCKER ? '0.0.0.0' : 'localhost',
          stats: 'errors-only',
          https: {
            key: fs.readFileSync('key.pem'), // Private keys in PEM format.
            cert: fs.readFileSync('cert.pem'), // Cert chains in PEM format.
          },
          historyApiFallback: true,
          hotOnly: true,
          liveReload: false,
        }
      : {},

    // Bail and fail hard on first error
    bail: !env.dev,

    stats: env.dev ? 'minimal' : 'normal',

    devtool: 'source-map',

    performance: {
      // Don't warn about too-large chunks
      hints: false,
    },

    optimization: {
      // We always want the chunk name, otherwise it's just numbers
      namedChunks: true,
      // Extract the runtime into a separate chunk
      runtimeChunk: 'single',
      splitChunks: {
        chunks(chunk) {
          return chunk.name !== 'browsercheck';
        },
        automaticNameDelimiter: '-',
      },
      minimizer: [
        new TerserPlugin({
          cache: true,
          parallel: true,
          terserOptions: {
            ecma: 8,
            module: true,
            compress: { warnings: false, passes: 3, toplevel: true },
            mangle: { safari10: true, toplevel: true },
            output: { safari10: true },
          },
          sourceMap: true,
        }),
      ],
    },

    module: {
      strictExportPresence: true,

      rules: [
        {
          test: /\.js$/,
          exclude: [/node_modules/, /browsercheck\.js$/],
          use: [
            {
              loader: 'babel-loader',
              options: {
                cacheDirectory: true,
              },
            },
          ],
        },
        {
          test: /\.html$/,
          exclude: /index\.html/,
          loader: 'html-loader',
          options: {
            esModule: true,
          },
        },
        {
          // Optimize SVGs - mostly for destiny-icons.
          test: /\.svg$/,
          use: [
            {
              loader: 'url-loader',
              options: {
                limit: 5 * 1024, // only inline if less than 5kb
                name: ASSET_NAME_PATTERN,
                // Use smaller data URIs
                generator: (content) => svgToMiniDataURI(content.toString()),
              },
            },
            {
              loader: 'svgo-loader',
            },
          ],
        },
        {
          test: /\.(jpg|gif|png|eot|ttf|woff(2)?)(\?v=\d+\.\d+\.\d+)?/,
          loader: 'url-loader',
          options: {
            limit: 5 * 1024, // only inline if less than 5kb
            name: ASSET_NAME_PATTERN,
          },
        },
        // *.m.scss will have CSS Modules support
        {
          test: /\.m\.scss$/,
          use: [
            env.dev ? 'style-loader' : MiniCssExtractPlugin.loader,
            {
              loader: 'css-modules-typescript-loader',
              options: {
                mode: process.env.CI ? 'verify' : 'emit',
              },
            },
            {
              loader: 'css-loader',
              options: {
                modules: {
                  localIdentName:
                    env.dev || env.beta ? '[name]_[local]-[hash:base64:5]' : '[hash:base64:5]',
                },
                localsConvention: 'camelCaseOnly',
                sourceMap: true,
              },
            },
            'postcss-loader',
            'sass-loader',
          ],
        },
        // Regular *.scss are global
        {
          test: /\.scss$/,
          exclude: /\.m\.scss$/,
          use: [
            env.dev ? 'style-loader' : MiniCssExtractPlugin.loader,
            {
              loader: 'css-loader',
              options: {
                sourceMap: true,
              },
            },
            'postcss-loader',
            'sass-loader',
          ],
        },
        {
          test: /\.css$/,
          use: [env.dev ? 'style-loader' : MiniCssExtractPlugin.loader, 'css-loader'],
        },
        // All files with a '.ts' or '.tsx' extension will be handled by 'babel-loader'.
        {
          test: /\.tsx?$/,
          use: _.compact([
            {
              loader: 'babel-loader',
              options: {
                cacheDirectory: true,
              },
            },
            env.dev
              ? null
              : {
                  loader: 'ts-loader',
                },
          ]),
        },
        // All output '.js' files will have any sourcemaps re-processed by 'source-map-loader'.
        {
          enforce: 'pre',
          test: /\.jsx?$/,
          loader: 'source-map-loader',
        },
        {
          type: 'javascript/auto',
          test: /\.json/,
          include: /src(\/|\\)locale/,
          use: [
            {
              loader: 'file-loader',
              options: { name: '[name]-[md5:hash:6].[ext]' },
            },
          ],
        },
        {
          type: 'javascript/auto',
          test: /\.wasm/,
        },
        {
          test: /CHANGELOG\.md$/,
          loader: 'raw-loader',
        },
      ],

      noParse: function (path) {
        return false;
      },
    },

    resolve: {
      extensions: ['.js', '.json', '.ts', '.tsx', '.jsx'],

      alias: {
        app: path.resolve('./src/app/'),
        data: path.resolve('./src/data/'),
        images: path.resolve('./src/images/'),
        'destiny-icons': path.resolve('./destiny-icons/'),
        'idb-keyval': path.resolve('./src/app/storage/idb-keyval.ts'),
      },
    },

    plugins: [
      new CaseSensitivePathsPlugin(),

      new webpack.IgnorePlugin(/caniuse-lite\/data\/regions/),

      new NotifyPlugin('DIM', !env.dev),

      new MiniCssExtractPlugin({
        filename: env.dev ? '[name]-[hash].css' : '[name]-[contenthash:6].css',
        chunkFilename: env.dev ? '[name]-[hash].css' : '[id]-[contenthash:6].css',
      }),

      new HtmlWebpackPlugin({
        inject: true,
        filename: 'index.html',
        template: 'src/index.html',
        chunks: ['main', 'browsercheck'],
        templateParameters: {
          version,
          date: new Date(buildTime).toString(),
          splash,
        },
      }),

      new HtmlWebpackPlugin({
        inject: true,
        filename: 'return.html',
        template: '!html-loader!src/return.html',
        chunks: ['authReturn'],
      }),

      new HtmlWebpackPlugin({
        inject: true,
        filename: 'gdrive-return.html',
        template: '!html-loader!src/gdrive-return.html',
        chunks: ['gdriveReturn'],
      }),

      new HtmlWebpackPlugin({
        inject: false,
        filename: '404.html',
        template: '!html-loader!src/404.html',
      }),

      // Generate the .htaccess file (kind of an abuse of HtmlWebpack plugin just for templating)
      new HtmlWebpackPlugin({
        filename: '.htaccess',
        template: 'src/htaccess',
        inject: false,
        minify: false,
        templateParameters: {
          csp: csp(env.name),
        },
      }),

      // Generate a version info JSON file we can poll. We could theoretically add more info here too.
      new GenerateJsonPlugin('./version.json', {
        version,
        buildTime,
      }),

      new CopyWebpackPlugin({
        patterns: [
          { from: './src/manifest-webapp-6-2018.json' },
          // Only copy the manifests out of the data folder. Everything else we import directly into the bundle.
          { from: './src/data/d1/manifests', to: 'data/d1/manifests' },
          { from: `./icons/${env.name}/` },
          { from: `./icons/splash`, to: 'splash/' },
          { from: './src/safari-pinned-tab.svg' },
        ],
      }),

      new webpack.DefinePlugin({
        $DIM_VERSION: JSON.stringify(version),
        $DIM_FLAVOR: JSON.stringify(env.name),
        $DIM_BUILD_DATE: JSON.stringify(buildTime),
        // These are set from the Travis repo settings instead of .travis.yml
        $DIM_WEB_API_KEY: JSON.stringify(process.env.WEB_API_KEY),
        $DIM_WEB_CLIENT_ID: JSON.stringify(process.env.WEB_OAUTH_CLIENT_ID),
        $DIM_WEB_CLIENT_SECRET: JSON.stringify(process.env.WEB_OAUTH_CLIENT_SECRET),
        $DIM_API_KEY: JSON.stringify(process.env.DIM_API_KEY),

        $GOOGLE_DRIVE_CLIENT_ID: JSON.stringify(
          '22022180893-raop2mu1d7gih97t5da9vj26quqva9dc.apps.googleusercontent.com'
        ),

        $BROWSERS: JSON.stringify(browserslist(packageJson.browserslist)),

        // Feature flags!

        // Print debug info to console about item moves
        '$featureFlags.debugMoves': JSON.stringify(!env.release),
        '$featureFlags.reviewsEnabled': JSON.stringify(false),
        // Sync data over gdrive
        '$featureFlags.gdrive': JSON.stringify(true),
        '$featureFlags.debugSync': JSON.stringify(!env.release),
        // Enable color-blind a11y
        '$featureFlags.colorA11y': JSON.stringify(true),
        // Debug Service Worker
        '$featureFlags.debugSW': JSON.stringify(!env.release),
        // Send exception reports to Sentry.io on beta only
        '$featureFlags.sentry': JSON.stringify(env.beta),
        // Respect the "do not track" header
        '$featureFlags.respectDNT': JSON.stringify(!env.release),
        // Community-curated wish lists
        '$featureFlags.wishLists': JSON.stringify(true),
        // Enable vendorengrams.xyz integration
        '$featureFlags.vendorEngrams': JSON.stringify(true),
        // Enable the Armor 2 Mod picker
        '$featureFlags.armor2ModPicker': JSON.stringify(true),
        // Show a banner for supporting a charitable cause
        '$featureFlags.issueBanner': JSON.stringify(true),
        // Show the triage tab in the item popup
        '$featureFlags.triage': JSON.stringify(env.dev),
        // Detach stats from the sticky header on mobile
        '$featureFlags.unstickyStats': JSON.stringify(!env.release),
        // Drag and drop mobile inspect
        '$featureFlags.mobileInspect': JSON.stringify(!env.release),
        // New search bar
<<<<<<< HEAD
        '$featureFlags.newSearch': JSON.stringify(!env.release),
        // Rearrange buckets in categories
        '$featureFlags.newArrangement': JSON.stringify(!env.release),
=======
        '$featureFlags.newSearch': JSON.stringify(true),
>>>>>>> 93bc5613
      }),

      new WorkerPlugin({
        globalObject: 'self',
      }),

      new LodashModuleReplacementPlugin({
        collections: true,
        memoizing: true,
        shorthands: true,
        flattening: true,
      }),

      new webpack.WatchIgnorePlugin([/scss\.d\.ts$/]),
    ],

    node: {
      fs: 'empty',
      net: 'empty',
      tls: 'empty',
    },
  };

  // Enable if you want to debug the size of the chunks
  if (env.WEBPACK_VISUALIZE) {
    config.plugins.push(new Visualizer());
  }

  if (!env.dev) {
    config.plugins.push(
      new CopyWebpackPlugin({
        patterns: [
          {
            from: `./src/android-config${env.release ? '' : '.beta'}.json`,
            to: '.well-known/assetlinks.json',
          },
        ],
      })
    );
  }

  if (env.dev) {
    // In dev we use babel to compile TS, and fork off a separate typechecker
    config.plugins.push(
      new ForkTsCheckerWebpackPlugin({
        eslint: { files: './src/**/*.{ts,tsx,js,jsx}' },
      })
    );

    config.plugins.push(
      new WebpackNotifierPlugin({
        title: 'DIM',
        excludeWarnings: false,
        alwaysNotify: true,
        contentImage: path.join(__dirname, '../icons/release/favicon-96x96.png'),
      })
    );
    config.plugins.push(
      new ForkTsCheckerNotifierWebpackPlugin({
        title: 'DIM TypeScript',
        excludeWarnings: false,
        contentImage: path.join(__dirname, '../icons/release/favicon-96x96.png'),
      })
    );

    config.module.rules.push({
      test: /\.jsx?$/,
      include: /node_modules/,
      use: ['react-hot-loader/webpack'],
    });
  } else {
    // env.beta and env.release
    config.plugins.push(
      new CleanWebpackPlugin({
        cleanOnceBeforeBuildPatterns: ['node_modules/.cache'],
      }),

      // Tell React we're in Production mode
      new webpack.DefinePlugin({
        'process.env.NODE_ENV': JSON.stringify('production'),
        'process.env': JSON.stringify({ NODE_ENV: 'production' }),
      }),

      // Generate a service worker
      new InjectManifest({
        include: [/\.(html|js|css|woff2|json|wasm)$/, /static\/.*\.(png|gif|jpg|svg)$/],
        exclude: [
          /version\.json/,
          /extension-dist/,
          /\.map$/,
          // Ignore both the webapp manifest and the d1-manifest files
          /data\/d1\/manifests/,
          /manifest-webapp/,
          // Android manifest
          /\.well-known/,
        ],
        swSrc: './src/service-worker.ts',
        swDest: 'service-worker.js',
      })
    );

    if (process.env.PT_PROJECT_TOKEN) {
      const packOptions = {
        upload: true,
        fail_build: true,
      };

      if (process.env.TRAVIS === 'true') {
        Object.assign(packOptions, {
          branch: process.env.TRAVIS_PULL_REQUEST_BRANCH || process.env.TRAVIS_BRANCH,
          commit: process.env.TRAVIS_PULL_REQUEST_SHA || process.env.TRAVIS_COMMIT,
        });
      }

      config.plugins.push(new PacktrackerPlugin(packOptions));
    }
  }

  return config;
};<|MERGE_RESOLUTION|>--- conflicted
+++ resolved
@@ -401,13 +401,9 @@
         // Drag and drop mobile inspect
         '$featureFlags.mobileInspect': JSON.stringify(!env.release),
         // New search bar
-<<<<<<< HEAD
-        '$featureFlags.newSearch': JSON.stringify(!env.release),
+        '$featureFlags.newSearch': JSON.stringify(true),
         // Rearrange buckets in categories
         '$featureFlags.newArrangement': JSON.stringify(!env.release),
-=======
-        '$featureFlags.newSearch': JSON.stringify(true),
->>>>>>> 93bc5613
       }),
 
       new WorkerPlugin({
