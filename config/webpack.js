const webpack = require('webpack');

const path = require('path');
const fs = require('fs');
const { execSync } = require('child_process');
const HtmlWebpackPlugin = require('html-webpack-plugin');
const CopyWebpackPlugin = require('copy-webpack-plugin');
const { CleanWebpackPlugin } = require('clean-webpack-plugin');
const { InjectManifest } = require('workbox-webpack-plugin');
const WebpackNotifierPlugin = require('webpack-notifier');
const TerserPlugin = require('terser-webpack-plugin');
const MiniCssExtractPlugin = require('mini-css-extract-plugin');
const GenerateJsonPlugin = require('generate-json-webpack-plugin');
const LodashModuleReplacementPlugin = require('lodash-webpack-plugin');
const csp = require('./content-security-policy');
const PacktrackerPlugin = require('@packtracker/webpack-plugin');
const browserslist = require('browserslist');
const ForkTsCheckerNotifierWebpackPlugin = require('fork-ts-checker-notifier-webpack-plugin');
const ForkTsCheckerWebpackPlugin = require('fork-ts-checker-webpack-plugin');
const svgToMiniDataURI = require('mini-svg-data-uri');
const marked = require('marked');
const renderer = new marked.Renderer();
const _ = require('lodash');
const ReactRefreshWebpackPlugin = require('@pmmmwh/react-refresh-webpack-plugin');

const Visualizer = require('webpack-bundle-analyzer').BundleAnalyzerPlugin;

const NotifyPlugin = require('notify-webpack-plugin');

const ASSET_NAME_PATTERN = 'static/[name]-[md5:contenthash:6].[ext]';

const packageJson = require('../package.json');

const splash = require('../icons/splash.json');

module.exports = (env) => {
  if (env.dev && env.WEBPACK_SERVE && (!fs.existsSync('key.pem') || !fs.existsSync('cert.pem'))) {
    console.log('Generating certificate');
    execSync('mkcert create-ca --validity 825');
    execSync('mkcert create-cert --validity 825 --key key.pem --cert cert.pem');
  }

  env.name = Object.keys(env)[0];
  ['release', 'beta', 'dev'].forEach((e) => {
    // set booleans based on env
    env[e] = Boolean(env[e]);
    if (env[e]) {
      env.name = e;
    }
  });

  let version = packageJson.version.toString();
  // We start the github build number from 1,000,000 so we dont get clashes with travis build numbers.
  const buildNumber = parseInt(process.env.GITHUB_RUN_NUMBER) + 1_000_000;
  if (env.beta && buildNumber) {
    version += `.${buildNumber}`;
  }

  const buildTime = Date.now();

  const config = {
    mode: env.dev ? 'development' : 'production',

    entry: {
      main: './src/Index.tsx',
      browsercheck: './src/browsercheck.js',
      authReturn: './src/authReturn.ts',
    },

    // https://github.com/webpack/webpack-dev-server/issues/2758
    target: env.dev ? 'web' : 'browserslist',

    output: {
      path: path.resolve('./dist'),
      publicPath: '/',
      filename: env.dev ? '[name]-[fullhash].js' : '[name]-[contenthash:6].js',
      chunkFilename: env.dev ? '[name]-[fullhash].js' : '[name]-[contenthash:6].js',
    },

    // Dev server
    devServer: env.dev
      ? {
          host: process.env.DOCKER ? '0.0.0.0' : 'localhost',
          stats: 'errors-only',
          https: {
            key: fs.readFileSync('key.pem'), // Private keys in PEM format.
            cert: fs.readFileSync('cert.pem'), // Cert chains in PEM format.
          },
          historyApiFallback: true,
          hot: true,
          hotOnly: true,
          liveReload: false,
        }
      : undefined,

    // Bail and fail hard on first error
    bail: !env.dev,

    stats: env.dev ? 'minimal' : 'normal',

    devtool: 'source-map',

    performance: {
      // Don't warn about too-large chunks
      hints: false,
    },

    optimization: {
      // We always want the chunk name, otherwise it's just numbers
      // chunkIds: 'named',
      // Extract the runtime into a separate chunk
      runtimeChunk: 'single',
      splitChunks: {
        chunks(chunk) {
          return chunk.name !== 'browsercheck';
        },
        automaticNameDelimiter: '-',
      },
      minimizer: [
        new TerserPlugin({
          parallel: true,
          terserOptions: {
            ecma: 8,
            module: true,
            compress: { warnings: false, passes: 3, toplevel: true },
            mangle: { safari10: true, toplevel: true },
            output: { safari10: true },
          },
        }),
      ],
    },

    module: {
      strictExportPresence: true,

      rules: [
        {
          test: /\.js$/,
          exclude: [/node_modules/, /browsercheck\.js$/],
          use: [
            {
              loader: 'babel-loader',
              options: {
                cacheDirectory: true,
              },
            },
          ],
        },
        {
          test: /\.html$/,
          exclude: /index\.html/,
          loader: 'html-loader',
          options: {
            esModule: true,
          },
        },
        {
          // Optimize SVGs - mostly for destiny-icons.
          test: /\.svg$/,
          use: [
            {
              loader: 'url-loader',
              options: {
                limit: 5 * 1024, // only inline if less than 5kb
                name: ASSET_NAME_PATTERN,
                // Use smaller data URIs
                generator: (content) => svgToMiniDataURI(content.toString()),
              },
            },
            {
              loader: 'svgo-loader',
            },
          ],
        },
        {
          test: /\.(jpg|gif|png|eot|ttf|woff(2)?)(\?v=\d+\.\d+\.\d+)?/,
          loader: 'url-loader',
          options: {
            limit: 5 * 1024, // only inline if less than 5kb
            name: ASSET_NAME_PATTERN,
          },
        },
        // *.m.scss will have CSS Modules support
        {
          test: /\.m\.scss$/,
          use: [
            env.dev ? 'style-loader' : MiniCssExtractPlugin.loader,
            {
              loader: 'css-modules-typescript-loader',
              options: {
                mode: process.env.CI ? 'verify' : 'emit',
              },
            },
            {
              loader: 'css-loader',
              options: {
                modules: {
                  localIdentName:
                    env.dev || env.beta
                      ? '[name]_[local]-[contenthash:base64:5]'
                      : '[contenthash:base64:5]',
                  exportLocalsConvention: 'camelCaseOnly',
                },
                sourceMap: true,
                importLoaders: 2,
              },
            },
            'postcss-loader',
            'sass-loader',
          ],
        },
        // Regular *.scss are global
        {
          test: /\.scss$/,
          exclude: /\.m\.scss$/,
          use: [
            env.dev ? 'style-loader' : MiniCssExtractPlugin.loader,
            {
              loader: 'css-loader',
              options: {
                sourceMap: true,
              },
            },
            'postcss-loader',
            'sass-loader',
          ],
        },
        {
          test: /\.css$/,
          use: [env.dev ? 'style-loader' : MiniCssExtractPlugin.loader, 'css-loader'],
        },
        // All files with a '.ts' or '.tsx' extension will be handled by 'babel-loader'.
        {
          test: /\.tsx?$/,
          use: _.compact([
            {
              loader: 'babel-loader',
              options: {
                cacheDirectory: true,
              },
            },
            env.dev
              ? null
              : {
                  loader: 'ts-loader',
                },
          ]),
        },
        // All output '.js' files will have any sourcemaps re-processed by 'source-map-loader'.
        {
          enforce: 'pre',
          test: /\.jsx?$/,
          loader: 'source-map-loader',
        },
        {
          type: 'javascript/auto',
          test: /\.json/,
          include: /src(\/|\\)locale/,
          use: [
            {
              loader: 'file-loader',
              options: { name: '[name]-[contenthash:6].[ext]' },
            },
          ],
        },
        {
          type: 'javascript/auto',
          test: /\.wasm/,
        },
        {
          test: /CHANGELOG\.md$/,
          use: [
            {
              loader: 'html-loader',
            },
            {
              loader: 'markdown-loader',
              options: {
                renderer,
              },
            },
          ],
        },
      ],

      noParse: function (path) {
        return false;
      },
    },

    resolve: {
      extensions: ['.js', '.json', '.ts', '.tsx', '.jsx'],

      alias: {
        app: path.resolve('./src/app/'),
        data: path.resolve('./src/data/'),
        images: path.resolve('./src/images/'),
        'destiny-icons': path.resolve('./destiny-icons/'),
        'idb-keyval': path.resolve('./src/app/storage/idb-keyval.ts'),
      },

      fallback: {
        fs: false,
        net: false,
        tls: false,
      },
    },

    plugins: [
      new webpack.IgnorePlugin({ resourceRegExp: /caniuse-lite\/data\/regions/ }),

      new NotifyPlugin('DIM', !env.dev),

      new MiniCssExtractPlugin({
        filename: env.dev ? '[name]-[contenthash].css' : '[name]-[contenthash:6].css',
        chunkFilename: env.dev ? '[name]-[contenthash].css' : '[id]-[contenthash:6].css',
      }),

      new HtmlWebpackPlugin({
        inject: true,
        filename: 'index.html',
        template: 'src/index.html',
        chunks: ['main', 'browsercheck'],
        templateParameters: {
          version,
          date: new Date(buildTime).toString(),
          splash,
        },
      }),

      new HtmlWebpackPlugin({
        inject: true,
        filename: 'return.html',
        template: '!html-loader!src/return.html',
        chunks: ['authReturn'],
      }),

      new HtmlWebpackPlugin({
        inject: false,
        filename: '404.html',
        template: '!html-loader!src/404.html',
      }),

      // Generate the .htaccess file (kind of an abuse of HtmlWebpack plugin just for templating)
      new HtmlWebpackPlugin({
        filename: '.htaccess',
        template: 'src/htaccess',
        inject: false,
        minify: false,
        templateParameters: {
          csp: csp(env.name),
        },
      }),

      // Generate a version info JSON file we can poll. We could theoretically add more info here too.
      new GenerateJsonPlugin('./version.json', {
        version,
        buildTime,
      }),

      new CopyWebpackPlugin({
        patterns: [
          { from: './src/manifest-webapp-6-2018.json' },
          // Only copy the manifests out of the data folder. Everything else we import directly into the bundle.
          { from: './src/data/d1/manifests', to: 'data/d1/manifests' },
          { from: `./icons/${env.name}/` },
          { from: `./icons/splash`, to: 'splash/' },
          { from: './src/safari-pinned-tab.svg' },
        ],
      }),

      new webpack.DefinePlugin({
        $DIM_VERSION: JSON.stringify(version),
        $DIM_FLAVOR: JSON.stringify(env.name),
        $DIM_BUILD_DATE: JSON.stringify(buildTime),
        // These are set from the GitHub secrets
        $DIM_WEB_API_KEY: JSON.stringify(process.env.WEB_API_KEY),
        $DIM_WEB_CLIENT_ID: JSON.stringify(process.env.WEB_OAUTH_CLIENT_ID),
        $DIM_WEB_CLIENT_SECRET: JSON.stringify(process.env.WEB_OAUTH_CLIENT_SECRET),
        $DIM_API_KEY: JSON.stringify(process.env.DIM_API_KEY),

        $BROWSERS: JSON.stringify(browserslist(packageJson.browserslist)),

        // Feature flags!

        // Print debug info to console about item moves
        '$featureFlags.debugMoves': JSON.stringify(!env.release),
        // Debug Service Worker
        '$featureFlags.debugSW': JSON.stringify(!env.release),
        // Send exception reports to Sentry.io on beta/prod only
        '$featureFlags.sentry': JSON.stringify(!env.dev),
        // Respect the "do not track" header
        '$featureFlags.respectDNT': JSON.stringify(!env.release),
        // Community-curated wish lists
        '$featureFlags.wishLists': JSON.stringify(true),
        // Show a banner for supporting a charitable cause
        '$featureFlags.issueBanner': JSON.stringify(false),
        // Show the triage tab in the item popup
        '$featureFlags.triage': JSON.stringify(env.dev),
        // Drag and drop mobile inspect
        '$featureFlags.mobileInspect': JSON.stringify(true),
        // Move the pull from button
        '$featureFlags.movePullFromButton': JSON.stringify(env.dev),
        // Enable move amounts
        '$featureFlags.moveAmounts': JSON.stringify(env.release),
        // Enable alternative inventory mode
        '$featureFlags.altInventoryMode': JSON.stringify(!env.release),
        // Enable search results
        '$featureFlags.searchResults': JSON.stringify(!env.release),
        // Alternate perks display on item popup
        '$featureFlags.newPerks': JSON.stringify(!env.release),
        // Advanced Write Actions (inserting mods)
        '$featureFlags.awa': JSON.stringify(process.env.USER === 'brh'), // Only Ben has the keys...
        // Incorporate mods directly into loadouts
        '$featureFlags.loadoutMods': JSON.stringify(!env.release),
        // Show bounty guide
        '$featureFlags.bountyGuide': JSON.stringify(true),
        // Ability cooldowns in stats tooltips
        '$featureFlags.abilityCooldowns': JSON.stringify(true),
      }),

      new LodashModuleReplacementPlugin({
        collections: true,
        memoizing: true,
        shorthands: true,
        flattening: true,
      }),
    ],
  };

  // Enable if you want to debug the size of the chunks
  if (env.WEBPACK_VISUALIZE) {
    config.plugins.push(new Visualizer());
  }

  if (!env.dev) {
    config.plugins.push(
      new CopyWebpackPlugin({
        patterns: [
          {
            from: `./src/android-config${env.release ? '' : '.beta'}.json`,
            to: '.well-known/assetlinks.json',
          },
        ],
      })
    );
  }

  if (env.dev) {
    // In dev we use babel to compile TS, and fork off a separate typechecker
    config.plugins.push(
      new ForkTsCheckerWebpackPlugin({
        eslint: { files: './src/**/*.{ts,tsx,js,jsx}' },
      })
    );

    config.plugins.push(
      new WebpackNotifierPlugin({
        title: 'DIM',
        excludeWarnings: false,
        alwaysNotify: true,
        contentImage: path.join(__dirname, '../icons/release/favicon-96x96.png'),
      })
    );
    config.plugins.push(
      new ForkTsCheckerNotifierWebpackPlugin({
        title: 'DIM TypeScript',
        excludeWarnings: false,
        contentImage: path.join(__dirname, '../icons/release/favicon-96x96.png'),
      })
    );

<<<<<<< HEAD
    config.module.rules.push({
      test: /\.jsx?$/,
      include: /node_modules\/react-dom/,
      use: ['react-hot-loader/webpack'],
    });
=======
    config.plugins.push(new ReactRefreshWebpackPlugin({ overlay: false }));
>>>>>>> d29c9c69
  } else {
    // env.beta and env.release
    config.plugins.push(
      new CleanWebpackPlugin({
        cleanOnceBeforeBuildPatterns: ['node_modules/.cache'],
      }),

      // Tell React we're in Production mode
      new webpack.DefinePlugin({
        'process.env.NODE_ENV': JSON.stringify('production'),
        'process.env': JSON.stringify({ NODE_ENV: 'production' }),
      }),

      // Generate a service worker
      new InjectManifest({
        include: [/\.(html|js|css|woff2|json|wasm)$/, /static\/.*\.(png|gif|jpg|svg)$/],
        exclude: [
          /version\.json/,
          /extension-dist/,
          /\.map$/,
          // Ignore both the webapp manifest and the d1-manifest files
          /data\/d1\/manifests/,
          /manifest-webapp/,
          // Android manifest
          /\.well-known/,
        ],
        swSrc: './src/service-worker.ts',
        swDest: 'service-worker.js',
      })
    );

    if (process.env.CI === 'true') {
      // comment to test sync action
      console.log(process.env.PT_BRANCH);
      console.log(process.env.PT_COMMIT);
      console.log(process.env.PT_PRIOR_COMMIT);
      console.log(process.env.GH_CONTEXT);

      config.plugins.push(
        new PacktrackerPlugin({
          upload: true,
          fail_build: true,
          project_token: 'b3b16a32-bc8b-489e-a6fd-2d1b98c25704',
        })
      );
    }
  }

  return config;
};<|MERGE_RESOLUTION|>--- conflicted
+++ resolved
@@ -470,15 +470,7 @@
       })
     );
 
-<<<<<<< HEAD
-    config.module.rules.push({
-      test: /\.jsx?$/,
-      include: /node_modules\/react-dom/,
-      use: ['react-hot-loader/webpack'],
-    });
-=======
     config.plugins.push(new ReactRefreshWebpackPlugin({ overlay: false }));
->>>>>>> d29c9c69
   } else {
     // env.beta and env.release
     config.plugins.push(
