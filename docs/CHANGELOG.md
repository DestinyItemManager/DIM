## Next

* Fixed showing the item under your finger while you're dragging it on iOS/iPadOS. As a reminder, on touchscreen devices you need to press the item for a little bit to "pick it up". And as a reminder for everyone, any time you see an item in DIM, pretty much wherever it is, you can drag it around to move the item or add it to a Loadout you're editing. This works from the Inventory, Item Feed, Loadouts screen, etc.
<<<<<<< HEAD
* The Loadouts page now has a filter pill to find Loadouts with empty Fragment sockets.
=======
* The popup shown on the refresh button when Bungie.net is down no longer has buttons you can't click, and no longer exceeds the width of the screen on mobile.
* DIM will not update itself in the background if you're in the middle of editing a loadout or doing many other tasks.
* Removed references to Reddit.
* Improved performance of viewing lots of loadouts, especially on iOS. The Loadouts page should no longer hang on load on iOS.
* The tab title includes the name of the current page you're on.
>>>>>>> c0f94c9a

## 7.71.0 <span class="changelog-date">(2023-06-04)</span>

* Added Community Insights for the impact of various stat tiers on ability cooldowns, etc. This takes into account your current subclass config and equipped exotic. For loadouts, it uses the subclass config and exotic that are saved in the loadout to display details. This information comes from the Clarity database, and like all Community Insights is sourced from lots of manual investigation.
* Automatic stat mods in Loadout Optimizer have graduated from Beta! We now remember this setting, and we ignore any manually chosen stat mods when auto stat mods are on. Enabling auto stat mods allows Loadout Optimizer to automatically assign stat mods to potential loadouts in order to hit the stats you've requested, in the priority order that you've chosen.
* Fixed an issue where DIM might not properly force you to re-login with Bungie.net, and would instead continually throw errors trying to talk to Bungie.net.
* The loadout dropdown in the "Compare Loadouts" sheet from Loadout Optimizer can no longer be taller than the screen.
* Added `is:iningameloadout` search to find items that are in an in-game loadout.
* In-game loadouts now appear above the "Max Power" loadout in the loadouts menu.
* Fixed an issue with farming mode where it would show a bunch of error notifications.
* `is:inloadout:` searches now autocomplete hashtags in loadout names and descriptions.
* Fixed plugging Harmonic Resonance mods when using a Strand subclass.
* You can now drag and drop subclasses into the loadout editor, including from other loadouts.
* When DIM is installed as a PWA on desktop, you can now choose to hide the title bar.
* Removed loadout sharing buttons from Loadout Optimizer. You can share from the Loadouts screen.
* Hid the Artifact Unlocks section from loadouts until Bungie.net starts returning artifact info again.
* Improved highlighting and selection styles for item perks.
* Improved layout for mods in the Compare drawer - they stay in a line now.
* Vendors will now show your current count of Engrams and other resources needed for focusing in their currencies section.
* Added `is:focusable` search to find items that can be focused at a vendor.
* Fixed DIM not showing Leviathan's Breath catalyst progress in the item popup.
* Cleaned up the design of Loadout Optimizer stats, mod picker, exotic picker, and subclass editor.

## 7.70.0 <span class="changelog-date">(2023-05-28)</span>

* Fixed an issue where equipping classified titles (e.g. Ghoul), or ornaments would crash DIM.
* Fixed the sizing and spacing of abilities in the subclass picker.
* Fixed the display of the "Fishing Tackle" item to show current values and not show an ugly placeholder icon.
* Updated information used to detect which season an item is from, after changes in the Bungie.net data since Season of the Deep.
* Improved the hover indication for the search field buttons.
* Fixed tracking crafted date for loadouts - they were not saving crafted date for items as intended, and were thus losing crafted items when they got reshaped.

## 7.69.0 <span class="changelog-date">(2023-05-21)</span>

## 7.68.0 <span class="changelog-date">(2023-05-14)</span>

* Item tiles for armor on the Vendors page will now show their stat total instead of power level.
* Refreshing your profile data no longer blocks item moves.
* DIM now correctly handles mods that have mutually exclusive rules - e.g. you can't have multiple finisher mods on your class item.

## 7.67.0 <span class="changelog-date">(2023-05-07)</span>

* Fixed an issue where sometimes the stat bonuses shown on perks was wrong.

## 7.66.0 <span class="changelog-date">(2023-04-30)</span>

* Changed the wording when you need to visit a postmaster to pull an item.
* Added an `is:adept` search filter. This allows you to find weapons which can equip Adept mods.
* `:` and `-` are now allowed in hashtags.

## 7.65.1 <span class="changelog-date">(2023-04-28)</span>

* Enhanced adept weapons from Root of Nightmares should now show with correct stats.

## 7.65.0 <span class="changelog-date">(2023-04-23)</span>

* Fixed Adept Draw Time marking the draw time stat as negatively affected (red) instead of positively affected (blue).
* Loadout Optimizer and Loadouts now consistently allow you to choose not yet unlocked Fragments and Aspects. Previously this was only working for some characters.
* Fixed an issue where the DIM Loadout apply notification was sometimes not showing that it performed changes to subclass abilities.

## 7.64.1 <span class="changelog-date">(2023-04-16)</span>

* In-Game Loadouts are now represented as save slots. Click them for details on which items and selections they contain.
  * Change icon/name/color, save as a DIM loadout, clear the save slot, and more, from the dropdown menu or the slot's details popup.
  * The overview In-Game Loadouts strip now shows whether each slot matches a DIM loadout, is equipped, or is equippable.
  * Loadouts have a Prepare Equip button, to move items to a character and ensure clicking the in-game equip button succeeds.
  * If you're in orbit or a social space, or offline, the Equip button can move items appropriately, then apply the in-game loadout.
* Fixed issue where selected mods would not scroll on mobile in the mod sheet.
* Items can now be dragged and dropped from within the loadout edit screen.
* Loadout Optimizer and Loadouts now include Armor Charge-based "Font of ..." mods in stat calculations. For example, if you are using the Font of Focus armor mod, Loadout Optimizer will assume the +30 points to Discipline when holding Armor Charge are active and not waste stat points on exceeding T10 Discipline.

## 7.64.0 <span class="changelog-date">(2023-04-09)</span>

* Updated DIM's Smart Moves logic for how to choose which items to move when a bucket is full.
* The bulk note tool has gotten a major upgrade and now allows adding and removing to existing notes.
* Undo and redo in loadout editor and loadout optimizer have the keyboard shortcuts you'd expect.
* Added some extra information to the randomize popup to explain how to use it with searches.
* Fixed the "L" hotkey inadvertantly working in Compare and when items should not be lockable.
* Added new hotkeys for opening Armory (A) and Infusion Fuel Finder (I) from the item popup.
* Added a "Compare" button to the Organizer to allow focused comparison of selected items.
* Added hotkeys to organizer - bulk tag, note, compare, or move selected items easily.
* Added a new "N" hotkey for editing notes on an item.


## 7.63.3 <span class="changelog-date">(2023-04-06)</span>

* Fixed equipping in game loadouts
* DIM now tries to keep your device from sleeping while an item is moving or a loadout is applying.

## 7.63.2 <span class="changelog-date">(2023-04-03)</span>

## 7.63.1 <span class="changelog-date">(2023-04-03)</span>

## 7.63.0 <span class="changelog-date">(2023-04-02)</span>

* The "Show Mod Placement" sheet will now show the required armor energy capacity upgrades to make all mods fit (and the total upgrade costs).
* Loadout Optimizer sets will now show energy capacity bars below armor pieces, similar to the "Show Mod Placement" sheet.
* Loadouts created before Lightfall with deprecated stat mods now have their stat mods restored.
* Mods in the loadout mods picker are now more logically ordered by matching the in-game order.
* Autocompletion in the search bar now succeeds for terms with umlauts even if you didn't enter any (suggests "jötunn" when typing "jot...").
* Fixed the `modslot:any`/`modslot:none` filters.
* Fixed an issue where some subclass fragments and armor mods would be missing descriptions in Loadout Optimizer and the Loadout editor.
* The minor boosts to all stats that enhanced crafted and masterworked adept weapons have are now ignored in Organizer's "Masterwork Stat" column and by the `masterwork:statname` filter. Only the primary +10 boost is considered.
* Sharing build settings directly from Loadout Optimizer will now also include subclass configuration.
* DIM now saves Artifact configuration in Loadouts. Note that DIM cannot reconfigure your artifact automatically, but you can use this information to keep track of which artifact unlocks are important for a Loadout.
* Search autocomplete should be smarter, with the ability to complete item and perk names even when you type multiple words.
* In-game loadouts' icon, color, and name can now be changed through DIM.
* You can create an in-game loadout from your currently equipped items through DIM.
* Added quick clear buttons to each section of the loadout editor.

## 7.62.0 <span class="changelog-date">(2023-03-26)</span>

* Items in the "Focused Decoding" and "Legacy Gear" screens within the Vendors page will now correctly show collection and inventory checkmarks.
* The current power caps and power floor are now displayed on the Milestones section of the Progress screen.
* Display the current and max Postmaster count at all times.
* Armor mods descriptions now include their stacking behavior.
* Added tooltips for the loadout optimizer settings shown on saved loadouts.
* The "mod assignment" screen displays better on mobile.
* The icons for weapon slots have been changed to reflect how they work in game. What was the "kinetic" slot now shows kinetic, stasis, and strand icons while the "energy" slot shows solar, arc, and void icons.
* On mobile, you can no longer accidentally scroll the whole page while viewing search results.
* Clicking "Manage Loadouts" from the character menu will bring you to the Loadouts screen for that character instead of your active character.

## 7.61.0 <span class="changelog-date">(2023-03-19)</span>

* Hashtags for items and loadouts can now contain emoji.
* Removed # from loadout filter pills.
* Overloaded range filters (e.g. season:>outlaw) now autocomplete.
* Stat effects for mods/aspects in the mod picker are now both more accurate and more attractive.
* Fixed the color of Strand movement and class abilities on Loadouts screen.
* Fixed an issue where DIM Sync data might not be available when Bungie.net is down.
* Added `source:rootofnightmares`/`source:ron` and `modslot:rootofnightmares` searches.
* DIM now correctly allows you to unsave previously saved queries that later became invalid.
* Fixed the `is:curated` filter never matching weapons without an equipped kill tracker.

## 7.60.1 <span class="changelog-date">(2023-03-14)</span>

* Custom stat fixes
  * Fixed the `stat`/`basestat` filters for weapon stats.
  * Fixed custom stat columns unchecking themselves in Organizer.
* Loadout Optimizer improvements:
  * The tooltip for stat mods now explains when a mod was picked automatically.
  * Mins/Maxes displayed in the stat tier picker now better match the stat rangees found in results.

## 7.60.0 <span class="changelog-date">(2023-03-12)</span>

* Fixed deepsight border showing up for weapons whose pattern has already been unlocked.
* DIM now correctly handles reduced mod costs via artifact unlocks.
* Support added for named and multiple custom total stats. Sort and judge your your armor pieces by multiple situations, like a PVE and PVP stat. Sort by these values in Compare and Organizer, and search by them with stat filters like `stat:pve:>40`.
* Fixed powerful and pinnacle reward calculations.

## 7.59.0 <span class="changelog-date">(2023-03-05)</span>

## 7.58.1 <span class="changelog-date">(2023-03-02)</span>

* DIM supports displaying and equipping in-game loadouts.
* Triage tab is now available outside of DIM Beta. This feature provides information to help quickly compare and judge a new (or old) item.
  * Whether am armor piece is high or low among your others, or is completely better or worse than another.
  * How many other similar weapons you have, and weapon Wishlist status.
  * Whether an item is included in loadouts, and which.
* Bright Dust and XP have been added to the filter pills on bounties and seasonal challenges.
* `is:statlower` knows about the new artifice armor rules and will consider the artifice +3 stat boost in a single stat when comparing against other armor.
* Sorting in the Organizer is a bit more reliable.
* DIM should be more resistant to being logged out during API maintenance.
* Loadout Optimizer will now automatically use Artifice mod slots to improve build stats, and the arrows point the right way.
* The tooltip for enhanced intrinsics or adept masterworks will now only show the stat boosts actually relevant to the item.
* The materials popup has been updated for Lightfall.
* Deepsight weapons once again appear with a red border. The deepsight search terms have been collapsed into just `is:deepsight` as there is no longer deepsight progress on items.
* Removed useless energy indicators on armor.

### Beta Only

* Loadout Optimizer's toggle to include required stat mods has been changed to optimize all builds using as many stat mods as possible. This is a consequence of the artifice changes.


## 7.58.0 <span class="changelog-date">(2023-02-26)</span>

* The `inloadout` filter now finds hashtags in Loadout notes.
* Support for non-English hashtags.
* Added a popup on crafted weapons that shows all their kill tracker stats at once.
* Switched D2Gunsmith link to D2Foundry.

## 7.57.0 <span class="changelog-date">(2023-02-19)</span>

* Add `is:retiredperk` search that highlights items that have a perk which can no longer drop for that item.
* You can now click a Loadout name in Organizer's Loadouts column to quickly bring up this loadout for editing.
* When hovering over subclass Aspects in Loadouts and Loadout Optimizer, the tooltip will now show the number of Fragment slots granted.
* You can now bring up the Armory page for a weapon directly from the search bar by typing a weapon name there and clicking the corresponding entry.
* Improved the logic for choosing what item to equip when de-equipping an item. DIM will now generally avoid equipping exotics as replacements, and will pay attention to the type of item and your tags.

## 7.56.0 <span class="changelog-date">(2023-02-12)</span>

* Fixed the Compare tool for items with quotation marks in their name.

## 7.55.0 <span class="changelog-date">(2023-02-05)</span>

## 7.54.0 <span class="changelog-date">(2023-01-29)</span>

## 7.53.0 <span class="changelog-date">(2023-01-22)</span>

* On the Records and Armory pages, perks only shown on the collections/"curated" roll will now correctly be marked as unavailable on randomly rolled versions.
* Added a `crafteddupe` search filter. This allows you to find duplicate weapons where at least one of the duplicates is crafted.
* Added shaped date to the organizer, and a shaped overlay to more easily pick out shaped weapons.
* DIM will remember where you were linked to when you log in - you no longer have to log in then open that loadout link again.
* Bounties and seasonal challenges now show their base XP value (before any bonuses). This is community sourced data which may not remain accurate with subsequent game updates.

## 7.52.0 <span class="changelog-date">(2023-01-15)</span>

* Loadout hashtags are now auto-completed in the Loadout name and notes fields. Type `#` to suggest tags used in other Loadouts.
* Destiny symbols are now available in Loadout names and notes, and item notes. Type `:` for symbol suggestions or use the symbols picker in the text fields.
* The "Sync item lock state with tag" setting now excludes crafted weapons, as DIM would otherwise re-lock crafted weapons during reshaping.
* In accordance with all standard armor mods being unlocked in-game, DIM now also considers these mods unlocked.

## 7.51.0 <span class="changelog-date">(2023-01-08)</span>

* If you add hashtags to your loadouts' names or notes, DIM will show buttons for quickly filtering down to loadouts that include that hashtag.
* Fixed a bug where the "Show Older Items" button in the Item Feed would not permanently show all old items.
* The Armor and Weapons CSV export in Organizer and Settings now includes a Loadouts column.
* Fixed universal ornament unlock detection.
* Opening the Armory view from a Vendor focusing item now shows the correct weapon with all available perks, not a dummy item.

## 7.50.3 <span class="changelog-date">(2023-01-04)</span>

## 7.50.2 <span class="changelog-date">(2023-01-04)</span>

## 7.50.1 <span class="changelog-date">(2023-01-03)</span>

* Removed the "2x" tag on Crucible rank.

## 7.50.0 <span class="changelog-date">(2023-01-01)</span>

* DIM now loads a saved copy of your inventory even when it is offline or Bungie.net is down. The saved copy is whatever information Bungie.net last successfully provided on that device.
  * The refresh button now has a tooltip showing how recently DIM was able to load your inventory from Bungie.net. This can help identify when DIM's view is out of date, relative to the in-game state.
* If DIM Sync is down, the Export Backup button will save a copy of your local data instead of just failing.
* DIM can now automatically sync an item's log state to its tag - favorite, keep, and archive tags auto lock the item, and junk or infuse tags unlock the item. This option needs to be enabled in settings, and when it's on the item tile will no longer show the lock icon for tagged items.
* Crafted items will no longer lose their tags/notes or be missing from loadouts after being reshaped. This only affects items that are newly tagged or added to loadouts - crafted weapons that were already tagged or in loadouts will not be preserved when reshaping them.
* Worked around an issue where class item mods from the fourth artifact column would be missing for some players.

### Beta Only

* If you add hashtags to your loadouts' names or notes, DIM will show buttons for quickly filtering down to loadouts that include that hashtag.

## 7.49.0 <span class="changelog-date">(2022-12-25)</span>

* The filter help menu item is now keyboard accessible.
* Fixed a bug where opening a loadout link could result in the loadout reopening later.
* DIM should be better at ignoring when Bungie.net sends back outdated inventory data.

## 7.48.0 <span class="changelog-date">(2022-12-18)</span>

* Using the "Import Loadout" button on the Loadouts page, you can now paste loadout share links (like `dim.gg` links or links generated by other community sites) to open these loadouts directly in DIM.
  * This should make it easier to open shared loadouts where you're using DIM instead of opening those loadouts in a new browser tab every time.
* Added a "Clear Feed" button to the Item Feed.

## 7.47.0 <span class="changelog-date">(2022-12-11)</span>

## 7.46.1 <span class="changelog-date">(2022-12-07)</span>

* Fix an error preventing Collections from being displayed.

## 7.46.0 <span class="changelog-date">(2022-12-04)</span>

## 7.45.0 <span class="changelog-date">(2022-11-27)</span>

## 7.44.1 <span class="changelog-date">(2022-11-22)</span>

* A Rising Tide community event: Updates for new declassified items, and support for new dynamic values in the titles of Items and Vendor Categories.

## 7.44.0 <span class="changelog-date">(2022-11-20)</span>

* When using the Compare tool with weapons, enabling the "Assume Masterworked" toggle will show weapon stats as if their masterwork was upgraded to T10.

## 7.43.0 <span class="changelog-date">(2022-11-13)</span>

* Gilding Triumphs for Seals are now denoted with a background, darker colors, and label text.
* Loadout Optimizer now has Undo/Redo buttons covering all configuration options.
* When Loadout Optimizer can't find any builds, it will now recommend configuration changes that could allow it to find builds.

## 7.42.3 <span class="changelog-date">(2022-11-10)</span>

* Telesto has been reprimanded.

## 7.42.2 <span class="changelog-date">(2022-11-09)</span>

## 7.42.1 <span class="changelog-date">(2022-11-09)</span>

* Fixed an issue where DIM Sync data (loadouts, tags, etc) could appear missing for 10 minutes after loading DIM.

## 7.42.0 <span class="changelog-date">(2022-11-06)</span>

* Applying a Loadout with subclass configuration should now avoid pointless reordering of Aspects and Fragments in their slots.
* When selecting a subclass in Loadout Optimizer, it will now start configured with your currently equipped super and abilities (but not aspects or fragments).
* Fixed Compare drawer closing when clicking the button to compare all of a certain weapon type.
* The Materials menu now includes Transmog currencies (Synthweave Bolts/Straps/Plates).

## 7.41.0 <span class="changelog-date">(2022-10-30)</span>

* On first visit, DIM will prompt you to select a platform instead of automatically selecting the most recently played one. Also, DIM will no longer fall back to your D1 account when Bungie.net is down.
* Invalid search queries are now detected more reliably and DIM will not show search results if the query is invalid.
* Loadout Optimizer will now remember stat priorities and enabled stats per Guardian class.

## 7.40.0 <span class="changelog-date">(2022-10-23)</span>

* Catalyst progress shows up in the item popup for exotic weapons that still need their catalyst finished.
* Firefox users should notice fewer cases where their data is out of sync with the game.
* DIM will warn you if you have DIM Sync off and try to save Loadouts or Tags that could be lost without DIM Sync.

## 7.39.1 <span class="changelog-date">(2022-10-18)</span>

* You can now undo and redo changes to loadouts while editing them.
* Fix for an error displaying new vendor inventories when definitions are still old.
* Fix the Progress page's event section to properly detect the new Festival of the Lost event card.
* Removed a now-unnecessary workaround for incorrect subclass ability colors.

## 7.39.0 <span class="changelog-date">(2022-10-16)</span>

* Added `is:armorintrinsic` to find Artifice Armor, armor with seasonal perks, etc.
* Compare suggestion buttons now offer comparison to similar armor intrinsics.
* Added perks to Light.gg links. See your weapon's popularity rating without having to reselect its perks.
* Vendor items now show pattern unlock progress.
* Removed the "streak" boxes from Trials rank.
* Added browser info on the About page

## 7.38.0 <span class="changelog-date">(2022-10-09)</span>

### Beta Only

* Added an experimental Loadout Optimizer setting that automatically adds +10 and +5 stat mods to hit specified stat minimums.

## 7.37.0 <span class="changelog-date">(2022-10-02)</span>

* Add `foundry` search term. Try `foundry:hakke` for all your items brought to you by Hakke.

## 7.36.0 <span class="changelog-date">(2022-09-25)</span>

## 7.35.0 <span class="changelog-date">(2022-09-18)</span>

* Fixed an issue where emblems that were not transferrable across characters were being shown in the loadout drawer.
* DIM now identifies more intrinsic breakers, added `breaker:any`

## 7.34.0 <span class="changelog-date">(2022-09-11)</span>

* Season of Plunder Star Chart upgrades are now shown in the right order on the Vendors page.

## 7.33.0 <span class="changelog-date">(2022-09-04)</span>

* Progress page now correctly classifies the Star Chart weekly challenge as a powerful reward source instead of a pinnacle.
* Visual adjustments to power level tooltips.
* Loadout Optimizer is now aware of King's Fall mods.
* Deprecated mods no longer appear in the Seasonal Artifact preview.
* Made an experimental change to how we sequence Bungie.net API calls that may make their performance more consistent.

## 7.32.0 <span class="changelog-date">(2022-08-28)</span>

* If the DIM API is down and you have pending updates, DIM will load correctly instead of spinning forever. We also do a better job of keeping changes you make while the API is down.
* If the DIM API is not returning some info (e.g. searches), we'll fall back to your locally cached data instead of wiping it out.
* Updating/overwriting a Loadout using Loadout Optimizer's "Compare Loadout" button will now correctly remove the placeholders for armor equipped in the Loadout that no longer exists.
* The item sort for Weapon Damage Type and Armor Element Type are now separate.
* Epic Games accounts should display properly in the menu.
* The loadout name editor will no longer offer system autocomplete.
* Fixed the subclass colors for arc subclass mods.

## 7.31.1 <span class="changelog-date">(2022-08-23)</span>

## 7.31.0 <span class="changelog-date">(2022-08-21)</span>

* Fixed Loadouts trying to clear Solstice sockets and Strip Sockets trying to remove Festival of the Lost helmet ornaments.
* Tooltips have been adjusted further. They now have more spacing around content, rounded corners and improved contrast.

## 7.30.0 <span class="changelog-date">(2022-08-14)</span>

* Tooltips have been redesigned:
  * They now use a darker color scheme that fits in better with the rest of DIM.
  * Perk and mod tooltips for enhanced weapon traits and Exotic catalysts have unique styles to help them stand out.
  * The energy cost of armor mods is displayed within tooltips.
* Fixed an issue where the energy meter on Ghosts was not displaying the amount of energy that had been used by inserted mods.
* Solar class ability and jump icons have had their colors adjusted to match other solar abilities (we couldn't handle it anymore).

## 7.29.1 <span class="changelog-date">(2022-08-07)</span>

* Fix a bug where you couldn't edit a search query from the middle.

## 7.29.0 <span class="changelog-date">(2022-08-07)</span>

* Fixed Armory perk grid showing arbitrary wish list thumbs, and fixed Collections offering wish list notes for unrelated weapons.
* Collections items will now be recognized as craftable. Try the search filter `is:craftable -is:patternunlocked` on the Records page to list craftable weapons you still need to unlock the pattern for, and click the weapons to see your pattern progress.
* When prioritizing where to place other Arc armor mods, DIM Loadout Mod assignment will now try to activate the secondary perks of all types of Arc Charged With Light mods.
* Fixed the "Remove other mods" toggle in Loadouts resetting when saving the Loadout as "Any Class".
* Fixed missing element icons in the Triage pane.
* Added a "Strip Sockets" search action to remove shaders, ornaments, weapon, armor, and artifact mods. This is available from the advanced actions dropdown to the right of the search field. Search for targeted items first, then choose what to remove.
* Eliminated an unnecessary 10 second pause when loading DIM if the DIM Sync service is down.
* Fixed search filter string disappearing when rotating or majorly resizing the DIM window.
* Integration for the [DIM Stream Deck extension](https://dim-stream-deck.netlify.app/) is now available outside DIM Beta.
* Fixed an issue with saving/syncing the Farming Mode slot count setting.
* Fixed a crash and improved the accuracy of the Loadout Optimizer's mod assignment behavior.

### Beta Only

* Added warnings about potential data loss when you save tags, notes, and loadouts but have DIM Sync off.
* Added an info bar when DIM Sync is not able to talk to the server.

## 7.28.0 <span class="changelog-date">(2022-07-31)</span>

* Hid Solstice armor rerolling sockets from Loadout Optimizer too.

## 7.27.0 <span class="changelog-date">(2022-07-24)</span>

## 7.26.1 <span class="changelog-date">(2022-07-23)</span>

* Added Solstice event challenges to the Progress page.

## 7.26.0 <span class="changelog-date">(2022-07-17)</span>

* Worked around a Bungie.net API bug where Vanguard reset count was reported under Strange Favor (Dares of Eternity) instead.
* DIM now has direct support for the [DIM Stream Deck extension](https://dim-stream-deck.netlify.app/). If you have a Stream Deck you can install this plugin and then enable the connection from DIM's settings to control DIM from your Stream Deck. Please note that the plugin is neither written by nor supported by the DIM team.

## 7.25.0 <span class="changelog-date">(2022-07-10)</span>

## 7.24.0 <span class="changelog-date">(2022-07-03)</span>

* Weapon perks now include community-sourced weapon and armor perk descriptions courtesy of [Clarity](https://d2clarity.page.link/websiteDIM) and [Pip1n's Destiny Data Compendium](https://docs.google.com/spreadsheets/d/1WaxvbLx7UoSZaBqdFr1u32F2uWVLo-CJunJB4nlGUE4/htmlview?pru=AAABe9E7ngw*TxEsfbPsk5ukmr0FbZfK8w#). These can be disabled in settings.
* DIM will now auto refresh while you're playing the game. You'll see a green dot when DIM notices you're online - if you're online and it doesn't notice, try refreshing manually by clicking the refresh icon or hitting the R key.
* If you have a title equipped on your character, it will replace your character's race in the character headers.
* Fixed a crash when trying to assign deprecated Combat Style mods.
* The "Move other items away" loadout toggle no longer clears ghosts, ships, or sparrows.
* Added filter for enhanced perks.

### Beta Only

* We have enabled experimental direct support for the [DIM Stream Deck extension](https://dim-stream-deck.netlify.app/). If you have a Stream Deck you can install this plugin and then enable the connection from DIM's settings to control DIM from your Stream Deck. Please note that the plugin is neither written by nor supported by the DIM team. **If you had installed the old Stream Deck Chrome extension, you need to uninstall it, or DIM will act weird (popups closing, etc).**

## 7.23.2 <span class="changelog-date">(2022-06-29)</span>

* Fixed an issue where fashion mods would not display in loadouts.
* Fixed the element icon displaying below the energy number in Compare.
* Somewhat worked around an issue with Bungie.net where on refresh you would see an older version of your inventory.
* Fixed the crafted weapon level progress bar going missing with some Operating System languages.
* Perk and mod tooltips should contain fewer duplicate lines of text.
* Exotic catalyst requirements are now hidden on tooltips if the catalyst is complete.
* Fixed an issue where stat modifications from Exotic catalysts were being displayed when the catalyst was incomplete.

### Beta Only

* Community-sourced perk descriptions have been made more visually distinct.

## 7.23.1 <span class="changelog-date">(2022-06-27)</span>

* Fix missing icons in the subclass and mod menus.

## 7.23.0 <span class="changelog-date">(2022-06-26)</span>

* The links on the top of the page will now show for narrower screens. All links are always available in the menu.
* Improved performance of switching characters and opening item picker or search results on iOS. Something had gotten slower with Safari in one of the recent iOS updates, so we had to do a lot of work to get back to a responsive UI.
* Fixed the tooltip in the mod assignment page not showing the correct energy usage.

## 7.22.0 <span class="changelog-date">(2022-06-19)</span>

* Fixed a rare edge case where Loadout Optimizer would miss certain valid elemental mod assignments with locked armor energy types.
* When moving multiple items, DIM will transfer them in a more consistent order e.g. Kinetic weapons are moved before Heavy weapons, helmets before chest armor etc.
* Fixed Organizer redundantly showing enhanced weapon intrinsics in multiple columns.
* Vendor items once again show wish list thumbsup icons.
* Weapon attunement and leveling progress now shows a single digit of additional precision.

## 7.21.0 <span class="changelog-date">(2022-06-12)</span>

* The [DIM User Guide](https://github.com/DestinyItemManager/DIM/wiki) has moved back to GitHub from Fandom, so you can read about DIM without intrusive ads.
* When making automatic moves, DIM will always avoid filling in your last open Consumables slot. An item can still be manually moved into your character's pockets as the 50th consumable.
* Loadout Optimizer will now suggest class items with an elemental affinity matching the mods even when allowing changes to elemental affinity.
* Fixed an issue where the item popup could appear partly offscreen.
* Items sorted by tag will re-sort themselves immediately after their tag changes.
* DIM now loads full inventory information on load and doesn't require an inventory refresh for certain info including crafting status.

### Beta Only

* Weapon perks now include community-sourced weapon and armor perk descriptions courtesy of [Clarity](https://d2clarity.page.link/websiteDIM) and [Pip1n's Destiny Data Compendium](https://docs.google.com/spreadsheets/d/1WaxvbLx7UoSZaBqdFr1u32F2uWVLo-CJunJB4nlGUE4/htmlview?pru=AAABe9E7ngw*TxEsfbPsk5ukmr0FbZfK8w#). These can be disabled in settings.

## 7.20.1 <span class="changelog-date">(2022-06-06)</span>

* Fixed some items showing the wrong popup.

## 7.20.0 <span class="changelog-date">(2022-06-05)</span>

* The top level comment of a saved search filter is now displayed separately from the filter query.
* Support for new loot: `source:duality` and `source:haunted`.
* Little clearer warning when you have hidden a major section of your inventory.
* Moved the currencies (glimmer, legendary shards, etc) from the "Armor" tab to the "Inventory" tab on mobile, and also included them in the material counts sheet (accessible from Vault header dropdown).

## 7.19.0 <span class="changelog-date">(2022-05-29)</span>

* Enhanced intrinsics on crafted weapons are now treated as a masterwork internally. As a result, you can use e.g. `is:crafted -masterwork:any` to find crafted weapons without an enhanced intrinsic. The golden border additionally requires two enhanced traits, just like in-game.
* Resonant Element search filters such as `deepsight:ruinous` have been removed as these currencies are now deprecated.
* Selected Super ability is now displayed on Solar subclass icons.
* Features around managing crafting patterns:
  * Items that have a pattern to unlock will show the progress to that pattern in the item popup - even on items that do not have deepsight resonance.
  * Items that can be attuned to make progress in unlocking a pattern have a little triangle on the bottom right of their tile to set them apart.
  * Search filter `deepsight:pattern` finds those items.
  * The search `is:patternunlocked` finds items where the pattern for that item has already been unlocked (whether or not that item is crafted).
  * Don't forget that `is:craftable` highlights any items that can be crafted.
* Fixed Triage tab's similar items search for slug Shotguns.

## 7.18.1 <span class="changelog-date">(2022-05-24)</span>

* Added seasonal info for Season of the Haunted and fixed some bugs with new items.
* Loadouts with a Solar subclass will automatically be upgraded to Solar 3.0.
* Show Airborne Effectiveness stat on weapons.

## 7.18.0 <span class="changelog-date">(2022-05-22)</span>

* In Loadout Optimizer, the option to lock Masterworked armor to its current element has been replaced with an option to lock the element on armor equipped in other DIM Loadouts.
  * The Witch Queen had reduced the cost of changing the element on a fully masterworked armor piece to 10,000-20,000 Glimmer and one Upgrade Module, making it cheaper than changing the element on a not fully masterworked armor piece.
  * Selecting this option means Loadout Optimizer will suggest changes to armor elements as needed but avoid breaking other Loadouts where mod assignments rely on particular elements.
  * Clicking the "Optimize Armor" button in a Loadout to open Loadout Optimizer excludes this Loadout from consideration because you're actually looking to make changes to this Loadout.
* Loadouts list opened from Vault emblem now won't erroneously warn that Loadouts with subclasses or emblems are missing items.

## 7.17.0 <span class="changelog-date">(2022-05-15)</span>

* Fixed Organizer not showing some legendary armor intrinsic perks.
* Fixed a glitch in Loadout Optimizer where legendary armor intrinsic perks could be clicked to lock that piece as an exotic.
* Fixed double zeroes on armor in Compare.
* Fixed bad stat coloring in Compare when stats are more than 100 points apart (this only really affected power level).
* Popups and tooltips are a bit snappier.
* The close button in the Armory view (click an item's title) no longer overlaps the scrollbar.
* Inventory size stat no longer shows on any item - it used to show on Bows only.

## 7.16.1 <span class="changelog-date">(2022-05-09)</span>

* Fix "lower is better" stats not being masterworked gold in the item popup.

## 7.16.0 <span class="changelog-date">(2022-05-08)</span>

* Stat bonuses granted to crafted weapons by an enhanced intrinsic are now distinguished in the stat bars similarly to masterwork effects.
* Make sure DIM displays the scoring thresholds on the Shoot To Score quest.
* The recoil direction stat has been tweaked to show a much wider spread as the recoil stat value decreases.

## 7.15.0 <span class="changelog-date">(2022-05-01)</span>

## 7.14.1 <span class="changelog-date">(2022-04-26)</span>

* Reverted Deepsight workaround, so weapon attunement displays correctly.

### Beta Only

* Enabled the Triage tab of the item popup. Find some information here to help decide if an item is worth keeping. Let us know what helps and what could help more!

## 7.14.0 <span class="changelog-date">(2022-04-24)</span>

* Work around an issue where Bungie.net is not highlighting completed Deepsight weapons.

## 7.13.0 <span class="changelog-date">(2022-04-17)</span>

* If an armor piece doesn't have enough mod slots to fit the requested mods (e.g. three resist mods but no artifice chest piece), DIM will notice this earlier and show them as unassigned in the Show Mod Placement menu.
* Added text labels to "icon-only" columns (lock icon, power icon, etc.) in dropdowns on the Organizer page. Only show label in dropdowns, columns show icon only.
* Echo of Persistence Void Fragment now indicates that it has a stat penalty depending on the Guardian class.
* We no longer auto-refresh inventory if you "overfill" a bucket, as refreshing too quickly was returning out-of-date info from Bungie.net and making items appear to "revert" to an earlier location. Make sure to refresh manually if DIM is getting out of sync with the game state.
* Using the Mod Picker to edit loadout mods should now correctly show all picked mods.
* Selecting a different weapon masterwork tier for previewing should now correctly preview the final value of the changed stat in the masterwork picker.
* Fixed a case where the "Gift of the Lighthouse" item might be in your inventory but not show up in DIM. Allowed some items with missing names to appear in your inventory.

## 7.12.0 <span class="changelog-date">(2022-04-10)</span>

* If a wish list contains only non-enhanced perks, DIM will mark a roll as matching if it has the Enhanced versions of those perks.
* Fixed a rare edge case where Loadout Optimizer would not consider legendary armor if you own an exotic with strictly better stats.
* Glaive symbol now shows up in bounties, challenges, etc.
* `is:extraperk` filter finds weapons with additional toggleable perks, from pinnacle activities and Umbral Focusing.
* Fixed perk grouping for some perk-only wish lists.
* Armory wish list view now shows perks, magazines, barrels, etc. in a similar order to the in-game view.
* Re-added the D2Gunsmith link to the weapons armory page.
* `memento:any`, `memento:nightfall` etc. filters find crafted weapons with a memento inserted.

## 7.11.0 <span class="changelog-date">(2022-04-03)</span>

* The Item Popup's header now opens the Armory view when clicked, and has some cursor/link styling as a reminder.
* Deprecated Black Armory Radiance slots are now hidden, to make space for other weapon data.
* Material Counts tooltip now fits onscreen better on desktop. On mobile, it's available under the banner dropdown of the Vault inventory page.
* Wishlist combinations now collapse themselves into manageable groups in the Armory view.
* Enhanced Elemental Capacitor no longer adds all its stat bonuses to weapons on which it's selected.
* Fynch rank is now showing the correct number on the Vendors page.
* Fixed loadouts with Void 3.0 subclasses accidentally including empty fragment or aspect sockets.
* Fixed loadouts failing to remove mods from some armor or inadvertently changing the Aeon sect mod.
* Invalid search terms no longer cause the entire search to match every item.
* Searches do better with quoted strings, and allow for escaping quotes in strings (e.g. `"My \"Cool\" Loadout"`)
* Item moves are better about allowing a move if you really have space on a character, even if DIM hasn't refreshed its view of inventory. That said, DIM will always work best when its view of your inventory is up to date, so continue to refresh data after deleting items in game. DIM will now refresh automatically if we "overfill" a bucket because clearly we're out of date in that circumstance.
* Mod Picker will now properly register Shadowkeep Nightmare Mods as activity mods.
* Selected Super ability is now displayed on Void and Stasis subclass icons.
* Mod position selector avoids invalid sockets a little better.

## 7.10.0 <span class="changelog-date">(2022-03-27)</span>

* Dragging horizontally on items in Compare will scroll the list - even on iOS.
* Mobile users can now access Material Counts under the banner dropdown of the Vault inventory page.
* In the Armory and Collection views, craftable weapons now show their required Weapon Level in their tooltip.
* DIM should no longer get visually mangled by Android's auto-dark-mode.
* Fixed an incorrect item count in non-English inventory searches.
* Try a little harder to re-fetch item definitions data, if Bungie.net sends back an invalid response.
* Searches that can't be saved (because they're too long, or invalid) won't show a save ⭐️ button.
* Search filters can contain comments. Only the top level comment gets saved. e.g. `/* My Cool Search */ is:handcannon perkname:firefly`.
* Loadouts
  * The loadout search field has been moved to the top of the loadout menu, which should prevent iOS from going crazy. Filtering loadouts hides the other buttons as well.
  * Sharing a loadout now shows an explanation of what's being shared.
  * Fixed the loadout drawer not opening when "+ Create Loadout" is selected from the vault.
  * Fixed "Fill from Equipped" going a little overboard on what it tried to add to the loadout, and spamming notifications.

## 7.9.0 <span class="changelog-date">(2022-03-20)</span>

* When loading your inventory, DIM now alerts you if your items might be misplaced, affecting your drops' Power Level.
* New inventory sorting options. Check [Settings](/settings) to view and rearrange your sort strategy.
  * Reverse the order of any individual sorting method.
  * Sort items by whether they are crafted, and whether they have Deepsight Attunement available.
* Fix organizer stats header alignment
* Added Vow of the Disciple raid mods to Loadout Optimizer and search filters.
* Deepsight weapons' attunement progress is now shown on the item popup. Tap and hold, or hover the progress bar to see extractable Resonant Elements.
* Fixed some weird spacing in the item popup perk list when a gun could but doesn't have an origin perk.
* The Progress page properly distinguishes between +1 and +2 pinnacles.

## 7.8.3 <span class="changelog-date">(2022-03-15)</span>

* Fixed loadout search filter to include notes

## 7.8.2 <span class="changelog-date">(2022-03-14)</span>

## 7.8.1 <span class="changelog-date">(2022-03-14)</span>

## 7.8.1 <span class="changelog-date">(2022-03-14)</span>

* Fixed D1 loadout editor not appearing.
* Fixed loadout editor not disappearing after saving/deleting.

## 7.8.1 <span class="changelog-date">(2022-03-13)</span>

* Assume armor masterwork and lock armor energy options will now be saved correctly when saving a loadout from the Loadout Optimizer and loaded correctly when Optimizing Armor.
* Obsolete consumable mods hidden in the Vault are now detected. They should show up on the Inventory page, and DIM should count vault space more accurately.
* Prevent iOS from popping up the keyboard automatically so often.
* Prevent crafting socket from showing up in the Armory.
* Clearer, prettier Enhanced Perk icons.
* Raid crafting materials are now included in the currency counter. Tap and hold, or hover, the consumables count in the vault header to check them.
* Many fixes for how classified items show up, and how they count toward the power level of each Guardian class. Can't see these fixes now, but maybe next time there's a new Raid.
* New search support for `source:vow` (Vow of the Disciple) and `source:grasp` (Grasp of Avarice) and `season:16`.

## 7.8.0 <span class="changelog-date">(2022-03-06)</span>

### Changes

* The "Pull From Postmaster" button no longer requires a second tap to confirm. For those who dislike this button, it may be removed entirely via a setting in the Settings page.
* Removed D2Gunsmith link from the item details popup while they work on revamping the site for all the new changes.
* Removed the `level:` filter for D2 accounts, as Guardians no longer have a Level and items no longer require one.
* Season of the Risen War Table Upgrades are now in the right order and show their acquired status.
* Loadout Optimizer Mod picker will now correctly update when switching between mod slots without closing Mod Picker.
* Loadout Optimizer now correctly takes Echo of Persistence's class-specific stat reductions into account when generating sets.
* The "Kinetic Slot" icon in Compare sheet now looks different from the "Kinetic Damage" icon.
* Added `catalyst:` filter which accepts the following parameters `missing`, `complete`, and `incomplete`.

### Features

* `is:wishlistunknown` highlights items that have no rolls in the currently loaded wishlist.
* When you have 10 or more loadouts, a search box will appear in the Inventory page loadout dropdown, allowing you to search names just like on the Loadouts page.
* The Item Feed is available on both desktop and mobile. It shows your gear in the order it dropped, and gives you quick controls to tag incoming loot. Click on the item tile to get the full item popup.
  * Item Feed also got better at identifying relevant weapon perks.
  * Tagging an item from the Item Feed also marks it as not-new.
  * Items can be dragged out of the feed into inventory locations (or into the loadout editor).
* We have brand new Loadout Editor! Check it out from the character menu or the Loadouts page.
  * The layout mirrors the Loadout page's new design which has clear areas for different types of items. Each section also has a menu of additional actions like re-syncing from your currently equipped items, or clearing out a whole section.
  * As part of this change, we're removing support for "multi-class" loadouts. Loadouts will either be tied to one class, or can be toggled to "Any Class". "Any Class" loadouts cannot contain Subclass, Armor, or Fashion. If you edit an existing "Any Class" loadout and save it, those items will be removed unless you turn off "Any Class".
  * Double-click items to toggle between equipped and unequipped instead of single clicking. We'll be continuing to improve how you choose items and specify whether they're equipped in the future.
  * A new setting allows you to clear out all other mods from your armor when applying a loadout. This works even if you've chosen no mods in your loadout, so you can make a "Reset mods" loadout.
  * With this new design we have space to add even more loadout editing tools over the next few seasons.
  * The loadout editor stays open if you navigate to the Inventory or Loadouts screen while it's already open.
  * The new Loadout Editor is not available for D1.

### Witch Queen updates

* Crafted and Deepsight weapons are now more in line with how they look in-game.
* Old loadouts containing void subclasses will upgrade automatically to the new Void 3.0 version, instead of telling you the loadout is missing an item.
* Enhanced perks are now visually distinct in the Item Popup.
* The Organizer page now includes a selector for Glaives.
* Glaives now show their Shield Duration stat.
* New search filters:
  * `deepsight:complete` and `deepsight:incomplete` to check the status of weapons' Deepsight attunement.
  * `deepsight:ruinous`, `deepsight:adroit`, `deepsight:mutable` and `deepsight:energetic` to identify Deepsight Resonance weapons that can provide specific Resonant Elements.
  * `is:craftable` for any weapons which could be crafted at the Relic.
  * `weaponlevel:` to filter by a crafted weapon's level.
  * `is:glaive` ... finds Glaives!

## 7.7.0 <span class="changelog-date">(2022-02-28)</span>

* Increased the strings we search through when filtering by mods/perks.
* Crafted weapons' levels and level progress are now shown on the item popup.
* Added `is:crafted` and `is:deepsight` filters.
* Crafting materials are now included in the currency counter. Tap and hold, or hover, the consumables count in the vault header to check them.
* Fixed a bug where "Use Equipped" would not update fashion in existing loadout.

## 7.6.0 <span class="changelog-date">(2022-02-21)</span>

* Fix applying D1 loadouts.
* `inloadout:` filter now matches partial loadout names -- use `inloadout:"pvp"` for items in loadouts where "pvp" is in the loadout's name.
* If your loadout includes ornaments, items are shown as if they had the loadout applied in the loadout page and loadout editor.
* You can now change the Aeon sect mod through the item popup.
* You can now edit your equipped Emotes from DIM. You can't add them to loadouts... yet.
* Fix issue where Loadout Optimizer armor upgrade settings were not being migrated from existing loadouts.
* Clan Banners are no longer shown in DIM.
* Weapon compare sheet now includes a button to compare with other legendary weapons of the same category, excluding exotics.
* Armor in collections now displays its collections stat roll.
* Fix issues with button text wrapping in some languages.
* Fix potential element blurriness in Edge browser.
* Fix for Loadout Optimizer suggesting armor with insufficient energy.
* Fix a clash between `power:1234` and `is:power` filters.
* Loadout Optimizer is now a little more thorough in preventing an item from being both pinned and excluded.

### Witch Queen updates

* There's a good chance crafted items will display correctly in DIM. No promises though.
* Prepare Records page for a new section featuring craftable items.

### Beta Only

* Loadout Editor
  * Fix issue where subclasses were counted as general items when dropping into a loadout or filling general from equipped.
  * Allow removal of a single mod through the editor display.

## 7.5.1 <span class="changelog-date">(2022-02-14)</span>

### Beta Only

* We're testing a brand new Loadout Editor. Check it out from the character menu or the Loadouts page.
  * The layout mirrors the Loadout page's new design which has clear areas for different types of items. Each section also has a menu of additional actions like re-syncing from your currently equipped items, or clearing out a whole section.
  * As part of this change, we're removing support for "multi-class" loadouts. Loadouts will either be tied to one class, or can be toggled to "Any Class". "Any Class" loadouts cannot contain Subclass, Armor, or Fashion. If you edit an existing "Any Class" loadout and save it, those items will be removed unless you turn off "Any Class".
  * Double-click items to toggle between equipped and unequipped instead of single clicking. We'll be continuing to improve how you choose items and specify whether they're equipped in the future.
  * A new setting allows you to clear out all other mods from your armor when applying a loadout. This works even if you've chosen no mods in your loadout, so you can make a "Reset mods" loadout.
  * With this new design we have space to add even more loadout editing tools over the next few seasons.
  * The loadout editor stays open if you navigate to the Inventory or Loadouts screen while it's already open.
  * The new Loadout Editor is not available for D1.

## 7.5.0 <span class="changelog-date">(2022-02-13)</span>

* Collect Postmaster now requires an additional click to confirm.
* Transferring ships via search query should now reliably transfer all selected items.
* Filters Help now groups stat comparison operators for a more compact page.
* Milestones are grouped by how much power bonus their rewards can provide.
* On the Loadouts page, you can now drag existing items on the page, into the current Loadout Editor, just like you can on the Inventory page. Use it to grab a couple of your favorite pieces from another loadout!
* Loadout armor stat tiers now include the total tier.
* Changed the Loadout Optimizer's Armor Upgrade options for Assume Masterwork and Lock Element options. All armor will now have an assumed minimum energy capacity of 7. The new settings have the following options,
  * Assumed Masterwork
    * None - Armor will use their current stats.
    * Legendary - Only legendary armor will have assumed masterwork stats and energy capacity
    * All - Legendary and exotic armor will have masterwork stats and energy capacity
  * Lock Element
    * None - No armor will have its element locked
    * Masterworked - Only armor that is already masterworked will have their element locked
    * All - All armor will have element locked

## 7.4.0 <span class="changelog-date">(2022-02-06)</span>

* Masterwork picker now only shows higher tiers of the current masterwork and full masterworks compatible with the weapon type.
* Sharing a build from the Loadouts page or Loadout Optimizer now uses our dim.gg links which are easier to share and show a preview.
* If you prefer reduced motion (in your operating system preferences), sheets like the compare and loadout dialogs now appear and disappear instantly.
* Clearer feedback when uploading a wishlist file.
* Expanded Organizer categories to account for Fusions and LFRs in unusual weapon slots.
* Visual fixes for Organizer categories and Vendor page toggles.

## 7.3.0 <span class="changelog-date">(2022-01-30)</span>

* Organizer drill-down buttons now show a more accurate armor count.
* Delete Loadout button now looks more warning-ish, and asks for confirmation without using a popup.
* DIM will now try to recover from a state where the browser has a corrupted storage database.
* DIM will now try to avoid overwriting shaders you don't own and thus couldn't apply back.
* Removing subclass from loadout will now enable "Add Equipped" button.
* "Add Equipped" button will no longer cause multiple items in the same slot to be listed as equipped.
* Widened and reorganized the Loadouts menu.
  * Pull from Postmaster (and its lesser known cousin, Make room for Postmaster) are removed in favor of the button next to your Postmaster items.
  * Randomize loadout is now at the end of the list of loadouts.

## 7.2.0 <span class="changelog-date">(2022-01-23)</span>

* Weapons CSV download now includes a Zoom stat column.
* Shaders, ornaments, and mods can now be searched in their choosers.
* Trials passages now show the number of rounds won and the progress of completion is now tied to the number of wins.

## 7.1.0 <span class="changelog-date">(2022-01-16)</span>

* Applying a loadout *without* fashion will no longer remove shaders and ornaments from your armor.
* The shader picker now filters invalid shaders more consistently and won't call shaders "mods".
* Fixed Records page sometimes duplicating Triumphs or Seals section while missing Collections.
* When provided multiple wish lists, Settings page now shows info about all loaded wish lists, not just the first one.
* Compare Drawer should no longer refuse valid requests to add an item to comparison.

## v6 CHANGELOG

* v6 CHANGELOG available [here](https://github.com/DestinyItemManager/DIM/blob/master/docs/OLD_CHANGELOG/OLD_CHANGELOG_6.X.X.md)<|MERGE_RESOLUTION|>--- conflicted
+++ resolved
@@ -1,15 +1,12 @@
 ## Next
 
 * Fixed showing the item under your finger while you're dragging it on iOS/iPadOS. As a reminder, on touchscreen devices you need to press the item for a little bit to "pick it up". And as a reminder for everyone, any time you see an item in DIM, pretty much wherever it is, you can drag it around to move the item or add it to a Loadout you're editing. This works from the Inventory, Item Feed, Loadouts screen, etc.
-<<<<<<< HEAD
 * The Loadouts page now has a filter pill to find Loadouts with empty Fragment sockets.
-=======
 * The popup shown on the refresh button when Bungie.net is down no longer has buttons you can't click, and no longer exceeds the width of the screen on mobile.
 * DIM will not update itself in the background if you're in the middle of editing a loadout or doing many other tasks.
 * Removed references to Reddit.
 * Improved performance of viewing lots of loadouts, especially on iOS. The Loadouts page should no longer hang on load on iOS.
 * The tab title includes the name of the current page you're on.
->>>>>>> c0f94c9a
 
 ## 7.71.0 <span class="changelog-date">(2023-06-04)</span>
 
