# Next

<<<<<<< HEAD
* is:haslevel/haspower (D1/D2) fix in cheatsheet.
=======
# 4.25.1

* Added Net Neutrality popup.
>>>>>>> 7e24cefc

# 4.25.0

# 4.24.1

# 4.24.0

* Bungie has reduced the throttling delay for moving items, so you may once again move items quickly.

# 4.23.0

# 4.22.0

* Add a 'bulk tag' button to the search filter.
* Add basepower: filter and is:goldborder filter.
* Fix filtering in D1.
* Add a button to clear the current search.
* Fix moving partial stacks of items.
* Fixed "transfer items" in the Infusion Fuel Finder.
* Giving hints about the community's favorite plugs on D2 items.

# 4.21.0

* Community reviews (for weapons and armor) are in for Destiny 2 inventory.
* Charting weapon reviews.
* Fixed the shadow under the sticky characters bar on Chrome.
* Add an option to farming mode that stashes reputation items in the vault.
* Add a new smart loadout to gather reputation items for redemption.
* Scroll the loadout drawer on mobile.
* Show character level progression under level 20 for D2.
* Stacks of three or more rare mods now have a yellow border

# 4.20.1

* Fixed an error when trying to space to move items.

# 4.20.0

* Sort consumables, mods, and shaders in a more useful way (generally grouping same type together, alphabetical for shaders).
* Show the hidden recoil direction stat.
* Link to DestinyDB in your language instead of always English.
* Updated documentation for search filters.
* Fixed logic that makes room for items when your vault is full for D2.

# 4.19.2

* Keyword searchs now also search on mod subtitles, so `is:modifications helmet void` will bring only Helmet Mods for Void subclass.
* Add Iron Banner reputation.

# 4.19.1

* Fix landscape orientation not working on mobile.
* Fix D1 stats in loadout builder and loadout editor.

# 4.19.0

* Added `stack:` to search filters for easier maintenance of modifications.
* Add missing type filters for D2 (try `is:modifications`)!
* Bring back keyboard shortcuts for tagging (hit ? to see them all).
* The "Max Light" calculation is even more accurate now.
* Added `PowerMod` column to CSV export indicating whether or not a weapon or piece of armor has a power mod
* Support sorting by base power.
* Hide "split" and "take" button for D2 consumables.
* OK really really fix the vault count.
* Fix showing item popup for some D1 items.
* Changed how we do Google Drive log-in - it should be smoother on mobile.
* Completed objectives will now show as "complete".
* Bring back the yellow triangle for current character on mobile.
* Updated `is:dupelower` search filter for items to tie break by primary stat.

# 4.18.0

* Updated `is:dupelower` search filter for items with the same/no power level.
* Fix some issues with Google Drive that might lead to lost data.
* Really fix vault counts this time!

# 4.17.0

* Fix bug that prevented pinned apps in iOS from authenticating with Bungie.net.

# 4.16.2

* Added `is:dupelower` to search filters for easier trashing.
* Added missing factions to the reputation section for Faction Rally.
* Fix in infusion calculator to correctly consider +5 mod
* Fix for CSV export (e.g.: First In, Last Out in 2 columns)

# 4.16.1

* Bugfixes for iOS 10.0 - 10.2.

# 4.16.0

* Added item type sort to settings group items by type (e.g. all Sniper Rifles together).
* Reputation emblems are the same size as items now, however you have item size set.
* Shaders show up in an item's mods now.
* Transfering search loadouts is more reliable.
* Fixed a serious bug with storage that may have deleted your tags and notes. It's fixed now, but hopefully you had a backup...
* Highlight mods that increase an item's power with a gold border. New 'is:powermod' search keyword can find them all.
* Phone mode should trigger even on really big phones.
* More places can be pressed to show a tooltip.
* Fixed showing quality for D1 items.
* D2 subclasses are diamonds instead of squares.
* Max Base Power, Mobility, Resilience, and Recovery are now shown for each character.
* Legendary shards have the right icon now.
* Fix newly created loadouts showing no items.
* Inventory (mods, shaders, and consumables) in your vault now show up separated into the vault, and you can transfer them to and from the vault.
* Search keywords are now case-insensitive.
* You can now lock and unlock D2 items.
* Equipping an exotic emote won't unequip your exotic sparrow and vice versa.
* Item popups aren't weirdly tall on Firefox anymore.
* Armor stats now match the order in the game.
* Infusion calculator now always gives you the full value of your infusion.
* Show a warning that your max light may be wrong if you have classified items.
* CSV export for D2 weapons and armor is back.
* Add text search for mods and perks.
* Add "Random Loadout" to D2. You gotta find it though...

# 4.15.0

* D2 items with objectives now show them, and quests + milestones are displayed for your characters.
* Custom loadouts return for D2.
* D2 items now display their perks and mods.
* DIM won't log you out if you've been idle too long.
* Swipe left or right anywhere on the page in mobile mode to switch characters.
* If you have lots of inventory, it won't make the page scroll anymore.
* Power level will update when you change equipment again.
* Searches will stay searched when you reload info.
* Max light loadout won't try to use two exotics.
* Farming mode looks better on mobile.
* If you're viewing a non-current character in mobile, it won't mess up on reload anymore.
* You can tag and write notes on classified items to help remember which they are.
* The Infusion Fuel Finder is back for D2.
* The "Max Light" calculation is more accurate now.
* Mods now show more detail about what they do.

# 4.14.0

* Added back in Repuation for D2.
* Max Light Loadout, Make Room for Postmaster, Farming Mode, and Search Loadout are all reenabled for D2.
* Classified items can be transferred!
* Fixed search filters for D2.
* Show hidden stats on D2 items.
* D2 inventory (mods, shaders, etc) now take the full width of the screen.

# 4.13.0

* DIM will remember whether you last used D2 or D1.
* Lots of DIM functionality is back for D2.
* We now highlight the perks from high community reviews that you don't have selected.

# 4.12.0

* Early Destiny 2 support! We have really basic support for your Destiny 2 characters. Select your D2 account from the dropdown on the right. This support was built before we even got to start playing, so expect some rough edges.
* There's a new phone-optimized display for your inventory. See one character at a time, with larger items. Swipe between characters by dragging the character header directly.
* Info popups aren't gigantic on mobile anymore.
* Fix a case where changes to preferences may not be saved.

# 4.11.0

* Fix a case where DIM wouldn't work because auth tokens had expired.

# 4.10.0

* You can flag reviews for being offensive or arguing or whatever. Be helpful but also be nice.
* Remove the browser compatibility warning for Opera and prerelease Chrome versions.

# 4.9.0

* No changes!

# 4.8.0

* No changes!

# 4.7.0

* Made loadout builder talent grids tiny again.
* If you autocomplete the entire filter name and hit enter, it will no longer hang the browser.
* Updated the About page and FAQ.
* Fixed a case where DIM would fail to load the latest version, or would load to a blank page unless force-reloaded.
* Added some helpful info for cases where DIM might fail to load or auth with Bungie.net.
* Added a warning when your browser is not supported by DIM.
* DIM no longer supports iOS 9.

# 4.6.0

* Fix a bug where the popup for Xur items was below Xur's own popup.
* Hiding community rating for items with only one (non-highlighted) review.
* The first item in the search autocompleter is once again selected automatically.
* If you don't have the vault width set to "auto", the inventory is once again centered.

# 4.5.0

* Added "reviewcount" filter to filter on the number of reviews on an item.
* Fix slight horizontal scroll on inventory view.
* On mobile, tapping outside of dialogs and dropdowns to dismiss them now works.
* The item detail popup now does a better job of fitting itself onto the screen - it may appear to the left or right of an item now!
* Press on a talent grid node to read its description. The same goes for the stats under your character.
* Subclasses now have the correct elemental type in their header color.
* Drag and drop should be much smoother now.
* You can select Destiny 2 accounts from the account dropdown now - but won't do much until Destiny 2 is released and we have a chance to update DIM to support it!

# 4.4.0

* New filters for ornaments - is:ornament, is:ornamentmissing, is:ornamentunlocked
* Fixed a bug where item data would not respect your language settings.
* Weapon reviews now show up immediately, and can be edited.
  - If you have been less than friendly, now would be a very good time to edit yourself and put a better foot forward.
* Sorting reviews to support edits and highlighted reviews.
* Logging out now brings you to Bungie's auth page, where you can choose to change account or not.
* Fixed "Clear New Items" not working.
* Adjusted the UI a bunch to make it work better on mobile. Just a start - there's still a long way to go.
* The announcement about DIM being a website won't show more than once per app session.
* Google Drive syncing is a bit smoother.
* Fixed a case where you couldn't create a new class-specific loadout.
* On Firefox, the new-item shines don't extend past the item anymore.
* Do a better job of refreshing your authentication credentials - before, we'd sometimes show errors for a few minutes after you'd used DIM for a while.
* The filters help page has been localalized.
* Separate the light: and level: filters. level now returns items matching required item level, light returns items matching the light level.

# 4.3.0

* DIM is now just a website - the extension now just sends you to our website. This gives us one, more cross-platform, place to focus on and enables features we couldn't do with just an extension. Don't forget to import your data from the storage page!
* Scrolling should be smoother overall.
* Vendor weapons now show reviews.
* Add a "sort by name" option for item sorting.
* In Google Chrome (and the next version of Firefox), your local DIM data won't be deleted by the browser in low storage situations if you visit DIM frequently.
* Ratings will no longer disappear from the item details popup the second time it is shown.
* Info popups should do a better job of hiding when you ask them to hide.

# 4.2.4

* Work around a Chrome bug that marked the extension as "corrupted".

# 4.2.3

* Fix log out button.
* Put back the accidentally removed hotkeys for setting tags on items.
* Fixed some visual goofs on Firefox.
* Fix a case where DIM would never finish loading.

# 4.2.2

* Fix DIM being invisible on Firefox
* Fix a case where DIM would never finish loading.
* Put back the accidentally removed hotkeys for setting tags on items.

# 4.2.1

* Actually turn on Google Drive in prod.

# 4.2.0

* Exclude all variants of 'Husk of the Pit' from 'Item Leveling' loadout.
* Add a new storage page (under the floppy disk icon) for managing your DIM data. Import and export to a file, and set up Google Drive storage to sync across machines (website only). You can import your data from the Chrome extension into the website from this page as well.
* The settings page has been cleaned up and reworded.
* Added missing Trials emblems and shaders to the is:trials search.
* DIM should look more like an app if you add it to your home screen on Android.
* DIM will show service alerts from Bungie.

# 4.1.2

* Add a "Log Out" button in settings.

# 4.1.1

* Fixed changelog popup too large to close.

# 4.1.0

* Fixed the logic for deciding which items can be tagged.
* Fix "Make room for postmaster".
* Record books have been moved out of the inventory into their own page. Get a better look at your records, collapse old books, and narrow records down to only those left to complete.
* Fix changing new-item shine, item quality display, and show elemental damage icon preferences. They should apply immediately now, without a reload.x
* Localization updates.
* Fixed objective text in the record book floating above stuff.
* Fixed displaying record objectives that are time-based as time instead of just a number of seconds.
* When pinned to the iOS home screen, DIM now looks more like a regular browser than an app. The upside is you can now actually authorize it when it's pinned!
* Loadouts with a complete set of equipped armor now include a stat bar that will tell you the stat tiers of the equipped loadout pieces.
* Loadouts with non-equipping items now won't *de-equip* those items if they're already equipped. #1567
* The count of items in your loadout is now more accurate.
* DIM is now better at figuring out which platforms you have Destiny accounts on.
* DIM is faster!
* Added Age of Triumph filters is:aot and is:triumph
* Add gunsmith filter is:gunsmith
* Updated filters to remove common items for specific filters (e.g. is:wotm no longer shows exotic items from xur, engrams, and planetary materials)
* Loadout Builder's equip button now operates on the selected character, not your last-played character.
* Loadout Builder no longer has equip and create loadout buttons for loadouts that include vendor items.
* Loadout Builder is faster.
* DIM has a new logo!
* Elemental damage color has been moved to a triangle in the upper-left corner of your weapon.
* See community weapon ratings in DIM, and submit your own! Weapon ratings can be turned on in Settings, and will show up on your individual weapons as well as in the details popup. You can submit your own reviews - each review is specific to the weapon roll you're looking at, so you know whether you've got the god roll.

# v3.17.1

* Fixed a bug with the display of the amount selection controls in the move popup for stackable items.
* Localization updates
* Moved the "VCR" controls for stackable item amount selection to their own row.

# 3.17.0

* Fixed the perk selection in Loadout Builder. #1453
* Integrated Trials-centric weapon reviews (and the ability to rate your own gear (and make comments about your gear)).  Done in conjunction with destinytracker.com.
* Fixed the logic for artifact bonuses to compute the right number. #1477
* Restore some missing images from our build system changes.
* Don't allow engrams to be tagged. #1478
* Add home screen icons (and Safari tab icons, and Windows tile icons) for the website.
* Fixed "is:locked" filters to be consistent for engrams. #1489
* The Beta website is now updated automatically for every PR.
* If you're not logged in to the website, we show the login screen.
* Better error messages for when you have the wrong platform selected, plus the error doesn't cover the platform selector.
* Improved website compatibility with Firefox, Safari, and Edge.
* Many style fixes for Safari.
* Drag and drop is now supported on touch devices. Press and hold an item to drag it. #1499
* Armsday packages can no longer be dragged. #1512
* Add tags and notes to items! This has been in Beta forever but now it's official. Hit ? to see the keyboard shortcuts, and use "tag:" searches to find your tagged gear.
* Remove Materials Exchange from the beta.
* Vendors now show where they are, and are sorted better. All the cryptarchs now appear. Engrams waiting to be decrypted aren't shown in the vendor screen.
* Experimental iOS 9 Mobile Safari compatibility. May be removed in the future.
* Style updates to clean up DIM's look and make sure more screen space is being used for items.
* Gained the ability for us to fill in classified items, even if Bungie hasn't unclassified them. You still can't transfer them though.
* The "Hide Unfiltered Items while Filtering" preference now applies to vendor gear too. #1528
* When moving stacks of items through the popup, there are now buttons to max out the amount, and add and remove up to even stacks of items.
* Xur should disappear on Sundays again.

# 3.16.1

* Significantly increased the storage limit for tags and notes. It's still possible to go over (especially with long notes) but it should happen far less frequently - and it should notify you when it happens.

# 3.16.0

* Removed farming option to keep greens since they're disassembled by default now.
* Added stat search, for example: "stat:rof:>= 22"
* Fixed formatting for search loadouts when the search terms contain angle brackets.
* A new "Make room for Postmaster items" auto layout will clear out enough space on your character to pick up all the stuff you've accumulated at the Postmaster.
* Vendor items now explain what you need to do to get them.
* Xur looks like the other vendors, and correctly displays both heavies now.
* Compare tool styling updates.
* Compare tool shows attack/defense.
* In the compare tool, stats that are the same across all items are white instead of blue.
* There's now a picture of each item in the compare tool.
* Clicking the title of an item in the compare tool will scroll to that item and "pop" it so you know which one it is.
* Armor and items that don't match the equipping character will once again transfer in loadouts. You can still put multiple subclasses of the same damage type in a loadout.
* Empty space around talent grids has been eliminated.
* Memory of Felwinter's stat bar no longer overflows its container.

# 3.15.0

* Permit the same damage type of subclass in loadouts (#1067)
* Update record books to properly display time instead of a large number. (#1051)
* Moving an item into a full vault but an empty bucket (such as full General but the vault contains no Consumables) now works.
* Stacks of items are properly accounted for. They'll now combine as things are moved to make space - previously even a stack of 1 consumable would count as taking up the whole slot and would prevent a move of 2 more of that consumable.
* We now catch errors trying to move aside items and retry with a different item. You should see fewer failed moves!
* "Thrashing" in farming mode is fixed. When farming mode can't proceed (because moving anything off the character would result in something else being moved back on, because you're out of space), we now show a friendly info message. This message is throttled to show up no more than once a minute.
* Fixed a bug where a full vault would prevent farming mode from moving things to other characters.
* The move aside logic strongly prefers putting things on characters other than the original item's owner. This makes it much easier to move a bunch of stuff off of a character without other things bouncing right back in.
* Prefer putting engrams in the vault and not taking them out when choosing items to move aside.
* Farming mode now makes room to pick up artifacts, materials, and consumables.
* When making space in the "General" category or in Materials/Consumables buckets, we'll choose to move aside an item that can be combined with another stack somewhere without increasing the total number of stacks. This trends towards consolidation and can help free up a full vault, as well as getting rid of stray stacks.
* We swapped in "special ammo synth" and "primary ammo synth" instead of "motes of light" and "strange coins" for the farming mode quick gather buttons. They seemed more useful in the heat of battle.
* When dequipping an item, we try harder to find a good item to equip in its place. We also prefer replacing exotics with other exotics, and correctly handle The Life Exotic perk.
* Lots of new translations and localized strings.
* Vendors update when you reach a new level in their associated faction, or when you change faction alignment.
* Fixed a too-small perk selection box in the loadout builder, and properly handle when vendors are selling Memory of Felwinter.

# 3.14.1

* Internationaliztion updates.
* Fix for Loadout Class Type bug.

# 3.14.0

* Compare Weapons and Armor side-by-side.
* Added `is:sublime` filter
* Added detailed information to the Trials of Osiris popup card.
* Added more detection for item years.
* The collapse button now no longer takes up the whole bucket height.
* Fixed marking which characters had access to vendor items.
* Fix tracking new items when the new-item shine is disabled.
* Added option to Farming Mode to not move weapons and armor to make space for engrams.
* About and Support pages are now translatable.
* Improved error handling and error messages.
* Vendors are collapsible.
* All vendor items (including duplicates with different rolls) will now show up.
* Added more translations.
* If you have more than one Memory of Felwinter, they are all excluded from loadout builder.
* Export correct quality rating for items in CSV.

# 3.13.0

* The vendors page is back. It'll show all available vendors. It's now a lot faster, and combines vendor inventory across your characters. Consumables and Bounties are now shown. Item stats and quality will hopefully show up on 11/8.
* Loadout builder has option to load from equipped items.
* Added option to farm green engrams or not.
* When moving consumable stacks, you can now choose to fill up one stack's worth.
* Don't sort bounties (the API does not currently provide the in-game order.)
* Fix max-light rounding.
* Fix a bug in the new filters for source.
* Fix incognito mode launching
* More i18n.
* Classified items in the vault are now counted and shown.
* DIM is faster!
* Memory of Felwinter is now excluded from loadout builder by default.

# 3.11.1

* Fixed an issue with farming mode where users without motes, 3oC, coins, or heavy could not use farming mode.
* Fixed an issue where classified items would not show up in the UI.

# 3.11.0

##### New
* Added Quick Move items to farming mode.
* Farming mode now also moves glimmer items to vault.
* Added `is:inloadout` filter
* New filters: is:light, is:hasLight, is:weapon, is:armor, is:cosmetic, is:equipment, is:equippable, is:postmaster, is:inpostmaster, is:equipped, is:transferable, is:movable.
* New filters for items based on where they come from: is:year3, is:fwc, is:do, is:nm, is:speaker, is:variks, is:shipwright, is:vanguard, is:osiris, is:xur, is:shaxx, is:cq, is:eris, is:vanilla, is:trials, is:ib, is:qw, is:cd, is:srl, is:vog, is:ce, is:ttk, is:kf, is:roi, is:wotm, is:poe, is:coe, is:af.
* Added debug mode (ctrl+alt+shift+d) to view an item in the move-popup dialog.
* Added max light value to max light button in dropdown.
* Major loadout builder performance enhancements.
* Support rare (blue) items in loadout builder.

##### Tweaks
* Consumables and materials are now sorted by category.
* All other items in the General Bucket are sorted by Rarity.
* Move ornaments inbetween materials and emblems.
* Link to wiki for stat quality in the move-popup box.
* Full item details are shown in the move popup by default (they can still be turned off in settings).

##### Bugfixes
* Prevent double click to move item if loadout dialog is open.
* [#889](https://github.com/DestinyItemManager/DIM/issues/889) Fixed stats for Iron Banner and Trials of Osiris items.
* Fix infusion finder preview item not changing as you choose different fuel items. Also filter out year 1 items.
* Fix some green boots that would show up with a gold border.
* A bunch of consumables that can't be moved by the API (Treasure Keys, Splicer Keys, Wormsinger Runes, etc) now show up as non-transferable in DIM.
* Husk of the Pit will no longer be equipped by the Item Leveling loadout.
* Fixed equipping loadouts onto the current character from Loadout Builder.
* The default shader no longer counts as a duplicate item.
* DIM no longer tries to equip exotic faction class items where your character isn't aligned with the right faction.
* Fixed more cases where your loadouts wouldn't be applied because you already had an exotic equipped.
* Elemental Icons moved to bottom left to not cover the expansion symbol.
* Loadout builder no longer shows duplicate sets.
* Fix equip loadout builder equip to current character.

# 3.10.6

* The DestinyTracker link in the item popup header now includes your perk rolls and selected perk. Share your roll easily!
* Fixed moving consumables in loadouts. Before, you would frequently get errors applying a loadout that included consumables. We also have a friendlier, more informative error message when you don't have enough of a consumable to fulfill your loadout.
* Fixed a bug where when moving stacks of items, the stack would disappear.
* The progress bar around the reputation diamonds is now more accurate.
* Enabled item quality.
* Item Quality is enabled by default for new installs.
* A new Record Books row in Progress has your Rise of Iron record book.
* Searches now work for all characters and the vault again.
* Can equip loadouts onto the current character from Loadout Builder.
* Added ability to feature toggle items between Beta + Release.

# 3.10.5

* Added Ornaments.

# 3.10.4

* We handle manifest download/cache errors better, by deleting the cached file and letting you retry.
* Date armor ratings end is on 9/20/2016 @ 2AM Pacific.
* Fixed issues with broken images by downloading from Bungie.net with https.
* Loadouts for multi-platform users will now save selected and equipped items for both platforms.  Previously, when switching platforms, loadouts would remove items from the loadout for the opposite platform.

# 3.10.3

* Fixed a "move-canceled" message showing up sometimes when applying loadouts.
* Bugged items like Iron Shell no longer attempt to compute quality. They'll fix themselves when Bungie fixes them.
* Fixed "Aim assist" stat not showing up in CSV (and no stats showing up if your language wasn't English).
* We now catch manifest updates that don't update the manifest version - if you see broken images, try reloading DIM and it should pick up new info.
* Worked around a bug in the manifest data where Ornamenent nodes show up twice.
* DIM won't allow you to move rare Masks, because that'll destroy them.
* The "Random" auto loadout can now be un-done from the loadout menu.
* For non-variable items (emblems, shaders, ships, etc) in a loadout, DIM will use whichever copy is already on a character if it can, rather than moving a specific instance from another character.

# 3.10.2

* Fixed error building talent grid for Hawkmoon.
* Don't attempt to build record books when advisors are not loaded.
* Dragged items now include their border and light level again.
* New-item overlays have been restored (enable in settings).
* Reenable record book progress.
* Better handle errors when record book info isn't available.
* Show an error message if the manifest doesn't load.
* Fix an error when equipping loadouts.
* DIM usage tips will only show up once per session now. You can bring back previously hidden tips with a button in the settings page.

# 3.10.0

* Add ability to create loadouts by selecting sets of perks.
* [#823](https://github.com/DestinyItemManager/DIM/issues/823) Added 'current' property to stores.
* The DIM extension is now much smaller.
* DIM can now display item information in all supported Destiny languages. Choose your language in the settings then reload DIM.
* We now automatically pick up Destiny data updates, so DIM should work after patches without needing an update.
* The Reputation section should match the in-game logos better now.
* Disable new item overlays due to a bug.

# 3.9.2

* [#812](https://github.com/DestinyItemManager/DIM/issues/812) Removed rare masks from the items table used by the random item loadout.

# 3.9.1

* [#801](https://github.com/DestinyItemManager/DIM/issues/801) Resolved error with vendor page character sorting.
* [#792](https://github.com/DestinyItemManager/DIM/pull/792) Warning if user clicks on perks to notify them that they can only be changed in game.
* [#795](https://github.com/DestinyItemManager/DIM/pull/795) Updated strange coin icon for Xur.

# 3.9.0

* New glimmer-based filters, is:glimmeritem, is:glimmerboost, is:glimmersupply
* Add option for new item and its popup to be hidden
* Add ability to exclude items from loadout builder.
* Expand/collapse sections in DIM.
* Double clicking an item will equip it on the current character. 2x click on equipped, dequips.
* Show current vendor items being sold.
* Move popup won't pop up under the header anymore.
* If you have an open loadout, and you click "Create loadout", it switches to the new loadout now instead of leaving the previous loadout open.
* DIM is once again faster.
* The loadout editor won't stay visible when you change platforms.
* Fixed a lot of bugs that would show all your items as new.
* New-ness of items persists across reloads and syncs across your Chrome profile.
* New button to clear all new items. Keyboard shortcut is "x".
* Help dialog for keyboard shortcuts. Triggered with "?".
* When you have two characters of the same class, applying a loadout with a subclass will work all the time now.
* Item class requirements are part of the header ("Hunter Helmet") instead of in the stats area.
* You can search for the opposite of "is:" filters with "not:" filters. For example, "is:helmet not:hunter quality:>90".
* Clicking away from the Xur dialog will close any open item popups.
* Fixed an issue where you could not equip a loadout that included an exotic item when you already had an exotic equipped that was not going to be replaced by the loadout.
* Better handling of items with "The Life Exotic" perk.
* New aliases for rarity filters (is:white, is:green, is:blue, is:purple, is:yellow).
* An alternate option for the "Gather Engrams" loadout can exclude gathering exotic engrams.
* Removed popup notification for new items.
* #798 Keyword searches will now scan perk descriptions.
* #799 Randomize equipped items for current character. Don't look at us if you have to play a match using Thorn.

# 3.8.3

* Fix move popup not closing when drag-moving an item.
* Added ability to and filters for track or untracking quests and bounties.
* Fix issue where some sets would be missing from the loadout builder.
* Fixed #660 where postmaster items would not appear in the Postmaster section of DIM, ie Sterling Treasure after the reset.
* Fixed #697 where loadouts will no longer remove the loadouts for the opposite platform.
* Fix an issue where loadouts will not show any items, or transfer any items.
* Add option to show new item overlay animation

# 3.8.2

* Update filter list to include quality/percentage filters
* Add year column to CSV export scripts
* When you have filtered items with a search, you can select a new search loadout option in the loadout menu to transfer matching items.
* The screen no longer jumps around when clicking on items, and the item details popup should always be visible.
* Dialogs should be sized better now.
* Fix character order in move popup buttons.
* Restored the ability to set a maximum vault size. "Auto" (full width) is still an option, and is the default.
* Armor quality is shown in Xur, loadouts, and the infusion dialog if advanced stats is turned on.
* "Take" stackables works again.

# 3.8.1

* Added steps to Moments of Triumph popup (and other record books.)
* Fixed wobbly refresh icon.
* Fixed single item stat percentages.
* Fixed armor export script.
* Possible fix for loadout builder.

# 3.8.0

* Loadout builder redesign and major performance enchancements.
* Items in the postmaster now have quality ratings, can use the infusion fuel finder, show up in the infusion fuel finder, compare against currently equipped items, etc. They behave just like a normal item except you can't move them and they're in a different spot.
* The vault width preference has been removed - the vault now always takes up all the remaining space on the screen.
* Section headers don't repeat themselves anymore.
* Drop zones for items are larger.
* Returning from the min-max tool no longer greets you with a blank, item-less screen.
* Fixed a bug where loadouts were not properly restricted to the platform they were created for.
* Xur's menu item will properly disappear when he leaves for the week.
* New items are marked with a "shiny" animation, and there are notifications when new items appear.
* The loadout menu may expand to fill the height of the window, but no more. The scrollbar looks nicer too.
* Items can now be made larger (or smaller) in settings. Pick the perfect size for your screen!
* The item info popup has a new header design. Let us know what you think!
* Changing settings is faster.
* You can now download your weapon and armor data as spreadsheets for the true data nerds among us.
* The settings dialog is less spacious.
* Engrams and items in the postmaster can now be locked (and unlocked).
* The buttons on the move item popup are now grouped together by character.
* When the "Hide Unfiltered Items while Filtering" option is on, things look a lot nicer than they did.
* DIM is generally just a little bit snappier, especially when scrolling.
* Clicking the icon to open DIM will now switch to an active DIM tab if it's already running.
* Bungie.net will open in a new tab as a convenience for expired cookies.
* Items in the Postmaster are sorted by the order you got them, so you know what'll get bumped when your postmaster is full.
* Clicking the loadout builder button again, or the DIM logo, will take you back to the main screen.
* You may now order your characters by the reverse of the most recent, so the most recent character is next to the vault.

# 3.7.4

* Removed the option to hide or show the primary stat of items - it's always shown now.
* Add mode selection full/fast for users willing to wait for all best sets.
* Loadout menus are now scrollable for users with over 8 custom loadouts on a single character.
* Changing the character sort order now applies live, rather than requiring a refresh.
* Use most recently logged in player to start with loadout builder.
* Search queries will exclude the token `" and "` as some users were including that when chaining multiple filters.
* Fix UI issue on move popup dialog that had some numbers expanding outside the dialog.
* Consolidate beta icons to the icons folder.

# 3.7.3

* Fix rounding error that prevented some loadout sets from showing up.
* Added filter for quality rating, ex - quality:>90 or percentage:<=94

# 3.7.2

* Always show locked section in loadout builder.
* Fix NaN issue in loadout builder.
* Fix issues with 'create loadout' button in loadout builder.
* For item lvling dont prefer unlvled equiped items on other characters.
* Various Loadout builder bug fixes and performance updates.

# 3.7.1

* Various Loadout builder bug fixes and performance updates.

# 3.7.0

* Added new armor/loadout tier builder.
* Fix for all numbers appearing red in comparison view.
* Updated to latest stat estimation forumla.
* Use directive for percentage width.

# 3.6.5

* Fix an issue where warlocks would see loadouts for all the other classes.

# 3.6.2 & 3.6.3

* Add warning if the lost items section of the postmaster has 20 items.
* Stat bars are more accurately sized.
* Add vendor progress
* Add prestige level with xp bar under characters to replace normal xp bar after level 40.
* It is no longer possible to choose column sizes that cause the vault to disappear.
* The Vault now has a character-style header, and can have loadouts applied to it. Full-ness of each vault is displayed below the vault header.
* New option to restore all the items that were in your inventory before applying a loadout, rather than just the equipped ones.
* You can now undo multiple loadouts, going backwards in time.

# 3.6.1

* Removed the "Only blues" option in the infusion fuel finder, because it wasn't necessary.
* Engram searches and the engram loadout features won't mistake Candy Engrams for real engrams.
* Items in the Postmaster include their type in the move popup, so they're easier to distinguish.
* Sometimes equipping loadouts would fail to equip one of your exotics. No more!
* Add an 'is:infusable' search filter.
* Add 'is:intellect', 'is:discipline', 'is:strength' search filters for armor.
* XP Progress on bar items

# 3.6.0

* Bring back the infusion dialog as an Infusion Fuel Finder. It doesn't do as much as it used to, but now it's optimized for quickly finding eligable infusion items.
* Fix a bug where hovering over a drop zone with a consumable/material stack and waiting for the message to turn green still wouldn't trigger the partial move dialog.
* Added a new "Item Leveling" auto-loadout. This loadout finds items for you to dump XP into. It strongly favors locked items, and won't replace an incomplete item that you have equipped. Otherwise, it goes after items that already have the most XP (closest to completion), preferring exotics and legendaries if they are locked, and rares and legendaries if they're not locked (because you get more materials out of disassembling them that way).
* There's a new setting that will show elemental damage icons on your weapons. Elemental damage icons are now always shown in the title of the item popup.
* Elder's Sigil won't go above 100% completion for the score portion anymore.
* Added roll quality percentage indicator. You can now see how your intellect/discipline/strength stacks up against the maximum stat roll for your armor.
* DIM is smarter about what items it chooses to move aside, or to equip in the place of a dequipped item.
* Added a new "Gather Engrams" loadout that will pull all engrams to your character.

# 3.5.4

* We won't try to equip an item that is too high-level for your character when dequipping items.
* Fix a regression where subclasses wouldn't show up in Loadouts. They're still there, they just show up now!
* Fixed another bug that could prevent item popups from showing up.
* The vault can now be up to 12 items wide.
* Sterling Treasure, Junk Items, and SLR Record Book added to DIM.
* Manifest file updated.

# 3.5.3

* Fixed a bug that would prevent the loading of DIM if Spark of Light was in the postmaster.
* Fixed a bug that prevented the Xur dialog from rendering.

# 3.5.2

* Fix a bug where item details popups would show above the header.
* Fix showing Sterling Treasures in Messages.
* Better error handling when Bungie.net is down.
* Fix a bug where having items in the postmaster would confuse moves of the same item elsewhere.
* Fix a bug where item comparisons no longer worked.
* Added support for the classified shader "Walkabout".

# 3.5.1

* The Infusion Calculator has been removed, now that infusions are much more straightforward.
* Pressing the "i" key on the keyboard will toggle showing item details in the item popup.
* Add a menu item for when Xur is in town. This brings up a panel with Xur's wares, how much everything costs, how many strange coins you have, and lets you show the item details popup plus compare against any version of exotics you might already have to see if there's a better roll.

# 3.5

* DIM will now go to great lengths to make sure your transfer will succeed, even if your target's inventory is full, or the vault is full. It does this by moving stuff aside to make space, automatically.
* Fixed a bug that would cause applying loadouts to fill up the vault and then fail.
* Fixed a bug where DIM would refuse to equip an exotic when dequipping something else, even if the exotic was OK to equip.
* When applying a loadout, DIM will now equip and dequip loadout items all at once, in order to speed up applying the loadout.
* The search box has a new style.
* Item moves and loadouts will now wait for each other, to prevent errors when they would collide. This means if you apply two loadouts, the second will wait for the first to complete before starting.
* Item details are now toggled by clicking the "i" icon on the item popup, rather than just by hovering over it.

# 3.4.1

* Bugfix to address an infinite loop while moving emotes.

# 3.4.0

* Moving and equipping items, especially many at a time (loadouts) is faster.
* When you save a loadout, it is now scoped to the platform it's created on, rather than applying across accounts. Loadouts created on one account used to show on both accounts, but wouldn't work on the wrong account.
* You can now move partial amounts of materials. There's a slider in the move popup, and holding "shift" or hovering over the drop area will pop up a dialog for draggers. You can choose to move more than one stack's worth of an item, up to the total amount on a character.
* New commands for materials to consolidate (move them all to this character) and distribute (divide evenly between all characters).
* Loadouts can now contain materials and consumables. Add or remove 5 at a time by holding shift while clicking. When the loadout is applied, we'll make sure your character has *at least* that much of the consumable.
* Loadouts can now contain 10 weapons or armor of a single type, not just 9.
* When making space for a loadout, we'll prefer putting extra stuff in the vault rather than putting it on other characters. We'll also prefer moving aside non-equipped items of low rarity and light level.
* The is:engram search filter actually works.
* Fixed an error where DIM would not replace an equipped item with an instance of the same item hash. This would cause an error with loadouts and moving items. [448](https://github.com/DestinyItemManager/DIM/issues/448)
* Loadouts can now display more than one line of items, for you mega-loadout lovers.
* Items in the loadout editor are sorted according to your sort preference.

# 3.3.3

* Infusion calculator performance enhancements
* Larger lock icon
* Completed segments of Intelligence, Discipline, and Strength are now colored orange.

# 3.3.2

* If multiple items in the infusion calculator have the same light, but different XP completion percentage, favor suggesting the item with the least XP for infusion.
* Keyword search also searches perks on items.
* New search terms for is:engram, is:sword, is:artifact, is:ghost, is:consumable, is:material, etc.
* Items can be locked and unlocked by clicking the log icon next to their name.
* Display intellect/discipline/strength bars and cooldown for each character
* Loadouts have a "Save as New" button which will let you save your modified loadout as a new loadout without changing the loadout you started editing.
* Autocomplete for search filters.
* Comparing stats for armor now shows red and green better/worse bars correctly.
* Fixed showing magazine stat for weapons in the vault.
* Fixed infusion material cost for Ghosts and Artifacts (they cost motes of light).
* Fix a case where the item properties popup may be cut off above the top of the screen.
* Transfer/equip/dequip actions for edge cases will now succeed as expected without errors.
* Manifest file update.

# 3.3.1

* Updated the manifest file.

# 3.3

* Infusion auto calculator is much faster.
* Items in the infusion calculator don't grey out when a search is active anymore.
* Full cost of infusions is now shown, including exotic shards, weapon parts / armor materials, and glimmer.
* Show a better error message when trying to equip an item for the wrong class. Before it would say you weren't experienced enough.
* Add a button to the infusion calculator that moves the planned items to your character.
* Add a filter to the infusion calculator to limit the search to only rare (blue) items.
* The infusion auto calculator runs automatically, and now presents a list of different attack/defense values for you to choose from. Selecting one will show the best path to get to that light level.
* The infusion calculator greys out items that are already used or are too low light to use, rather than hiding them.
* The item move popup now has an entry for the infusion calculator, to make it easier to find.
* Hold Shift and click on items in the infusion calculator to prevent the calculator from using that item.
* If you have an exotic class item (with "The Life Exotic" perk) equipped, you can now equip another exotic without having the class item get automatically de-equipped. Previously, this worked only if you equipped the non-class-item exotic first.
* Armor, Artifacts, and Ghosts now show the difference in stats with your currently equipped item. Also, magazine/energy between swords and other heavy weapons compares correctly.
* The is:complete, is:incomplete, is:upgraded, is:xpincomplete, and is:xpcomplete search keywords all work again, and their meanings have been tweaked so they are all useful.
* The talent grid for an item are now shown in the item details, just like in the game, including XP per node.
* Subclasses show a talent grid as well!
* The item stats comparison will no longer be cleared if DIM reloads items while an item popup is open.
* Bounties and quests are now separated, and under their own "Progress" heading.
* Bounties, quests, and anything else that can have objectives (like test weapons and runes) now show their objectives and the progress towards them. As a result, completion percentages are also now accurate for those items.
* Descriptions are now shown for all items.
* Include hidden stats "Aim Assist" and "Equip Speed" for all weapons. You can still see all hidden stats by visiting DTR via the link at the top of item details.
* Weapon types are now included in their popup title.
* Removed Crimson Days theme.  It will return.
* Fixed issue at starts up when DIM cannot resolve if the user is logged into Bungie.net.

# 3.2.3

* Updated Crimson Days Theme.
* Removed verge.js

# 3.2.2

* Updated Crimson Days Theme.

# 3.2.1

* Crimson Days theme.
* Weapons and armor now show all activated perks (including scopes, etc), in the same order they are shown in the game.
* Only display the "more info" detail icon if there's something to show.
* If you try to move an item into a full inventory, we'll reload to see if you've already made space in the game, rather than failing the move immediately.
* The Infusion dialog now has a "Maximize Attack/Defense" button that figures out how to get the highest stats with the fewest number of infusions.
* You can now create a loadout based on what you've got equipped by selecting "From Equipped" in the "Create Loadout" menu item.
* After applying a loadout, a new pseudo-loadout called "Before 'Your Loadout'" appears that will put back the items you had equipped.

# 3.2

* In the "Loadouts" dropdown is a new "Maximize Light" auto-loadout that does what it says, pulling items from all your characters and the vault in order to maximize your character's light.
* Lots of performance improvements! Loading DIM, refreshing, moving items, and searching should all be faster.
* DIM will now refresh immediately when you switch back to its tab, or come back from screensaver, etc. It won't automatically update when it's in the background anymore. It still periodically updates itself when it is the focused tab.
* New "is:year1" and "is:year2" search filters.
* Artifacts now have the right class type (hunter, titan, etc).
* The reload and settings icons are easier to hit (remember you can also hit "R" to reload.
* The move popup closes immediately when you select a move, rather than waiting for the move to start.
* New sort option of "rarity, then primary stat".<|MERGE_RESOLUTION|>--- conflicted
+++ resolved
@@ -1,12 +1,10 @@
 # Next
 
-<<<<<<< HEAD
 * is:haslevel/haspower (D1/D2) fix in cheatsheet.
-=======
+
 # 4.25.1
 
 * Added Net Neutrality popup.
->>>>>>> 7e24cefc
 
 # 4.25.0
 
