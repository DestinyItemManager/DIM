--- conflicted
+++ resolved
@@ -1,11 +1,8 @@
 ## Next
 
 * Seasonal Rank now correctly continues past rank 100.
-<<<<<<< HEAD
 * Bulk tagging no longer erroneously removes notes from selected items.
-=======
 * `maxbasestatvalue` now filters by item slot instead of item type (think masks versus helmets).
->>>>>>> b3de0229
 
 ## 5.58.0 <span className="changelog-date">(2019-11-24)</span>
 
