--- conflicted
+++ resolved
@@ -4,14 +4,10 @@
 * When you have 10 or more loadouts, a search box will appear in the Inventory page loadout dropdown, allowing you to search names just like on the Loadouts page.
 * Old loadouts with void subclasses in them will upgrade automatically to the new version with fragments and aspects, instead of telling you the loadout is missing an item.
 * Removed D2Gunsmith link from the item details popup while they work on revamping the site for all the new changes.
-<<<<<<< HEAD
-* The Item Feed is available on both desktop and mobile. It shows your gear in the order it dropped, and gives you quick controls to tag incoming loot. Click on the item tile to get the full item popup. Items can be dragged out of the feed into inventory (or the loadout editor).
-* Tagging an item from the Item Feed also marks it as not-new.
-=======
 * The Item Feed is available on both desktop and mobile. It shows your gear in the order it dropped, and gives you quick controls to tag incoming loot. Click on the item tile to get the full item popup.
   * Item Feed also got better at identifying relevant weapon perks.
   * Tagging an item from the Item Feed also marks it as not-new.
->>>>>>> 605f1021
+  * Items can be dragged out of the feed into inventory (or the loadout editor).
 * Added `deepsight:complete` and `deepsight:incomplete` filters.
 * Added `is:craftable` filter.
 * Added `is:wishlistunknown` filter which highlights items that have no rolls in the currently loaded wishlist.
