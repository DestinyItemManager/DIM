--- conflicted
+++ resolved
@@ -1,14 +1,11 @@
 ## Next
 
-<<<<<<< HEAD
 * External wish lists will be checked daily. Settings menu shows last fetched time.
-=======
 * `wishlistnotes` autocompletes in the search filters now.
 
 ## 5.67.0 <span className="changelog-date">(2020-01-26)</span>
 
 ## 5.66.0 <span className="changelog-date">(2020-01-19)</span>
->>>>>>> 94983b62
 
 ## 5.65.0 <span className="changelog-date">(2020-01-12)</span>
 
