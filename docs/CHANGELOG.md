--- conflicted
+++ resolved
@@ -4,11 +4,8 @@
 * Elemental Capacitor stats are no longer added to weapons with the perk enabled.
 * In the Loadout Optimizer, searching items now works in conjunction with locking exotics and items.
 * Added `is:currentclass` filter, which selects items currently equippable on the logged in guardian.
-<<<<<<< HEAD
 * Fixed armor swaps away from Stasis in Loadout Optimizer.
-=======
 * Added a warning indicator to previously created loadouts that are now missing items.
->>>>>>> a423c4ff
 
 ## 6.80.0 <span class="changelog-date">(2021-08-29)</span>
 
