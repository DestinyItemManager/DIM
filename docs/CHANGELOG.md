--- conflicted
+++ resolved
@@ -1,10 +1,8 @@
 ## Next
 
-<<<<<<< HEAD
-* Loadout Optimizer will now suggest class items with an elemental affinity matching the mods even when allowing changes to elemental affinity.
-=======
 * Weapon perks now include community-sourced weapon and armor perk descriptions courtesy of [Clarity](https://d2clarity.page.link/websiteDIM) and [Pip1n's Destiny Data Compendium](https://docs.google.com/spreadsheets/d/1WaxvbLx7UoSZaBqdFr1u32F2uWVLo-CJunJB4nlGUE4/htmlview?pru=AAABe9E7ngw*TxEsfbPsk5ukmr0FbZfK8w#). These can be disabled in settings.
 * When making automatic moves, DIM will always avoid filling in your last open Consumables slot. An item can still be manually moved into your character's pockets as the 50th consumable.
+* Loadout Optimizer will now suggest class items with an elemental affinity matching the mods even when allowing changes to elemental affinity.
 
 ## 7.20.1 <span class="changelog-date">(2022-06-06)</span>
 
@@ -16,7 +14,6 @@
 * Support for new loot: `source:duality` and `source:haunted`.
 * Little clearer warning when you have hidden a major section of your inventory.
 * Moved the currencies (glimmer, legendary shards, etc) from the "Armor" tab to the "Inventory" tab on mobile, and also included them in the material counts sheet (accessible from Vault header dropdown).
->>>>>>> ce6debcf
 
 ## 7.19.0 <span class="changelog-date">(2022-05-29)</span>
 
