--- conflicted
+++ resolved
@@ -1,11 +1,8 @@
 ## Next
 
 * Consumables can now be pulled from postmasters other than the active character's.
-<<<<<<< HEAD
 * Fixed an issue that could make moving searches containing stacks of items to fail.
-=======
 * Fixes for display on iPhones with rounded corners and a notch.
->>>>>>> 656b3f85
 
 ## 6.97.3 <span class="changelog-date">(2021-12-30)</span>
 
