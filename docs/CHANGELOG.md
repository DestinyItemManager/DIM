--- conflicted
+++ resolved
@@ -1,8 +1,6 @@
 ## Next
 
-<<<<<<< HEAD
 * Loadout Optimizer now shows more optimal mod assignments.
-=======
 * Fixed wonky rank display in the phone portrait layout.
 * Removed the Infusion Finder tool - the rules for infusion are simple enough now that this doesn't offer any real help.
 * Elemental Capacitor stats are no longer added to weapons with the perk enabled.
@@ -29,7 +27,6 @@
 ## 6.79.1 <span class="changelog-date">(2021-08-25)</span>
 
 * Legacy mods are no longer selectable in the Loadout Optimizer.
->>>>>>> 4150150e
 
 ## 6.79.0 <span class="changelog-date">(2021-08-22)</span>
 
