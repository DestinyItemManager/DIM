--- conflicted
+++ resolved
@@ -1,9 +1,6 @@
 # Next
-<<<<<<< HEAD
 * Fixed: Classified items required some finesse.
-=======
 * Updated is:modded to take into account for activity mods.
->>>>>>> 8249db62
 
 # 5.35.0 (2019-06-30)
 * Removed is:curated as an alias for is:wishlist.
