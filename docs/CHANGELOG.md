## Next

* Organizer's "Loadouts" column now sorts items by the number of Loadouts using them.

## 7.74.0 <span class="changelog-date">(2023-06-25)</span>

* You may now include vendors' items in loadout optimizer, in case they have a better roll available than what you have.

## 7.73.0 <span class="changelog-date">(2023-06-18)</span>

* DIM should no longer show a popup to enable DIM Sync before you've logged in.
* Fixed drag and drop on Android.
* Fixed scroll bar behaving weirdly on the sidebar of certain pages.

## 7.72.0 <span class="changelog-date">(2023-06-11)</span>

* Fixed showing the item under your finger while you're dragging it on iOS/iPadOS. As a reminder, on touchscreen devices you need to press the item for a little bit to "pick it up". And as a reminder for everyone, any time you see an item in DIM, pretty much wherever it is, you can drag it around to move the item or add it to a Loadout you're editing. This works from the Inventory, Item Feed, Loadouts screen, etc.
* The Loadouts page now has a filter pill to find Loadouts with empty Fragment sockets.
* The popup shown on the refresh button when Bungie.net is down no longer has buttons you can't click, and no longer exceeds the width of the screen on mobile.
* DIM will not update itself in the background if you're in the middle of editing a loadout or doing many other tasks.
* Removed references to Reddit.
* Improved performance of viewing lots of loadouts, especially on iOS. The Loadouts page should no longer hang on load on iOS.
* The tab title includes the name of the current page you're on.
* Fixed the keyboard automatically appearing on the iOS App Store version.
* Removed support for old Loadout Optimizer share links.
* Fixed showing catalyst perk descriptions.
<<<<<<< HEAD
* Added `memento:none` filter to highlight weapons with an empty memento socket.
=======
* `deepsight:harmonizable` highlights weapons where Deepsight Resonance can be activated using a Deepsight Harmonizer.
>>>>>>> a6d59477

## 7.71.0 <span class="changelog-date">(2023-06-04)</span>

* Added Community Insights for the impact of various stat tiers on ability cooldowns, etc. This takes into account your current subclass config and equipped exotic. For loadouts, it uses the subclass config and exotic that are saved in the loadout to display details. This information comes from the Clarity database, and like all Community Insights is sourced from lots of manual investigation.
* Automatic stat mods in Loadout Optimizer have graduated from Beta! We now remember this setting, and we ignore any manually chosen stat mods when auto stat mods are on. Enabling auto stat mods allows Loadout Optimizer to automatically assign stat mods to potential loadouts in order to hit the stats you've requested, in the priority order that you've chosen.
* Fixed an issue where DIM might not properly force you to re-login with Bungie.net, and would instead continually throw errors trying to talk to Bungie.net.
* The loadout dropdown in the "Compare Loadouts" sheet from Loadout Optimizer can no longer be taller than the screen.
* Added `is:iningameloadout` search to find items that are in an in-game loadout.
* In-game loadouts now appear above the "Max Power" loadout in the loadouts menu.
* Fixed an issue with farming mode where it would show a bunch of error notifications.
* `is:inloadout:` searches now autocomplete hashtags in loadout names and descriptions.
* Fixed plugging Harmonic Resonance mods when using a Strand subclass.
* You can now drag and drop subclasses into the loadout editor, including from other loadouts.
* When DIM is installed as a PWA on desktop, you can now choose to hide the title bar.
* Removed loadout sharing buttons from Loadout Optimizer. You can share from the Loadouts screen.
* Hid the Artifact Unlocks section from loadouts until Bungie.net starts returning artifact info again.
* Improved highlighting and selection styles for item perks.
* Improved layout for mods in the Compare drawer - they stay in a line now.
* Vendors will now show your current count of Engrams and other resources needed for focusing in their currencies section.
* Added `is:focusable` search to find items that can be focused at a vendor.
* Fixed DIM not showing Leviathan's Breath catalyst progress in the item popup.
* Cleaned up the design of Loadout Optimizer stats, mod picker, exotic picker, and subclass editor.

## 7.70.0 <span class="changelog-date">(2023-05-28)</span>

* Fixed an issue where equipping classified titles (e.g. Ghoul), or ornaments would crash DIM.
* Fixed the sizing and spacing of abilities in the subclass picker.
* Fixed the display of the "Fishing Tackle" item to show current values and not show an ugly placeholder icon.
* Updated information used to detect which season an item is from, after changes in the Bungie.net data since Season of the Deep.
* Improved the hover indication for the search field buttons.
* Fixed tracking crafted date for loadouts - they were not saving crafted date for items as intended, and were thus losing crafted items when they got reshaped.

## 7.69.0 <span class="changelog-date">(2023-05-21)</span>

## 7.68.0 <span class="changelog-date">(2023-05-14)</span>

* Item tiles for armor on the Vendors page will now show their stat total instead of power level.
* Refreshing your profile data no longer blocks item moves.
* DIM now correctly handles mods that have mutually exclusive rules - e.g. you can't have multiple finisher mods on your class item.

## 7.67.0 <span class="changelog-date">(2023-05-07)</span>

* Fixed an issue where sometimes the stat bonuses shown on perks was wrong.

## 7.66.0 <span class="changelog-date">(2023-04-30)</span>

* Changed the wording when you need to visit a postmaster to pull an item.
* Added an `is:adept` search filter. This allows you to find weapons which can equip Adept mods.
* `:` and `-` are now allowed in hashtags.

## 7.65.1 <span class="changelog-date">(2023-04-28)</span>

* Enhanced adept weapons from Root of Nightmares should now show with correct stats.

## 7.65.0 <span class="changelog-date">(2023-04-23)</span>

* Fixed Adept Draw Time marking the draw time stat as negatively affected (red) instead of positively affected (blue).
* Loadout Optimizer and Loadouts now consistently allow you to choose not yet unlocked Fragments and Aspects. Previously this was only working for some characters.
* Fixed an issue where the DIM Loadout apply notification was sometimes not showing that it performed changes to subclass abilities.

## 7.64.1 <span class="changelog-date">(2023-04-16)</span>

* In-Game Loadouts are now represented as save slots. Click them for details on which items and selections they contain.
  * Change icon/name/color, save as a DIM loadout, clear the save slot, and more, from the dropdown menu or the slot's details popup.
  * The overview In-Game Loadouts strip now shows whether each slot matches a DIM loadout, is equipped, or is equippable.
  * Loadouts have a Prepare Equip button, to move items to a character and ensure clicking the in-game equip button succeeds.
  * If you're in orbit or a social space, or offline, the Equip button can move items appropriately, then apply the in-game loadout.
* Fixed issue where selected mods would not scroll on mobile in the mod sheet.
* Items can now be dragged and dropped from within the loadout edit screen.
* Loadout Optimizer and Loadouts now include Armor Charge-based "Font of ..." mods in stat calculations. For example, if you are using the Font of Focus armor mod, Loadout Optimizer will assume the +30 points to Discipline when holding Armor Charge are active and not waste stat points on exceeding T10 Discipline.

## 7.64.0 <span class="changelog-date">(2023-04-09)</span>

* Updated DIM's Smart Moves logic for how to choose which items to move when a bucket is full.
* The bulk note tool has gotten a major upgrade and now allows adding and removing to existing notes.
* Undo and redo in loadout editor and loadout optimizer have the keyboard shortcuts you'd expect.
* Added some extra information to the randomize popup to explain how to use it with searches.
* Fixed the "L" hotkey inadvertantly working in Compare and when items should not be lockable.
* Added new hotkeys for opening Armory (A) and Infusion Fuel Finder (I) from the item popup.
* Added a "Compare" button to the Organizer to allow focused comparison of selected items.
* Added hotkeys to organizer - bulk tag, note, compare, or move selected items easily.
* Added a new "N" hotkey for editing notes on an item.


## 7.63.3 <span class="changelog-date">(2023-04-06)</span>

* Fixed equipping in game loadouts
* DIM now tries to keep your device from sleeping while an item is moving or a loadout is applying.

## 7.63.2 <span class="changelog-date">(2023-04-03)</span>

## 7.63.1 <span class="changelog-date">(2023-04-03)</span>

## 7.63.0 <span class="changelog-date">(2023-04-02)</span>

* The "Show Mod Placement" sheet will now show the required armor energy capacity upgrades to make all mods fit (and the total upgrade costs).
* Loadout Optimizer sets will now show energy capacity bars below armor pieces, similar to the "Show Mod Placement" sheet.
* Loadouts created before Lightfall with deprecated stat mods now have their stat mods restored.
* Mods in the loadout mods picker are now more logically ordered by matching the in-game order.
* Autocompletion in the search bar now succeeds for terms with umlauts even if you didn't enter any (suggests "jötunn" when typing "jot...").
* Fixed the `modslot:any`/`modslot:none` filters.
* Fixed an issue where some subclass fragments and armor mods would be missing descriptions in Loadout Optimizer and the Loadout editor.
* The minor boosts to all stats that enhanced crafted and masterworked adept weapons have are now ignored in Organizer's "Masterwork Stat" column and by the `masterwork:statname` filter. Only the primary +10 boost is considered.
* Sharing build settings directly from Loadout Optimizer will now also include subclass configuration.
* DIM now saves Artifact configuration in Loadouts. Note that DIM cannot reconfigure your artifact automatically, but you can use this information to keep track of which artifact unlocks are important for a Loadout.
* Search autocomplete should be smarter, with the ability to complete item and perk names even when you type multiple words.
* In-game loadouts' icon, color, and name can now be changed through DIM.
* You can create an in-game loadout from your currently equipped items through DIM.
* Added quick clear buttons to each section of the loadout editor.

## 7.62.0 <span class="changelog-date">(2023-03-26)</span>

* Items in the "Focused Decoding" and "Legacy Gear" screens within the Vendors page will now correctly show collection and inventory checkmarks.
* The current power caps and power floor are now displayed on the Milestones section of the Progress screen.
* Display the current and max Postmaster count at all times.
* Armor mods descriptions now include their stacking behavior.
* Added tooltips for the loadout optimizer settings shown on saved loadouts.
* The "mod assignment" screen displays better on mobile.
* The icons for weapon slots have been changed to reflect how they work in game. What was the "kinetic" slot now shows kinetic, stasis, and strand icons while the "energy" slot shows solar, arc, and void icons.
* On mobile, you can no longer accidentally scroll the whole page while viewing search results.
* Clicking "Manage Loadouts" from the character menu will bring you to the Loadouts screen for that character instead of your active character.

## 7.61.0 <span class="changelog-date">(2023-03-19)</span>

* Hashtags for items and loadouts can now contain emoji.
* Removed # from loadout filter pills.
* Overloaded range filters (e.g. season:>outlaw) now autocomplete.
* Stat effects for mods/aspects in the mod picker are now both more accurate and more attractive.
* Fixed the color of Strand movement and class abilities on Loadouts screen.
* Fixed an issue where DIM Sync data might not be available when Bungie.net is down.
* Added `source:rootofnightmares`/`source:ron` and `modslot:rootofnightmares` searches.
* DIM now correctly allows you to unsave previously saved queries that later became invalid.
* Fixed the `is:curated` filter never matching weapons without an equipped kill tracker.

## 7.60.1 <span class="changelog-date">(2023-03-14)</span>

* Custom stat fixes
  * Fixed the `stat`/`basestat` filters for weapon stats.
  * Fixed custom stat columns unchecking themselves in Organizer.
* Loadout Optimizer improvements:
  * The tooltip for stat mods now explains when a mod was picked automatically.
  * Mins/Maxes displayed in the stat tier picker now better match the stat rangees found in results.

## 7.60.0 <span class="changelog-date">(2023-03-12)</span>

* Fixed deepsight border showing up for weapons whose pattern has already been unlocked.
* DIM now correctly handles reduced mod costs via artifact unlocks.
* Support added for named and multiple custom total stats. Sort and judge your your armor pieces by multiple situations, like a PVE and PVP stat. Sort by these values in Compare and Organizer, and search by them with stat filters like `stat:pve:>40`.
* Fixed powerful and pinnacle reward calculations.

## 7.59.0 <span class="changelog-date">(2023-03-05)</span>

## 7.58.1 <span class="changelog-date">(2023-03-02)</span>

* DIM supports displaying and equipping in-game loadouts.
* Triage tab is now available outside of DIM Beta. This feature provides information to help quickly compare and judge a new (or old) item.
  * Whether am armor piece is high or low among your others, or is completely better or worse than another.
  * How many other similar weapons you have, and weapon Wishlist status.
  * Whether an item is included in loadouts, and which.
* Bright Dust and XP have been added to the filter pills on bounties and seasonal challenges.
* `is:statlower` knows about the new artifice armor rules and will consider the artifice +3 stat boost in a single stat when comparing against other armor.
* Sorting in the Organizer is a bit more reliable.
* DIM should be more resistant to being logged out during API maintenance.
* Loadout Optimizer will now automatically use Artifice mod slots to improve build stats, and the arrows point the right way.
* The tooltip for enhanced intrinsics or adept masterworks will now only show the stat boosts actually relevant to the item.
* The materials popup has been updated for Lightfall.
* Deepsight weapons once again appear with a red border. The deepsight search terms have been collapsed into just `is:deepsight` as there is no longer deepsight progress on items.
* Removed useless energy indicators on armor.

### Beta Only

* Loadout Optimizer's toggle to include required stat mods has been changed to optimize all builds using as many stat mods as possible. This is a consequence of the artifice changes.


## 7.58.0 <span class="changelog-date">(2023-02-26)</span>

* The `inloadout` filter now finds hashtags in Loadout notes.
* Support for non-English hashtags.
* Added a popup on crafted weapons that shows all their kill tracker stats at once.
* Switched D2Gunsmith link to D2Foundry.

## 7.57.0 <span class="changelog-date">(2023-02-19)</span>

* Add `is:retiredperk` search that highlights items that have a perk which can no longer drop for that item.
* You can now click a Loadout name in Organizer's Loadouts column to quickly bring up this loadout for editing.
* When hovering over subclass Aspects in Loadouts and Loadout Optimizer, the tooltip will now show the number of Fragment slots granted.
* You can now bring up the Armory page for a weapon directly from the search bar by typing a weapon name there and clicking the corresponding entry.
* Improved the logic for choosing what item to equip when de-equipping an item. DIM will now generally avoid equipping exotics as replacements, and will pay attention to the type of item and your tags.

## 7.56.0 <span class="changelog-date">(2023-02-12)</span>

* Fixed the Compare tool for items with quotation marks in their name.

## 7.55.0 <span class="changelog-date">(2023-02-05)</span>

## 7.54.0 <span class="changelog-date">(2023-01-29)</span>

## 7.53.0 <span class="changelog-date">(2023-01-22)</span>

* On the Records and Armory pages, perks only shown on the collections/"curated" roll will now correctly be marked as unavailable on randomly rolled versions.
* Added a `crafteddupe` search filter. This allows you to find duplicate weapons where at least one of the duplicates is crafted.
* Added shaped date to the organizer, and a shaped overlay to more easily pick out shaped weapons.
* DIM will remember where you were linked to when you log in - you no longer have to log in then open that loadout link again.
* Bounties and seasonal challenges now show their base XP value (before any bonuses). This is community sourced data which may not remain accurate with subsequent game updates.

## 7.52.0 <span class="changelog-date">(2023-01-15)</span>

* Loadout hashtags are now auto-completed in the Loadout name and notes fields. Type `#` to suggest tags used in other Loadouts.
* Destiny symbols are now available in Loadout names and notes, and item notes. Type `:` for symbol suggestions or use the symbols picker in the text fields.
* The "Sync item lock state with tag" setting now excludes crafted weapons, as DIM would otherwise re-lock crafted weapons during reshaping.
* In accordance with all standard armor mods being unlocked in-game, DIM now also considers these mods unlocked.

## 7.51.0 <span class="changelog-date">(2023-01-08)</span>

* If you add hashtags to your loadouts' names or notes, DIM will show buttons for quickly filtering down to loadouts that include that hashtag.
* Fixed a bug where the "Show Older Items" button in the Item Feed would not permanently show all old items.
* The Armor and Weapons CSV export in Organizer and Settings now includes a Loadouts column.
* Fixed universal ornament unlock detection.
* Opening the Armory view from a Vendor focusing item now shows the correct weapon with all available perks, not a dummy item.

## 7.50.3 <span class="changelog-date">(2023-01-04)</span>

## 7.50.2 <span class="changelog-date">(2023-01-04)</span>

## 7.50.1 <span class="changelog-date">(2023-01-03)</span>

* Removed the "2x" tag on Crucible rank.

## 7.50.0 <span class="changelog-date">(2023-01-01)</span>

* DIM now loads a saved copy of your inventory even when it is offline or Bungie.net is down. The saved copy is whatever information Bungie.net last successfully provided on that device.
  * The refresh button now has a tooltip showing how recently DIM was able to load your inventory from Bungie.net. This can help identify when DIM's view is out of date, relative to the in-game state.
* If DIM Sync is down, the Export Backup button will save a copy of your local data instead of just failing.
* DIM can now automatically sync an item's log state to its tag - favorite, keep, and archive tags auto lock the item, and junk or infuse tags unlock the item. This option needs to be enabled in settings, and when it's on the item tile will no longer show the lock icon for tagged items.
* Crafted items will no longer lose their tags/notes or be missing from loadouts after being reshaped. This only affects items that are newly tagged or added to loadouts - crafted weapons that were already tagged or in loadouts will not be preserved when reshaping them.
* Worked around an issue where class item mods from the fourth artifact column would be missing for some players.

### Beta Only

* If you add hashtags to your loadouts' names or notes, DIM will show buttons for quickly filtering down to loadouts that include that hashtag.

## 7.49.0 <span class="changelog-date">(2022-12-25)</span>

* The filter help menu item is now keyboard accessible.
* Fixed a bug where opening a loadout link could result in the loadout reopening later.
* DIM should be better at ignoring when Bungie.net sends back outdated inventory data.

## 7.48.0 <span class="changelog-date">(2022-12-18)</span>

* Using the "Import Loadout" button on the Loadouts page, you can now paste loadout share links (like `dim.gg` links or links generated by other community sites) to open these loadouts directly in DIM.
  * This should make it easier to open shared loadouts where you're using DIM instead of opening those loadouts in a new browser tab every time.
* Added a "Clear Feed" button to the Item Feed.

## 7.47.0 <span class="changelog-date">(2022-12-11)</span>

## 7.46.1 <span class="changelog-date">(2022-12-07)</span>

* Fix an error preventing Collections from being displayed.

## 7.46.0 <span class="changelog-date">(2022-12-04)</span>

## 7.45.0 <span class="changelog-date">(2022-11-27)</span>

## 7.44.1 <span class="changelog-date">(2022-11-22)</span>

* A Rising Tide community event: Updates for new declassified items, and support for new dynamic values in the titles of Items and Vendor Categories.

## 7.44.0 <span class="changelog-date">(2022-11-20)</span>

* When using the Compare tool with weapons, enabling the "Assume Masterworked" toggle will show weapon stats as if their masterwork was upgraded to T10.

## 7.43.0 <span class="changelog-date">(2022-11-13)</span>

* Gilding Triumphs for Seals are now denoted with a background, darker colors, and label text.
* Loadout Optimizer now has Undo/Redo buttons covering all configuration options.
* When Loadout Optimizer can't find any builds, it will now recommend configuration changes that could allow it to find builds.

## 7.42.3 <span class="changelog-date">(2022-11-10)</span>

* Telesto has been reprimanded.

## 7.42.2 <span class="changelog-date">(2022-11-09)</span>

## 7.42.1 <span class="changelog-date">(2022-11-09)</span>

* Fixed an issue where DIM Sync data (loadouts, tags, etc) could appear missing for 10 minutes after loading DIM.

## 7.42.0 <span class="changelog-date">(2022-11-06)</span>

* Applying a Loadout with subclass configuration should now avoid pointless reordering of Aspects and Fragments in their slots.
* When selecting a subclass in Loadout Optimizer, it will now start configured with your currently equipped super and abilities (but not aspects or fragments).
* Fixed Compare drawer closing when clicking the button to compare all of a certain weapon type.
* The Materials menu now includes Transmog currencies (Synthweave Bolts/Straps/Plates).

## 7.41.0 <span class="changelog-date">(2022-10-30)</span>

* On first visit, DIM will prompt you to select a platform instead of automatically selecting the most recently played one. Also, DIM will no longer fall back to your D1 account when Bungie.net is down.
* Invalid search queries are now detected more reliably and DIM will not show search results if the query is invalid.
* Loadout Optimizer will now remember stat priorities and enabled stats per Guardian class.

## 7.40.0 <span class="changelog-date">(2022-10-23)</span>

* Catalyst progress shows up in the item popup for exotic weapons that still need their catalyst finished.
* Firefox users should notice fewer cases where their data is out of sync with the game.
* DIM will warn you if you have DIM Sync off and try to save Loadouts or Tags that could be lost without DIM Sync.

## 7.39.1 <span class="changelog-date">(2022-10-18)</span>

* You can now undo and redo changes to loadouts while editing them.
* Fix for an error displaying new vendor inventories when definitions are still old.
* Fix the Progress page's event section to properly detect the new Festival of the Lost event card.
* Removed a now-unnecessary workaround for incorrect subclass ability colors.

## 7.39.0 <span class="changelog-date">(2022-10-16)</span>

* Added `is:armorintrinsic` to find Artifice Armor, armor with seasonal perks, etc.
* Compare suggestion buttons now offer comparison to similar armor intrinsics.
* Added perks to Light.gg links. See your weapon's popularity rating without having to reselect its perks.
* Vendor items now show pattern unlock progress.
* Removed the "streak" boxes from Trials rank.
* Added browser info on the About page

## 7.38.0 <span class="changelog-date">(2022-10-09)</span>

### Beta Only

* Added an experimental Loadout Optimizer setting that automatically adds +10 and +5 stat mods to hit specified stat minimums.

## 7.37.0 <span class="changelog-date">(2022-10-02)</span>

* Add `foundry` search term. Try `foundry:hakke` for all your items brought to you by Hakke.

## 7.36.0 <span class="changelog-date">(2022-09-25)</span>

## 7.35.0 <span class="changelog-date">(2022-09-18)</span>

* Fixed an issue where emblems that were not transferrable across characters were being shown in the loadout drawer.
* DIM now identifies more intrinsic breakers, added `breaker:any`

## 7.34.0 <span class="changelog-date">(2022-09-11)</span>

* Season of Plunder Star Chart upgrades are now shown in the right order on the Vendors page.

## 7.33.0 <span class="changelog-date">(2022-09-04)</span>

* Progress page now correctly classifies the Star Chart weekly challenge as a powerful reward source instead of a pinnacle.
* Visual adjustments to power level tooltips.
* Loadout Optimizer is now aware of King's Fall mods.
* Deprecated mods no longer appear in the Seasonal Artifact preview.
* Made an experimental change to how we sequence Bungie.net API calls that may make their performance more consistent.

## 7.32.0 <span class="changelog-date">(2022-08-28)</span>

* If the DIM API is down and you have pending updates, DIM will load correctly instead of spinning forever. We also do a better job of keeping changes you make while the API is down.
* If the DIM API is not returning some info (e.g. searches), we'll fall back to your locally cached data instead of wiping it out.
* Updating/overwriting a Loadout using Loadout Optimizer's "Compare Loadout" button will now correctly remove the placeholders for armor equipped in the Loadout that no longer exists.
* The item sort for Weapon Damage Type and Armor Element Type are now separate.
* Epic Games accounts should display properly in the menu.
* The loadout name editor will no longer offer system autocomplete.
* Fixed the subclass colors for arc subclass mods.

## 7.31.1 <span class="changelog-date">(2022-08-23)</span>

## 7.31.0 <span class="changelog-date">(2022-08-21)</span>

* Fixed Loadouts trying to clear Solstice sockets and Strip Sockets trying to remove Festival of the Lost helmet ornaments.
* Tooltips have been adjusted further. They now have more spacing around content, rounded corners and improved contrast.

## 7.30.0 <span class="changelog-date">(2022-08-14)</span>

* Tooltips have been redesigned:
  * They now use a darker color scheme that fits in better with the rest of DIM.
  * Perk and mod tooltips for enhanced weapon traits and Exotic catalysts have unique styles to help them stand out.
  * The energy cost of armor mods is displayed within tooltips.
* Fixed an issue where the energy meter on Ghosts was not displaying the amount of energy that had been used by inserted mods.
* Solar class ability and jump icons have had their colors adjusted to match other solar abilities (we couldn't handle it anymore).

## 7.29.1 <span class="changelog-date">(2022-08-07)</span>

* Fix a bug where you couldn't edit a search query from the middle.

## 7.29.0 <span class="changelog-date">(2022-08-07)</span>

* Fixed Armory perk grid showing arbitrary wish list thumbs, and fixed Collections offering wish list notes for unrelated weapons.
* Collections items will now be recognized as craftable. Try the search filter `is:craftable -is:patternunlocked` on the Records page to list craftable weapons you still need to unlock the pattern for, and click the weapons to see your pattern progress.
* When prioritizing where to place other Arc armor mods, DIM Loadout Mod assignment will now try to activate the secondary perks of all types of Arc Charged With Light mods.
* Fixed the "Remove other mods" toggle in Loadouts resetting when saving the Loadout as "Any Class".
* Fixed missing element icons in the Triage pane.
* Added a "Strip Sockets" search action to remove shaders, ornaments, weapon, armor, and artifact mods. This is available from the advanced actions dropdown to the right of the search field. Search for targeted items first, then choose what to remove.
* Eliminated an unnecessary 10 second pause when loading DIM if the DIM Sync service is down.
* Fixed search filter string disappearing when rotating or majorly resizing the DIM window.
* Integration for the [DIM Stream Deck extension](https://dim-stream-deck.netlify.app/) is now available outside DIM Beta.
* Fixed an issue with saving/syncing the Farming Mode slot count setting.
* Fixed a crash and improved the accuracy of the Loadout Optimizer's mod assignment behavior.

### Beta Only

* Added warnings about potential data loss when you save tags, notes, and loadouts but have DIM Sync off.
* Added an info bar when DIM Sync is not able to talk to the server.

## 7.28.0 <span class="changelog-date">(2022-07-31)</span>

* Hid Solstice armor rerolling sockets from Loadout Optimizer too.

## 7.27.0 <span class="changelog-date">(2022-07-24)</span>

## 7.26.1 <span class="changelog-date">(2022-07-23)</span>

* Added Solstice event challenges to the Progress page.

## 7.26.0 <span class="changelog-date">(2022-07-17)</span>

* Worked around a Bungie.net API bug where Vanguard reset count was reported under Strange Favor (Dares of Eternity) instead.
* DIM now has direct support for the [DIM Stream Deck extension](https://dim-stream-deck.netlify.app/). If you have a Stream Deck you can install this plugin and then enable the connection from DIM's settings to control DIM from your Stream Deck. Please note that the plugin is neither written by nor supported by the DIM team.

## 7.25.0 <span class="changelog-date">(2022-07-10)</span>

## 7.24.0 <span class="changelog-date">(2022-07-03)</span>

* Weapon perks now include community-sourced weapon and armor perk descriptions courtesy of [Clarity](https://d2clarity.page.link/websiteDIM) and [Pip1n's Destiny Data Compendium](https://docs.google.com/spreadsheets/d/1WaxvbLx7UoSZaBqdFr1u32F2uWVLo-CJunJB4nlGUE4/htmlview?pru=AAABe9E7ngw*TxEsfbPsk5ukmr0FbZfK8w#). These can be disabled in settings.
* DIM will now auto refresh while you're playing the game. You'll see a green dot when DIM notices you're online - if you're online and it doesn't notice, try refreshing manually by clicking the refresh icon or hitting the R key.
* If you have a title equipped on your character, it will replace your character's race in the character headers.
* Fixed a crash when trying to assign deprecated Combat Style mods.
* The "Move other items away" loadout toggle no longer clears ghosts, ships, or sparrows.
* Added filter for enhanced perks.

### Beta Only

* We have enabled experimental direct support for the [DIM Stream Deck extension](https://dim-stream-deck.netlify.app/). If you have a Stream Deck you can install this plugin and then enable the connection from DIM's settings to control DIM from your Stream Deck. Please note that the plugin is neither written by nor supported by the DIM team. **If you had installed the old Stream Deck Chrome extension, you need to uninstall it, or DIM will act weird (popups closing, etc).**

## 7.23.2 <span class="changelog-date">(2022-06-29)</span>

* Fixed an issue where fashion mods would not display in loadouts.
* Fixed the element icon displaying below the energy number in Compare.
* Somewhat worked around an issue with Bungie.net where on refresh you would see an older version of your inventory.
* Fixed the crafted weapon level progress bar going missing with some Operating System languages.
* Perk and mod tooltips should contain fewer duplicate lines of text.
* Exotic catalyst requirements are now hidden on tooltips if the catalyst is complete.
* Fixed an issue where stat modifications from Exotic catalysts were being displayed when the catalyst was incomplete.

### Beta Only

* Community-sourced perk descriptions have been made more visually distinct.

## 7.23.1 <span class="changelog-date">(2022-06-27)</span>

* Fix missing icons in the subclass and mod menus.

## 7.23.0 <span class="changelog-date">(2022-06-26)</span>

* The links on the top of the page will now show for narrower screens. All links are always available in the menu.
* Improved performance of switching characters and opening item picker or search results on iOS. Something had gotten slower with Safari in one of the recent iOS updates, so we had to do a lot of work to get back to a responsive UI.
* Fixed the tooltip in the mod assignment page not showing the correct energy usage.

## 7.22.0 <span class="changelog-date">(2022-06-19)</span>

* Fixed a rare edge case where Loadout Optimizer would miss certain valid elemental mod assignments with locked armor energy types.
* When moving multiple items, DIM will transfer them in a more consistent order e.g. Kinetic weapons are moved before Heavy weapons, helmets before chest armor etc.
* Fixed Organizer redundantly showing enhanced weapon intrinsics in multiple columns.
* Vendor items once again show wish list thumbsup icons.
* Weapon attunement and leveling progress now shows a single digit of additional precision.

## 7.21.0 <span class="changelog-date">(2022-06-12)</span>

* The [DIM User Guide](https://github.com/DestinyItemManager/DIM/wiki) has moved back to GitHub from Fandom, so you can read about DIM without intrusive ads.
* When making automatic moves, DIM will always avoid filling in your last open Consumables slot. An item can still be manually moved into your character's pockets as the 50th consumable.
* Loadout Optimizer will now suggest class items with an elemental affinity matching the mods even when allowing changes to elemental affinity.
* Fixed an issue where the item popup could appear partly offscreen.
* Items sorted by tag will re-sort themselves immediately after their tag changes.
* DIM now loads full inventory information on load and doesn't require an inventory refresh for certain info including crafting status.

### Beta Only

* Weapon perks now include community-sourced weapon and armor perk descriptions courtesy of [Clarity](https://d2clarity.page.link/websiteDIM) and [Pip1n's Destiny Data Compendium](https://docs.google.com/spreadsheets/d/1WaxvbLx7UoSZaBqdFr1u32F2uWVLo-CJunJB4nlGUE4/htmlview?pru=AAABe9E7ngw*TxEsfbPsk5ukmr0FbZfK8w#). These can be disabled in settings.

## 7.20.1 <span class="changelog-date">(2022-06-06)</span>

* Fixed some items showing the wrong popup.

## 7.20.0 <span class="changelog-date">(2022-06-05)</span>

* The top level comment of a saved search filter is now displayed separately from the filter query.
* Support for new loot: `source:duality` and `source:haunted`.
* Little clearer warning when you have hidden a major section of your inventory.
* Moved the currencies (glimmer, legendary shards, etc) from the "Armor" tab to the "Inventory" tab on mobile, and also included them in the material counts sheet (accessible from Vault header dropdown).

## 7.19.0 <span class="changelog-date">(2022-05-29)</span>

* Enhanced intrinsics on crafted weapons are now treated as a masterwork internally. As a result, you can use e.g. `is:crafted -masterwork:any` to find crafted weapons without an enhanced intrinsic. The golden border additionally requires two enhanced traits, just like in-game.
* Resonant Element search filters such as `deepsight:ruinous` have been removed as these currencies are now deprecated.
* Selected Super ability is now displayed on Solar subclass icons.
* Features around managing crafting patterns:
  * Items that have a pattern to unlock will show the progress to that pattern in the item popup - even on items that do not have deepsight resonance.
  * Items that can be attuned to make progress in unlocking a pattern have a little triangle on the bottom right of their tile to set them apart.
  * Search filter `deepsight:pattern` finds those items.
  * The search `is:patternunlocked` finds items where the pattern for that item has already been unlocked (whether or not that item is crafted).
  * Don't forget that `is:craftable` highlights any items that can be crafted.
* Fixed Triage tab's similar items search for slug Shotguns.

## 7.18.1 <span class="changelog-date">(2022-05-24)</span>

* Added seasonal info for Season of the Haunted and fixed some bugs with new items.
* Loadouts with a Solar subclass will automatically be upgraded to Solar 3.0.
* Show Airborne Effectiveness stat on weapons.

## 7.18.0 <span class="changelog-date">(2022-05-22)</span>

* In Loadout Optimizer, the option to lock Masterworked armor to its current element has been replaced with an option to lock the element on armor equipped in other DIM Loadouts.
  * The Witch Queen had reduced the cost of changing the element on a fully masterworked armor piece to 10,000-20,000 Glimmer and one Upgrade Module, making it cheaper than changing the element on a not fully masterworked armor piece.
  * Selecting this option means Loadout Optimizer will suggest changes to armor elements as needed but avoid breaking other Loadouts where mod assignments rely on particular elements.
  * Clicking the "Optimize Armor" button in a Loadout to open Loadout Optimizer excludes this Loadout from consideration because you're actually looking to make changes to this Loadout.
* Loadouts list opened from Vault emblem now won't erroneously warn that Loadouts with subclasses or emblems are missing items.

## 7.17.0 <span class="changelog-date">(2022-05-15)</span>

* Fixed Organizer not showing some legendary armor intrinsic perks.
* Fixed a glitch in Loadout Optimizer where legendary armor intrinsic perks could be clicked to lock that piece as an exotic.
* Fixed double zeroes on armor in Compare.
* Fixed bad stat coloring in Compare when stats are more than 100 points apart (this only really affected power level).
* Popups and tooltips are a bit snappier.
* The close button in the Armory view (click an item's title) no longer overlaps the scrollbar.
* Inventory size stat no longer shows on any item - it used to show on Bows only.

## 7.16.1 <span class="changelog-date">(2022-05-09)</span>

* Fix "lower is better" stats not being masterworked gold in the item popup.

## 7.16.0 <span class="changelog-date">(2022-05-08)</span>

* Stat bonuses granted to crafted weapons by an enhanced intrinsic are now distinguished in the stat bars similarly to masterwork effects.
* Make sure DIM displays the scoring thresholds on the Shoot To Score quest.
* The recoil direction stat has been tweaked to show a much wider spread as the recoil stat value decreases.

## 7.15.0 <span class="changelog-date">(2022-05-01)</span>

## 7.14.1 <span class="changelog-date">(2022-04-26)</span>

* Reverted Deepsight workaround, so weapon attunement displays correctly.

### Beta Only

* Enabled the Triage tab of the item popup. Find some information here to help decide if an item is worth keeping. Let us know what helps and what could help more!

## 7.14.0 <span class="changelog-date">(2022-04-24)</span>

* Work around an issue where Bungie.net is not highlighting completed Deepsight weapons.

## 7.13.0 <span class="changelog-date">(2022-04-17)</span>

* If an armor piece doesn't have enough mod slots to fit the requested mods (e.g. three resist mods but no artifice chest piece), DIM will notice this earlier and show them as unassigned in the Show Mod Placement menu.
* Added text labels to "icon-only" columns (lock icon, power icon, etc.) in dropdowns on the Organizer page. Only show label in dropdowns, columns show icon only.
* Echo of Persistence Void Fragment now indicates that it has a stat penalty depending on the Guardian class.
* We no longer auto-refresh inventory if you "overfill" a bucket, as refreshing too quickly was returning out-of-date info from Bungie.net and making items appear to "revert" to an earlier location. Make sure to refresh manually if DIM is getting out of sync with the game state.
* Using the Mod Picker to edit loadout mods should now correctly show all picked mods.
* Selecting a different weapon masterwork tier for previewing should now correctly preview the final value of the changed stat in the masterwork picker.
* Fixed a case where the "Gift of the Lighthouse" item might be in your inventory but not show up in DIM. Allowed some items with missing names to appear in your inventory.

## 7.12.0 <span class="changelog-date">(2022-04-10)</span>

* If a wish list contains only non-enhanced perks, DIM will mark a roll as matching if it has the Enhanced versions of those perks.
* Fixed a rare edge case where Loadout Optimizer would not consider legendary armor if you own an exotic with strictly better stats.
* Glaive symbol now shows up in bounties, challenges, etc.
* `is:extraperk` filter finds weapons with additional toggleable perks, from pinnacle activities and Umbral Focusing.
* Fixed perk grouping for some perk-only wish lists.
* Armory wish list view now shows perks, magazines, barrels, etc. in a similar order to the in-game view.
* Re-added the D2Gunsmith link to the weapons armory page.
* `memento:any`, `memento:nightfall` etc. filters find crafted weapons with a memento inserted.

## 7.11.0 <span class="changelog-date">(2022-04-03)</span>

* The Item Popup's header now opens the Armory view when clicked, and has some cursor/link styling as a reminder.
* Deprecated Black Armory Radiance slots are now hidden, to make space for other weapon data.
* Material Counts tooltip now fits onscreen better on desktop. On mobile, it's available under the banner dropdown of the Vault inventory page.
* Wishlist combinations now collapse themselves into manageable groups in the Armory view.
* Enhanced Elemental Capacitor no longer adds all its stat bonuses to weapons on which it's selected.
* Fynch rank is now showing the correct number on the Vendors page.
* Fixed loadouts with Void 3.0 subclasses accidentally including empty fragment or aspect sockets.
* Fixed loadouts failing to remove mods from some armor or inadvertently changing the Aeon sect mod.
* Invalid search terms no longer cause the entire search to match every item.
* Searches do better with quoted strings, and allow for escaping quotes in strings (e.g. `"My \"Cool\" Loadout"`)
* Item moves are better about allowing a move if you really have space on a character, even if DIM hasn't refreshed its view of inventory. That said, DIM will always work best when its view of your inventory is up to date, so continue to refresh data after deleting items in game. DIM will now refresh automatically if we "overfill" a bucket because clearly we're out of date in that circumstance.
* Mod Picker will now properly register Shadowkeep Nightmare Mods as activity mods.
* Selected Super ability is now displayed on Void and Stasis subclass icons.
* Mod position selector avoids invalid sockets a little better.

## 7.10.0 <span class="changelog-date">(2022-03-27)</span>

* Dragging horizontally on items in Compare will scroll the list - even on iOS.
* Mobile users can now access Material Counts under the banner dropdown of the Vault inventory page.
* In the Armory and Collection views, craftable weapons now show their required Weapon Level in their tooltip.
* DIM should no longer get visually mangled by Android's auto-dark-mode.
* Fixed an incorrect item count in non-English inventory searches.
* Try a little harder to re-fetch item definitions data, if Bungie.net sends back an invalid response.
* Searches that can't be saved (because they're too long, or invalid) won't show a save ⭐️ button.
* Search filters can contain comments. Only the top level comment gets saved. e.g. `/* My Cool Search */ is:handcannon perkname:firefly`.
* Loadouts
  * The loadout search field has been moved to the top of the loadout menu, which should prevent iOS from going crazy. Filtering loadouts hides the other buttons as well.
  * Sharing a loadout now shows an explanation of what's being shared.
  * Fixed the loadout drawer not opening when "+ Create Loadout" is selected from the vault.
  * Fixed "Fill from Equipped" going a little overboard on what it tried to add to the loadout, and spamming notifications.

## 7.9.0 <span class="changelog-date">(2022-03-20)</span>

* When loading your inventory, DIM now alerts you if your items might be misplaced, affecting your drops' Power Level.
* New inventory sorting options. Check [Settings](/settings) to view and rearrange your sort strategy.
  * Reverse the order of any individual sorting method.
  * Sort items by whether they are crafted, and whether they have Deepsight Attunement available.
* Fix organizer stats header alignment
* Added Vow of the Disciple raid mods to Loadout Optimizer and search filters.
* Deepsight weapons' attunement progress is now shown on the item popup. Tap and hold, or hover the progress bar to see extractable Resonant Elements.
* Fixed some weird spacing in the item popup perk list when a gun could but doesn't have an origin perk.
* The Progress page properly distinguishes between +1 and +2 pinnacles.

## 7.8.3 <span class="changelog-date">(2022-03-15)</span>

* Fixed loadout search filter to include notes

## 7.8.2 <span class="changelog-date">(2022-03-14)</span>

## 7.8.1 <span class="changelog-date">(2022-03-14)</span>

## 7.8.1 <span class="changelog-date">(2022-03-14)</span>

* Fixed D1 loadout editor not appearing.
* Fixed loadout editor not disappearing after saving/deleting.

## 7.8.1 <span class="changelog-date">(2022-03-13)</span>

* Assume armor masterwork and lock armor energy options will now be saved correctly when saving a loadout from the Loadout Optimizer and loaded correctly when Optimizing Armor.
* Obsolete consumable mods hidden in the Vault are now detected. They should show up on the Inventory page, and DIM should count vault space more accurately.
* Prevent iOS from popping up the keyboard automatically so often.
* Prevent crafting socket from showing up in the Armory.
* Clearer, prettier Enhanced Perk icons.
* Raid crafting materials are now included in the currency counter. Tap and hold, or hover, the consumables count in the vault header to check them.
* Many fixes for how classified items show up, and how they count toward the power level of each Guardian class. Can't see these fixes now, but maybe next time there's a new Raid.
* New search support for `source:vow` (Vow of the Disciple) and `source:grasp` (Grasp of Avarice) and `season:16`.

## 7.8.0 <span class="changelog-date">(2022-03-06)</span>

### Changes

* The "Pull From Postmaster" button no longer requires a second tap to confirm. For those who dislike this button, it may be removed entirely via a setting in the Settings page.
* Removed D2Gunsmith link from the item details popup while they work on revamping the site for all the new changes.
* Removed the `level:` filter for D2 accounts, as Guardians no longer have a Level and items no longer require one.
* Season of the Risen War Table Upgrades are now in the right order and show their acquired status.
* Loadout Optimizer Mod picker will now correctly update when switching between mod slots without closing Mod Picker.
* Loadout Optimizer now correctly takes Echo of Persistence's class-specific stat reductions into account when generating sets.
* The "Kinetic Slot" icon in Compare sheet now looks different from the "Kinetic Damage" icon.
* Added `catalyst:` filter which accepts the following parameters `missing`, `complete`, and `incomplete`.

### Features

* `is:wishlistunknown` highlights items that have no rolls in the currently loaded wishlist.
* When you have 10 or more loadouts, a search box will appear in the Inventory page loadout dropdown, allowing you to search names just like on the Loadouts page.
* The Item Feed is available on both desktop and mobile. It shows your gear in the order it dropped, and gives you quick controls to tag incoming loot. Click on the item tile to get the full item popup.
  * Item Feed also got better at identifying relevant weapon perks.
  * Tagging an item from the Item Feed also marks it as not-new.
  * Items can be dragged out of the feed into inventory locations (or into the loadout editor).
* We have brand new Loadout Editor! Check it out from the character menu or the Loadouts page.
  * The layout mirrors the Loadout page's new design which has clear areas for different types of items. Each section also has a menu of additional actions like re-syncing from your currently equipped items, or clearing out a whole section.
  * As part of this change, we're removing support for "multi-class" loadouts. Loadouts will either be tied to one class, or can be toggled to "Any Class". "Any Class" loadouts cannot contain Subclass, Armor, or Fashion. If you edit an existing "Any Class" loadout and save it, those items will be removed unless you turn off "Any Class".
  * Double-click items to toggle between equipped and unequipped instead of single clicking. We'll be continuing to improve how you choose items and specify whether they're equipped in the future.
  * A new setting allows you to clear out all other mods from your armor when applying a loadout. This works even if you've chosen no mods in your loadout, so you can make a "Reset mods" loadout.
  * With this new design we have space to add even more loadout editing tools over the next few seasons.
  * The loadout editor stays open if you navigate to the Inventory or Loadouts screen while it's already open.
  * The new Loadout Editor is not available for D1.

### Witch Queen updates

* Crafted and Deepsight weapons are now more in line with how they look in-game.
* Old loadouts containing void subclasses will upgrade automatically to the new Void 3.0 version, instead of telling you the loadout is missing an item.
* Enhanced perks are now visually distinct in the Item Popup.
* The Organizer page now includes a selector for Glaives.
* Glaives now show their Shield Duration stat.
* New search filters:
  * `deepsight:complete` and `deepsight:incomplete` to check the status of weapons' Deepsight attunement.
  * `deepsight:ruinous`, `deepsight:adroit`, `deepsight:mutable` and `deepsight:energetic` to identify Deepsight Resonance weapons that can provide specific Resonant Elements.
  * `is:craftable` for any weapons which could be crafted at the Relic.
  * `weaponlevel:` to filter by a crafted weapon's level.
  * `is:glaive` ... finds Glaives!

## 7.7.0 <span class="changelog-date">(2022-02-28)</span>

* Increased the strings we search through when filtering by mods/perks.
* Crafted weapons' levels and level progress are now shown on the item popup.
* Added `is:crafted` and `is:deepsight` filters.
* Crafting materials are now included in the currency counter. Tap and hold, or hover, the consumables count in the vault header to check them.
* Fixed a bug where "Use Equipped" would not update fashion in existing loadout.

## 7.6.0 <span class="changelog-date">(2022-02-21)</span>

* Fix applying D1 loadouts.
* `inloadout:` filter now matches partial loadout names -- use `inloadout:"pvp"` for items in loadouts where "pvp" is in the loadout's name.
* If your loadout includes ornaments, items are shown as if they had the loadout applied in the loadout page and loadout editor.
* You can now change the Aeon sect mod through the item popup.
* You can now edit your equipped Emotes from DIM. You can't add them to loadouts... yet.
* Fix issue where Loadout Optimizer armor upgrade settings were not being migrated from existing loadouts.
* Clan Banners are no longer shown in DIM.
* Weapon compare sheet now includes a button to compare with other legendary weapons of the same category, excluding exotics.
* Armor in collections now displays its collections stat roll.
* Fix issues with button text wrapping in some languages.
* Fix potential element blurriness in Edge browser.
* Fix for Loadout Optimizer suggesting armor with insufficient energy.
* Fix a clash between `power:1234` and `is:power` filters.
* Loadout Optimizer is now a little more thorough in preventing an item from being both pinned and excluded.

### Witch Queen updates

* There's a good chance crafted items will display correctly in DIM. No promises though.
* Prepare Records page for a new section featuring craftable items.

### Beta Only

* Loadout Editor
  * Fix issue where subclasses were counted as general items when dropping into a loadout or filling general from equipped.
  * Allow removal of a single mod through the editor display.

## 7.5.1 <span class="changelog-date">(2022-02-14)</span>

### Beta Only

* We're testing a brand new Loadout Editor. Check it out from the character menu or the Loadouts page.
  * The layout mirrors the Loadout page's new design which has clear areas for different types of items. Each section also has a menu of additional actions like re-syncing from your currently equipped items, or clearing out a whole section.
  * As part of this change, we're removing support for "multi-class" loadouts. Loadouts will either be tied to one class, or can be toggled to "Any Class". "Any Class" loadouts cannot contain Subclass, Armor, or Fashion. If you edit an existing "Any Class" loadout and save it, those items will be removed unless you turn off "Any Class".
  * Double-click items to toggle between equipped and unequipped instead of single clicking. We'll be continuing to improve how you choose items and specify whether they're equipped in the future.
  * A new setting allows you to clear out all other mods from your armor when applying a loadout. This works even if you've chosen no mods in your loadout, so you can make a "Reset mods" loadout.
  * With this new design we have space to add even more loadout editing tools over the next few seasons.
  * The loadout editor stays open if you navigate to the Inventory or Loadouts screen while it's already open.
  * The new Loadout Editor is not available for D1.

## 7.5.0 <span class="changelog-date">(2022-02-13)</span>

* Collect Postmaster now requires an additional click to confirm.
* Transferring ships via search query should now reliably transfer all selected items.
* Filters Help now groups stat comparison operators for a more compact page.
* Milestones are grouped by how much power bonus their rewards can provide.
* On the Loadouts page, you can now drag existing items on the page, into the current Loadout Editor, just like you can on the Inventory page. Use it to grab a couple of your favorite pieces from another loadout!
* Loadout armor stat tiers now include the total tier.
* Changed the Loadout Optimizer's Armor Upgrade options for Assume Masterwork and Lock Element options. All armor will now have an assumed minimum energy capacity of 7. The new settings have the following options,
  * Assumed Masterwork
    * None - Armor will use their current stats.
    * Legendary - Only legendary armor will have assumed masterwork stats and energy capacity
    * All - Legendary and exotic armor will have masterwork stats and energy capacity
  * Lock Element
    * None - No armor will have its element locked
    * Masterworked - Only armor that is already masterworked will have their element locked
    * All - All armor will have element locked

## 7.4.0 <span class="changelog-date">(2022-02-06)</span>

* Masterwork picker now only shows higher tiers of the current masterwork and full masterworks compatible with the weapon type.
* Sharing a build from the Loadouts page or Loadout Optimizer now uses our dim.gg links which are easier to share and show a preview.
* If you prefer reduced motion (in your operating system preferences), sheets like the compare and loadout dialogs now appear and disappear instantly.
* Clearer feedback when uploading a wishlist file.
* Expanded Organizer categories to account for Fusions and LFRs in unusual weapon slots.
* Visual fixes for Organizer categories and Vendor page toggles.

## 7.3.0 <span class="changelog-date">(2022-01-30)</span>

* Organizer drill-down buttons now show a more accurate armor count.
* Delete Loadout button now looks more warning-ish, and asks for confirmation without using a popup.
* DIM will now try to recover from a state where the browser has a corrupted storage database.
* DIM will now try to avoid overwriting shaders you don't own and thus couldn't apply back.
* Removing subclass from loadout will now enable "Add Equipped" button.
* "Add Equipped" button will no longer cause multiple items in the same slot to be listed as equipped.
* Widened and reorganized the Loadouts menu.
  * Pull from Postmaster (and its lesser known cousin, Make room for Postmaster) are removed in favor of the button next to your Postmaster items.
  * Randomize loadout is now at the end of the list of loadouts.

## 7.2.0 <span class="changelog-date">(2022-01-23)</span>

* Weapons CSV download now includes a Zoom stat column.
* Shaders, ornaments, and mods can now be searched in their choosers.
* Trials passages now show the number of rounds won and the progress of completion is now tied to the number of wins.

## 7.1.0 <span class="changelog-date">(2022-01-16)</span>

* Applying a loadout *without* fashion will no longer remove shaders and ornaments from your armor.
* The shader picker now filters invalid shaders more consistently and won't call shaders "mods".
* Fixed Records page sometimes duplicating Triumphs or Seals section while missing Collections.
* When provided multiple wish lists, Settings page now shows info about all loaded wish lists, not just the first one.
* Compare Drawer should no longer refuse valid requests to add an item to comparison.

## v6 CHANGELOG

* v6 CHANGELOG available [here](https://github.com/DestinyItemManager/DIM/blob/master/docs/OLD_CHANGELOG/OLD_CHANGELOG_6.X.X.md)<|MERGE_RESOLUTION|>--- conflicted
+++ resolved
@@ -1,6 +1,8 @@
 ## Next
 
 * Organizer's "Loadouts" column now sorts items by the number of Loadouts using them.
+* Added `memento:none` filter to highlight weapons with an empty memento socket.
+* `deepsight:harmonizable` highlights weapons where Deepsight Resonance can be activated using a Deepsight Harmonizer.
 
 ## 7.74.0 <span class="changelog-date">(2023-06-25)</span>
 
@@ -24,11 +26,6 @@
 * Fixed the keyboard automatically appearing on the iOS App Store version.
 * Removed support for old Loadout Optimizer share links.
 * Fixed showing catalyst perk descriptions.
-<<<<<<< HEAD
-* Added `memento:none` filter to highlight weapons with an empty memento socket.
-=======
-* `deepsight:harmonizable` highlights weapons where Deepsight Resonance can be activated using a Deepsight Harmonizer.
->>>>>>> a6d59477
 
 ## 7.71.0 <span class="changelog-date">(2023-06-04)</span>
 
