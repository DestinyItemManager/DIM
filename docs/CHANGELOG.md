## Next

## 5.57.0 <span className="changelog-date">(2019-11-17)</span>

* Added support for trash list rolls in wish list files - see the documentation for more info.
<<<<<<< HEAD
* Added ability to assume armor 2.0 items are masterworked in the loadout builder.
=======
* Mods now indicate where they can be obtained from.
* Removed the ornament icons setting, as it didn't do anything since Bungie overrides the icon for ornamented items themselves.
* Fix some tricky cases where you might not be able to pull items from Postmaster.
* Restore hover tooltip on mods on destkop. You can still click to see all possible mods.
* Loadout Optimizer allows you to select "Ignore" in the dropdown for each stat - this will not consider that stat in sorting builds.
>>>>>>> 17efbca5

## 5.56.0 <span className="changelog-date">(2019-11-10)</span>

* Fixed some bugs that had crept into DIM's logic for moving items aside in order to allow move commands to succeed. Now if your vault is full, DIM will move items to less-frequently-used characters and avoid moving items back onto your active character. The logic for what items to move has been tuned to keep things organized.
* Clicking on a mod will bring up a menu that shows all applicable mods for that slot. You can see what each mod will do to stats and how much it costs to apply.
* Perk/mod headers and cosmetic mods are now hidden in Compare and Loadout Optimizer.

## 5.55.1 <span className="changelog-date">(2019-11-04)</span>

* Fix wonky layout and inability to scroll on item popups, item picker, and infuse tool.

## 5.55.0 <span className="changelog-date">(2019-11-04)</span>

## 5.54.0 <span className="changelog-date">(2019-11-04)</span>

## 5.53.0 <span className="changelog-date">(2019-11-04)</span>

* New Archive tag, for those items you just can't bring yourself to dismantle.
* Character and Vault stats glued to the page header for now.
* Catalysts display updated to handle some API changes.
* Fewer surprises on page change: Search field now clears itself so you aren't searching Progress page for masterwork energy weapons.
* Compare popup now features more options for comparing by similar grouped weapons and armor.
* Smarter loadout builder takes your masterworks into account.
* Speaking of masterworks, masterwork stat contribution is now clearly highlighted in Item Popup.
* There's more: class items now show their masterwork and mod stat contributions.
* Armor 2.0 is now correctly considered a random roll. `is:randomroll`
* Grid layouts should display with fewer bugs in older versions of Microsoft Edge.
* `is:hasmod` shows items with a Year 2 mod attached. `is:modded` shows items with any Armor 2.0 mods selected.

## 5.52.1 <span className="changelog-date">(2019-10-28)</span>

## 5.52.0 <span className="changelog-date">(2019-10-27)</span>

* Wish lists support integrating with DTR's item database URLs.
* Stats can be disabled in the Loadout Optimizer.
* Added the ability to search for items that have notes. is:hasnotes
* Armor 2.0 is now correctly considered a random roll. is:randomroll
* New filters for checking stats without mods - basestat: maxbasestatvalue:
* New "any" stat, try basestat:any:>20 for things with mobility>20, or discipline>20, or recovery>20, etc
* New seasonal mod filters, for finding somewhere to put your Hive Armaments - modslot:opulent
* Wishlist features widely updated with clearer labels
* Total stat in the item popup now reflects Mod contribution
* Armor 2.0 stats now integrated into the character header
* Fixes for caching issues and update loops
* Bugfixes, like every week

## 5.51.0 <span className="changelog-date">(2019-10-20)</span>

* Added an option to disable using ornament icons. Even when enabled, ornaments will only show for items where the ornament is specific to that item - not universal ornaments.
* Stats affected by Armor 2.0 mods are highlighted in blue.
* Improvements to Loadout Optimizer that should help when you have too many stat options.
* Made the Loadout Optimizer ignore Armor 2.0 mods when calculating builds. This ensures finding optimal base sets.
* Show element and cost on Mods Collection.
* Fixed search autocomplete behavior.
* Reverse armor groupings when character sort is set to most recent (reversed).
* New search `wishlistnotes:` will find wish list items where the underlying wish list item had the given notes on them.
* New search filters `maxstatloadout`, which finds a set of items to equip for the maximum total value of a specific stat, and `maxstatvalue` which finds items with the best number for a specific stat. Includes all items with the best number.
* New `source:` filters for `vexoffensive` and `seasonpass`
* Improved the styling of popup sheets.
* DIM uses slightly prettier URLs now.

## 5.50.1 <span className="changelog-date">(2019-10-14)</span>

* Made it possible to filter to Tier 0 in Loadout Optimizer.
* Changed max power indicator to break out artifact power from "natural" power.

## 5.50.0 <span className="changelog-date">(2019-10-13)</span>

* It's beginning to feel a lot like Year Three.
* Loadout Optimizer updated for Shadowkeep.
* Max Power Level includes artifact PL.
* Add seasonal rank track to milestones
* Equipped ornaments now show up in your inventory tiles. Your items, your look.
* "dupe" search and item comparison now recognize the sameness of armor, even if one is armor2.0 and the other isn't. Keep in mind that some "dupes" may still require Upgrade Modules to infuse.
* "year" and "season" searches now recognize that armor2.0 versions of old armor, still come from old expansions.
* "is:onwrongclass" filter for armor being carried by a character who can't equip it.
* Ghosts with moon perks are now badged!
* Collections > Mods updated for year 3 style mods.
* Check your Bright Dust levels from the Vault header.
* Multi-interval triumphs now supported.
* Stat displays tuned up. Total stat included, stats rearranged.
* CSV exports include more stats.
* Clarifications for API errors.
* Item popup now features armor Energy capacity.
* Reviews filtered better.
* Emotes, Ghost Projections, Ornaments, and Mods that you own are badged in vendors.
* Added Ghost Projections to Collections.
* Hide objectives for secret triumphs.
* Added a privacy policy (from About DIM).
* Fixed engrams having a number under them.
* Subclass path and super are highlighted on subclass icons.

## 5.49.1 <span className="changelog-date">(2019-10-07)</span>

## 5.49.0 <span className="changelog-date">(2019-10-06)</span>

* Add a link to your current profile on D2Checklist to view milestones, pursuits, clan, etc.
* Fix PC loadouts not transferring over from Blizzard.
* Fix Armor 2.0 showing as masterworked.
* Fix stats for Armor 2.0.
* Fix well rested for Shadowkeep.
* Remove XP and level from character tiles.
* Add year 3 search terms.

## 5.48.2 <span className="changelog-date">(2019-10-02)</span>

## 5.48.1 <span className="changelog-date">(2019-10-01)</span>

* For ratings, platform selection has been updated for Shadowkeep - check the setting page to update your selection.
* Ratings should be more standard across player inventories.
* Happy wish list icon moved into the polaroid strip.

## 5.48.0 <span className="changelog-date">(2019-09-29)</span>

* Our stat calculations are ever so slightly more accurate.
* Collections page now includes equipped/owned Weapon and Armor mods.
* UI fixes for shifting page content, subclasses, and some labels & alert messages.
* Drag and drop on mobile no should longer spawn a context menu.
* Emblems now display their selected variations.
* Filter by season names (i.e. `season:opulence`) and masterwork type (`masterwork:handling`)

## 5.47.0 <span className="changelog-date">(2019-09-22)</span>

* New look and display options under TRIUMPHS: reveal "recommended hidden" triumphs, or hide triumphs you've completed
* BrayTech link on Progress now links to your current character.
* Prevent accounts from overlapping menu on phone landscape mode.
* Show the effects of mods on stat bars.
* Removed the stats comparison with the currently equipped weapon. Use the Compare tool to compare items.
* Dragging and dropping should be smoother.

## 5.46.0 <span className="changelog-date">(2019-09-15)</span>

* The notification for bulk tagging now has an Undo button, in case you didn't mean to tag everything matching a search.
* The postmaster will highlight red when you have only 4 spaces left!
* Firefox for Android is now supported.
* Fixes for stats that could show >100.
* Show all Sword stats!
* The "tag:none" search works again.
* The header won't scroll on very narrow screens.
* The action bar is pinned to the bottom of the screen on mobile.

## 5.45.0 <span className="changelog-date">(2019-09-08)</span>

* Milestones are more compact, like Pursuits (click them to see full details). They now show expiration times and clan engrams are broken out into individual items.
* The item popup for Pursuits will refresh automatically as you play, if you leave one open (this doesn't yet work for Milestones).
* Expiration times only light up red when they have less than an hour left.
* Added a new is:powerfulreward search that searches for powerful rewards.
* Fixed a bug moving certain items like emblems.
* Added a quick-jump sidebar to the settings page.
* Add win streak info to ranks on the Progress page.
* Include the effect of mods and perks on "hidden" stats like zoom, aim assistance, and recoil direction.
* Bonuses from perks and mods shown in their tooltips are now more accurate.
* Loadout Optimizer understands multiple kinds of perks/mods that can enhance an item.
* Recoil Direction's value has been moved next to the pie.
* Searches now ignore accented characters in item names.
* Unique stacked items now show the count, instead of just MAX, when they're full.

## 5.44.2 <span className="changelog-date">(2019-09-02)</span>

* Fix Home Screen app warning for iPad.

## 5.44.1 <span className="changelog-date">(2019-09-02)</span>

* Added upgrade warning for old iOS versions that don't support Home Screen apps.

## 5.44.0 <span className="changelog-date">(2019-09-01)</span>

* Allow loadouts to be equipped without dismissing farming mode.
* Restore info to D1 ghosts.
* Add hotkeys to navigate between major pages (hit "?" to see them all)
* Fix move popup not updating amount on stackables when switching items.
* Remove Solstice of Heroes armor from Progress page.
* Prevent accidentally being able to tag non-taggable items with hotkeys.

## 5.43.1 <span className="changelog-date">(2019-08-26)</span>

* Fix broken ammo icons.

## 5.43.0 <span className="changelog-date">(2019-08-25)</span>

## 5.42.2 <span className="changelog-date">(2019-08-22)</span>

* Fix D1 accounts disappearing when they were folded into a different platform for D2 cross save.

## 5.42.1 <span className="changelog-date">(2019-08-20)</span>

* Changes to support preserving tags/notes data for Blizzard users who migrate to Steam.
* Fix searching Collections.

## 5.42.0 <span className="changelog-date">(2019-08-18)</span>

* Power is yellow again.
* Remove ugly blur behind popups Windows. (It's still a nice blur on other platforms)

## 5.41.1 <span className="changelog-date">(2019-08-16)</span>

* Fix overflowing text on ghosts.
* Fix crash related to wish lists.

## 5.41.0 <span className="changelog-date">(2019-08-11)</span>

* Wish lists now support (optional) title and description.
* New header design. Your accounts are now in the menu.
* Ghosts have labels explaining where they are useful.
* Recoil direction stat is shown as a semicircular range of where shots may travel.
* Search boxes on item picker sheets now autofocus.
* Item counts will properly update when moving partial stacks of stacked items.
* Fix a case where the search autocompleter could hang around.

## 5.40.0 <span className="changelog-date">(2019-08-04)</span>

* Fixed auto-scrolling links in Safari.
* Added the ability to lock items from the Compare tool.
* Add Solstice of Heroes to the Progress page.
* Show Special Orders under the Postmaster.
* Add a splash screen for the iOS app. You may have to delete the icon and re-add it.

## 5.39.0 <span className="changelog-date">(2019-07-28)</span>

* Enabled PWA mode for "Add to Homescreen" in iOS Safari (Requires iOS 12.2 or later). If you already have it on your home screen, delete and re-add it.
* Show the amount of materials you have that Spider is selling for exchange on his vendor page.
* Updates to support Cross Save. The account menu now shows icons instead of text, and can support accounts that are linked to more than one platform.
* Fixed valor resets not showing correctly.

## 5.38.0 <span className="changelog-date">(2019-07-21)</span>

* Add source:calus to highlight weapons which give "Calus-themed armor and weapons" credit in activities.
* Moved search help to an in-screen popup instead of a separate page.
* Added rank resets for the current season to ranks display.
* You can now swipe between characters anywhere in the page on the Progress and Vendors pages.
* Properly invert stat filters when they are prefixed with -.

## 5.37.1 <span className="changelog-date">(2019-07-16)</span>

* Don't show the "not supported" banner for MS Edge.

## 5.37.0 <span className="changelog-date">(2019-07-14)</span>

* Updated progress page pursuits to match in-game styling.
* Updated our shop link to point to our new store with DIM logo clothing and mugs.
* The Weekly Clan Engrams milestone will hide when all rewards have been redeemed.
* Moved raids below quests.
* Pursuits in the progress page now show exact progress numbers if the pursuit only has a single progress bar.
* Show tracked Triumph.
* Mark a wider variety of Chrome-based browsers as supported.
* Added Seals and Badges to Triumphs/Collections.

## 5.36.2 <span className="changelog-date">(2019-07-11)</span>

* Fixed a crash viewing Bad Juju.
* Text search now also searches notes.
* Added new name: and description: searches.
* Subclasses no longer look masterworked.

## 5.36.1 <span className="changelog-date">(2019-07-09)</span>

* Fixed the app on Microsoft Edge.
* Fixed an issue where iOS could see the "Update DIM" message over and over without updating.

## 5.36.0 <span className="changelog-date">(2019-07-07)</span>

* Added raid info to the Progress page.
* Sort bounties and quests with expired at the end, tracked at the beginning.
* Use weapon icons in objective strings instead of text.
* Added perkname: search.
* Charge Time and Draw Time now compare correctly!
* Fixed: Classified items required some finesse.
* Updated is:modded to take into account for activity mods.
* Re-added is:curated as a filter for Bungie curated rolls.
* Bounty expiration timers are more compact.

## 5.35.0 <span className="changelog-date">(2019-06-30)</span>

* Removed is:curated as an alias for is:wishlist.

## 5.34.0 <span className="changelog-date">(2019-06-23)</span>

## 5.33.3 <span className="changelog-date">(2019-06-22)</span>

* Fixed failing to show progress bar for bounty steps.
* Removed inline Item Objectives from the Progress page.

## 5.33.2 <span className="changelog-date">(2019-06-21)</span>

* Fixed failing to show progress bar for bounty steps.

## 5.33.1 <span className="changelog-date">(2019-06-20)</span>

* Fixed issue with item cards and farming mode were under the St Jude overlay.

## 5.33.0 <span className="changelog-date">(2019-06-16)</span>

* The Progress page sports a new layout to help make sense of all the Pursuits we have to juggle. This is the first iteration of the new page - many improvements are still on their way!
* Fixed a bug where weapon mods were causing Banshee-44 wish list items to fail to highlight.
* Fixed a bug with expert mode wish lists and dealing with single digit item categories.
* CSV exports now include item sources. These match the DIM filter you can use to find the item.
* Include more items in the "filter to uncollected" search in Vendors.
* Added shader icons to the item details popup.

## 5.32.0 <span className="changelog-date">(2019-06-09)</span>

* Fixed a crash when expanding catalysts under the progress tab.

## 5.31.0 <span className="changelog-date">(2019-06-02)</span>

* Fix too-large item icons on mobile view in 3 column mode.
* Allow inventory to refresh in the Loadout Optimizer.
* Fix equipping loadouts directly from the Loadout Optimizer.
* Add icons to selected perks in Loadout Optimizer.

## 5.30.2 <span className="changelog-date">(2019-05-31)</span>

* Add St. Jude donation banner.

## 5.30.1 <span className="changelog-date">(2019-05-27)</span>

* Tweaked contrast on search bar.
* Added the ability to select multiple perks from the perk picker in Loadout Optimizer before closing the sheet. On desktop, the "Enter" key will accept your selection.

## 5.30.0 <span className="changelog-date">(2019-05-26)</span>

* Brand new Loadout Optimizer with tons of improvements and fixes.
* Redesigned search bar.
* Updated DIM logos.
* Added Escape hotkey to close open item details dialog.

## 5.29.0 <span className="changelog-date">(2019-05-19)</span>

* Items with notes now have a note icon on them.
* Fixed a bug where the hotkeys for tagging items broke if you clicked directly to another item.
* Removed a stray curly brace character from the item reviews on the item popup.

## 5.28.0 <span className="changelog-date">(2019-05-12)</span>

## 5.27.0 <span className="changelog-date">(2019-05-05)</span>

* Added a link to the About page to see the history of all actions made by DIM or other Destiny apps.
* The navigation menu better respects iPhone X screens.
* Stat values are now shown in the tooltip for perks. They might not be totally accurate...
* Added a hotkey (m) for toggling the menu.

## 5.26.0 <span className="changelog-date">(2019-04-28)</span>

* Restored missing collectibles.

## 5.25.0 <span className="changelog-date">(2019-04-21)</span>

* A redesigned Vendors page is easier to navigate, and includes a feature to show only those items you are missing from your collections. Searching on the vendors page also now searches the vendor names, and hides items that don't match the search.
* Loadout Optimizer on mobile lets you swipe between characters instead of wasting space showing all three at once.
* Xur has been removed from the Progress page.
* Reputation materials for a vendor's faction are now included in the Vendor page.
* Fixed a bug where DIM would cache a lot of data that wasn't needed.

## 5.24.0 <span className="changelog-date">(2019-04-14)</span>

* Progress page changes to utilize more screen real-estate.

## 5.23.2 <span className="changelog-date">(2019-04-09)</span>

* Fix Edge issues.

## 5.23.1 <span className="changelog-date">(2019-04-08)</span>

* Fixed some crashes.

## 5.23.0 <span className="changelog-date">(2019-04-07)</span>

* Loaded Wish Lists now persist between reloads, and will highlight new items as you get them. Use Wish Lists from expert players to find great items!
* Fix an issue where pulling consumables from the postmaster on characters other than the current one could lock up the browser.
* The compare tool's Archetypes feature will now use the intrinsic perk of the item rather than solely relying on the RPM.
* Item sort presets have been removed - you can choose your own sorting preferences by dragging and dropping sorting properties.
* Fixed reloading the page while on the Vendors tab.
* Fix search for blast radius (it was accidentally mapped to velocity).
* The Loadout Optimizer's perk search now updates when you change characters.
* Removed the option to pull from the postmaster into the vault when an item can't be pulled from postmaster at all.
* Removed the (broken) option to split a stack by hovering over the drop target.

## 5.22.0 <span className="changelog-date">(2019-04-01)</span>

* Fix item ratings.
* Fix missing loadouts on PC.

## 5.21.0 <span className="changelog-date">(2019-03-31)</span>

* You can now swipe between pages on the item popup.
* Fixed a bug where reviews failing to load would result in an infinite refresh spinner.
* Actually fixed the bug where Pull from Postmaster with full modulus reports would move all your other consumables to the vault.
* Ratings and reviews are now cached on your device for 24 hours, so they should load much faster after the first time.
* The ratings tab has a cleaned up design.
* All of the stat filters now show up in search autocomplete and the search help page.
* You can now move items from the postmaster directly to the vault or other characters.
* When adding all equipped items to a loadout, the class type for the loadout will be set to the class that can use the armor that's equipped.
* Fixed a rare bug where you could move an item while DIM was refreshing, and the item would pop back to its original location until the next refresh.
* Errors in the Loadout Optimizer now show on the page, instead of just freezing progress.
* Fixed the "Loadout Optimizer" button on the new Loadout editor.
* If you try to move an item in DIM that you've equipped in game but DIM doesn't know about, it'll now try to de-equip it to make it move, instead of throwing an error.


## 5.20.2 <span className="changelog-date">(2019-03-27)</span>

* Fixed Pull from Postmaster.

## 5.20.1 <span className="changelog-date">(2019-03-26)</span>

* Fixed: Pull from Postmaster better handling of unique stacks.
* The vendors page now highlights items that you have already unlocked in Collections.
* Don't try to move all your consumables to the vault if you add one to your loadout and check the "Move other items away" option.

## 5.20.0 <span className="changelog-date">(2019-03-24)</span>

* Items in the postmaster now count towards your max possible light.
* DIM now correctly calculates how much space you have free for items that can't have multiple stacks (like Modulus Reports). This makes pulling from postmaster more reliable.
* The loadout creator/editor has been redesigned to be easier to use. Select items directly from inside the loadout editor, with search. You can still click items in the inventory to add them as well.
* Loadouts can now use an option to move all the items that are not in the loadout to the vault when applying the loadout.
* Made it clearer when inventory and item popups are collapsed.
* The Loadout Optimizer is out of beta! Use it to automatically calculate loadouts that include certain perks or hit your targets for specific stats.

## 5.19.0 <span className="changelog-date">(2019-03-17)</span>

* Fixed: Export mobility value correctly in CSV export.

## 5.18.0 <span className="changelog-date">(2019-03-10)</span>

* Added: is:revelry search.
* Added: source:gambitprime search.
* Fixed engrams wrapping to a second row on mobile in 3-column mode.

## 5.17.0 <span className="changelog-date">(2019-03-03)</span>

* Add stat:handling as a synonym for stat:equipspeed, to match the name shown in displays.
* Remove Exotic Ornaments from Loadout Builder
* Fixed: 'NaN' could appear in Item Popup in certain situations.

## 5.16.0 <span className="changelog-date">(2019-02-24)</span>

## 5.15.0 <span className="changelog-date">(2019-02-17)</span>

* Remember the last direction the infusion fuel finder was left in.
* Remember the last option (equip or store) the "pull item" tool was left in.
* Updated notification style. You can still click the notification to dismiss it.
* Search filter will now show button to add matching filtered items to compare (if they're comparable)

## 5.14.0 <span className="changelog-date">(2019-02-10)</span>

## 5.13.0 <span className="changelog-date">(2019-02-03)</span>

* Fixed search queries that include the word "and".
* Updated inventory style to reduce the visual impact of category headers.
* Added is:reacquirable to show items that can potentially be pulled from your Collection
* Redesigned infusion fuel finder to work better on mobile, and support search filtering.

## 5.12.0 <span className="changelog-date">(2019-01-27)</span>

## 5.11.0 <span className="changelog-date">(2019-01-20)</span>

## 5.10.0 <span className="changelog-date">(2019-01-13)</span>

* Move Random Loadout into the Loadout menu and add a "Random Weapons Only" option.
* Restyle the alternate options in the loadout menu.
* Removed the quick consolidate buttons and engram counter from D1 farming mode.
* Remove the setting to "Show full item details in the item popup". DIM now just remembers the last state of the popup, and you can expand/collapse with the arrow in the top right corner of the popup.
* Fix showing which perks are highly rated by the community.
* Fix for getting stuck on the reviews tab when clicking on items that can't be reviewed.
* Fix highlighting of subclass perks.
* Add source:blackarmory & source:scourge.
* Fix CSV to always include the masterwork column.
* Add id: and hash: searches.
* Improve the performance of the notes field and fix a bug where sometimes a note from another item would show up.
* Fix some cases where the manifest wouldn't load.
* Fix crash when searching is:inloadout with no loadouts.

## 5.9.0 <span className="changelog-date">(2019-01-06)</span>

* Click the plus icon under an equipped item to search for and transfer items in that slot from anywhere in your inventory.
* Import a CSV file of items with tags and notes to bulk update the tags/notes for all of those items.
* CSV - Wrap ID in quotes such that its value is not rounded.

## 5.8.3 <span className="changelog-date">(2019-01-02)</span>

* More fixes to popup swiping on Android.
* Fix perk searching in non-latin languages.
* Added a key for the ratings symbols.

## 5.8.2 <span className="changelog-date">(2019-01-01)</span>

* Make it easier to swipe away the item popup on Android.

## 5.8.1 <span className="changelog-date">(2018-12-31)</span>

* Fix a bug where some Android phones couldn't see weapon details.
* Fix a bug where the wrong item's details would show up in the item popup.
* Show "Make Room for Postmaster" if there's anything in the postmaster, not just if there's pullable items.

## 5.8.0 <span className="changelog-date">(2018-12-30)</span>

* Add the option to sort inventory by tag in custom sort options.
* No longer showing community ratings for ornaments/catalysts.
* Fixed a long-standing bug where you couldn't transfer some stacks to a full inventory.
* Item popup is nicer on mobile.
* Wider item popups on desktop.
* Larger buttons for transfers.
* Wish lists allow you to create and import lists of items or perks that will be highlighted in your inventory.
* Dropped support for iOS 10.
* Prevent the vault from getting really narrow, at the expense of some scrolling.
* Armor in the vault is now organized by class, in the same order as your characters.
* Disabled pull-to-reload on Android.
* Improved treatment of expert mode wish list items.
* Fixed perk searches to keep the whole search term together, so "machine gun reserves" won't match "machine gun scavenger" anymore.

## 5.7.0 <span className="changelog-date">(2018-12-23)</span>

* Show kill trackers for items with in-progress masterwork catalysts.
* You can specify item categories to be specific about your expert wish list items.
* Hide ratings on items with fewer than 3 reviews.
* Fix some DIM functionality in the Edge browser.

## 5.6.0 <span className="changelog-date">(2018-12-17)</span>

* Updated Crucible and Gambit ranks to reflect new multi-stage ranks.
* DIM loads faster and uses less memory.
* Ratings are now displayed on item tiles as an icon indicating whether they are perfect rolls (star), good (arrow up), neutral (dash), or bad (arrow down). The exact rating is still available in the item popup.
* The mobile view now defaults to 4 items across (5 including equipped), which fits more on the screen at once. You can still choose other display options in Settings.
* Masterwork info is now included in the CSV exports.
* Added season info for Dawning items.
* Include non-selected perk options while searching perks.
* Load the new Simplified Chinese Destiny database when that language is selected.
* Show a warning when perks/mods are missing because of a Bungie.net deployment.

## 5.5.2 <span className="changelog-date">(2018-12-10)</span>

* Changed search behavior of perk:. It now tries to match the start of all words.
* Added "expert mode" for more complex wish list expressions.
* Allow selecting text on the progress page.
* Some redacted items now have a picture and some description, pulled from their collection record.

## 5.5.1 <span className="changelog-date">(2018-12-09)</span>

* Fixed display of stackables badges in D1.

## 5.5.0 <span className="changelog-date">(2018-12-09)</span>

* New items, when enabled, now show a red dot instead of an animated shine.
* Fixed center column emblem color on Safari.
* Loadout and compare popups now use a draggable "Sheet" UI.

## 5.4.0 <span className="changelog-date">(2018-12-02)</span>

* Moved is:yearX and is:seasonX searches to year:# and season:#.
* Fixed a bug where Inventory would not appear on mobile for non-current characters.
* On mobile, the search box is now full-width.
* Unopened engrams are shown in a small row similar to how they appear in-game, instead of looking like they are in the postmaster.
* Engrams no longer appear to be pullable from the postmaster.
* Shaders are now sorted by whats defined in the settings.
* Fixed the display of tag dropdowns.
* Support simplified Chinese (for DIM text only - Destiny items are still in Traditional).
* New loading animation.
* New look for the Vault tile.
* Light cap raised to 650 for Season of the Forge.

## 5.3.2 <span className="changelog-date">(2018-11-27)</span>

* Fix crash on Progress page caused by redacted Triumphs.
* Fix URL not updating while navigating.
* Fix display of faction levels.
* Fix The Drifter showing an error because of a redacted item.
* Fix a case where the Google Drive data file would not be created.
* Prevent moving partial stacks of Ghost Fragments, because that doesn't work.
* Fix display of vendor checkmark.
* Fix horizontal scrolling slop on the mobile header.

## 5.3.1 <span className="changelog-date">(2018-11-26)</span>

* Fix some settings that weren't quite working right.

## 5.3.0 <span className="changelog-date">(2018-11-25)</span>

* Remove the ability to set a specific vault width. Vault always takes all remaining space.
* Inventory columns are shaded to match the equipped emblem.
* DIM has been darkened to provide better contrast with the items.
* Fit and finish changes to the new tiles and inventory display.
* Add id and hash column to exported csv for ghosts, armor, and weapons.
* Add event and season column to exported csv for Destiny 2.
* D2 subclasses now show which path, grenade, etc. are chosen.

## 5.2.1 <span className="changelog-date">(2018-11-20)</span>

* Fix comparing masterworks

## 5.2.0 <span className="changelog-date">(2018-11-20)</span>

* New item tiles that show more information and don't hide the picture.
* Updated storage settings to show Google Drive usage and signed in user.
* New D1 Vendors page that resembles the D2 Vendors page.

## 5.1.0 <span className="changelog-date">(2018-11-18)</span>

* Fix display of exotic catalysts in the item popup.
* Restore kill tracker for all items.
* Loadouts now sort by type then name.
* Global loadouts are now indicated by a globe icon in the LoadoutPopup.
* Loadouts of the same type can no longer have a clashing name.
* Add count: filters to search for items you have a certain number (or more or less) of. i.e. count:>3 to find all your Edge Transits.
* Improve display of your Ranks.
* Show progress towards completing cache keys.
* Work around a memory leak bug in MS Edge.
* Update titles on item popups to display closer to what's in game.
* Added community curations (a way to look for god rolls).

## 4.77.0 <span className="changelog-date">(2018-11-11)</span>

* Completed bounties now sort to the bottom of the Pursuits.
* Return mods to the compare view.
* Item popup background now indicates rarity rather than burn type.
* Triumphs are now displayed on the Progress page.
* Infusion dialog now separates out duplicate items.
* The Progress page now shows progress towards reset.
* Added some sources to the search dialog.
* source:
* edz, titan, nessus, io, mercury, mars, tangled, dreaming
* crucible, trials, ironbanner
* zavala, ikora, gunsmith, gambit, eververse, shipwright
* nm, do, fwc
* leviathan, lastwish, sos, eow, prestige, raid
* prophecy, nightfall, adventure
* In Chrome you can now Install DIM from the hamburger menu and use it as a standalone app. Chrome will support macOS later.

## 4.76.0 <span className="changelog-date">(2018-11-04)</span>

## 4.75.0 <span className="changelog-date">(2018-10-28)</span>

* DIM now supports searching by season, event and year in Destiny 2.
* is:season1, is:season2, is:season3, is:season4
* is:dawning, is:crimsondays, is:solstice, is:fotl
* Performance improvements

## 4.74.1 <span className="changelog-date">(2018-10-21)</span>

* We no longer support searching D1 vendor items.
* Added support for showing ratings and reviews based on the item roll in Destiny 2.
* Fix for missing class names in the loadout builder in Firefox.
* Added item search to D2 vendors.
* Collections now include the in-game Collections.
* D2 Vendors and Progress page now have collapsible sections.
* Catalysts are sorted above Ornaments on the Collections page.
* Fix a bug that could accidentally erase loadouts. Don't forget you can restore your data from old Google Drive backups from the Settings page.
* is:hasmod now includes Backup Mag.
* is:ikelos now includes Sleeper Simulant.

## 4.74.0 <span className="changelog-date">(2018-10-14)</span>

* Added negative search. Prefix any search term with `-` and it will match the opposite.
* Added `perk:"* **"` search filter to match any keywords against perks on an item
* Added some missing `stat:`
* Lock and unlock items matching your current search from the same menu you use for tagging them.
* Updated icons across the app.

## 4.73.0 <span className="changelog-date">(2018-10-07)</span>

* Added `is:heroic` search filter for armor with heroic resistance.
* New option to manually sort your characters.
* No longer forgetting what perks we recommended.
* Fix mods/perks on items - there was a bug that affected both display and searches.
* Fix is:hasmod search to include some more mods.
* You can now drag items into the loadout drawer.
* D2 spreadsheet export (in settings) covers perks now.
* You can also export ghosts (with perks) for D1/D2.
* Filters can now be combined with "or" to match either filter. For example: "is:shotgun or is:handcannon".

## 4.72.0 <span className="changelog-date">(2018-09-30)</span>

* Add searches `is:transmat`, `is:armormod`, `is:weaponmod`, and `is:transmat`, and removed D1 `is:primaryweaponengram`, `is:specialweaponengram`, and `is:heavyweaponengram`.
* Show daily gambit challenge and daily heroic adventure in milestones.

## 4.71.0 <span className="changelog-date">(2018-09-23)</span>

* Removed a bunch of help popups.
* Added information about unique stacks.
* Added `is:maxpower` search to return highest light items.
* Added `is:modded` search to return items that have a mod applied.
* Bounties with expiration times are now shown, and are sorted in front in order of expiration time.
* Added masterwork tier range filter.
* Highlight the stat that is boosted by masterwork in item details.
* Masterwork mod hover now shows the type/name of masterwork.

## 4.70.2 <span className="changelog-date">(2018-09-17)</span>

* Fix some instances where DIM wouldn't load.
* Fix the About and Backers pages.
* Hide classified pursuits.

## 4.70.1 <span className="changelog-date">(2018-09-17)</span>

## 4.70.0 <span className="changelog-date">(2018-09-16)</span>

* Display armor resistance type on item icon and include in search filters.
* Giving more weight to ratings with reviews than ratings alone. Also, hiding lone ratings.
* Custom loadouts now display below our special auto loadouts.
* Added inverse string search for items and perks (prefix with minus sign)
* Postmaster is now on top of the screen (but disappears when empty).
* Individual inventory buckets are no longer collapsible, but disappear when empty.
* D1 vault counts are removed from their section headers.
* Fixed an issue where the display would be messed up when colorblind mode is on.
* Restored the keyboard shortcut cheat sheet (press ?).
* The max light loadout prefers legendaries over rares.
* Unclaimed engrams are shown up in the Postmaster section.
* Infusion transfer button is now visible on mobile devices.

## 4.69.1 <span className="changelog-date">(2018-09-10)</span>

* Max power value in 'Maximum Power' loadout is now calculated correctly.

## 4.69.0 <span className="changelog-date">(2018-09-09)</span>

* Max power updated to 600 for Forsaken owners.
* Fixed Year 1 weapons not having an elemental damage type.
* Many bugfixes post-Forsaken launch.
* Add Infamy rank to progress page.
* Bounties now show their rewards on the Progress and Vendors pages.
* The Progress page has been cleaned up to better reflect the state of the game since Forsaken.
* Pursuits are sorted such that bounties are displayed together.
* Add "is:randomroll" search for items that have random rolls.
* Added "is:bow" and "is:machinegun" searches.
* Remove "is:powermod" and "basepower:" searches.
* Masterworks now have a gold border. Previously items with a power mod had a gold border, but there are no more power mods.
* Added Bow stats "Draw Time" and "Inventory Size".
* Disabled vendorengrams.xyz integration until they are back online.
* Review modes - say hello to Gambit (and goodbye to Trials, at least for a little while).
* Ratings platform selection changes made easier.
* Added Etheric Spiral and Etheric Helix to the list of reputation items.

## 4.68.3 <span className="changelog-date">(2018-09-03)</span>

## 4.68.2 <span className="changelog-date">(2018-09-03)</span>

## 4.68.1 <span className="changelog-date">(2018-09-03)</span>

## 4.68.0 <span className="changelog-date">(2018-09-02)</span>

* Fixed: Destiny 2 - Sort by character age.
* Item popup shows the ammo type of D2 weapons.
* New is:primary, is:special, and is:heavy search terms for ammo types.
* Add is:tracerifle and is:linearfusionrifle searches.
* Added Korean as a language option.
* We have a new Shop selling enamel pins and T-shirts.
* Ratings system understands random rolls in D2.
* Search help added for searching by ## of ratings.

## 4.67.0 <span className="changelog-date">(2018-08-26)</span>

## 4.66.0 <span className="changelog-date">(2018-08-19)</span>

* DIM now refreshes your inventory automatically every 30 seconds, rather than every 5 minutes.
* Clicking "transfer items" in the Infusion tool will now always move them to the active character.
* The infusion tool will now include locked items as potential infusion targets even if the checkbox isn't checked (it still affects what can be a source item).
* If you are at maximum light, DIM now alerts you when vendors are selling maximum light gear and engrams, courtesy of VendorEngrams.xyz.

## 4.65.0 <span className="changelog-date">(2018-08-12)</span>

## 4.64.0 <span className="changelog-date">(2018-08-05)</span>

## 4.63.0 <span className="changelog-date">(2018-07-29)</span>

* Fixed a bug that could cause iOS Safari to hang.

## 4.62.0 <span className="changelog-date">(2018-07-22)</span>

* Xur has been removed from the header in D1. Find him in the Vendors page.

## 4.61.0 <span className="changelog-date">(2018-07-15)</span>

* Fix a bug that would leave behind stackable items when moving certain loadouts like "Gather Reputation Items".
* The is:haspower search works once again.
* The is:cosmetic search will now work for Destiny 2.
* Added is:prophecy search which will return all prophecy weapons from CoO.
* Added is:ikelos search which will return all ikelos weapons from Warmind.

## 4.60.0 <span className="changelog-date">(2018-07-08)</span>

* Farming mode won't try to move unmovable reputation tokens.
* Filters like stat:recovery:=0 now work (they couldn't match stat values of zero before).
* Checking with VendorEngrams.xyz to see if 380 drops may be right for you.

## 4.59.0 <span className="changelog-date">(2018-07-01)</span>

* New iOS app icons when you add to home screen.
* Ornaments now show additional reasons why you can't equip them.
* The is:inloadout search works once again.
* Fix a bug where the item popup could hang iOS Safari in landscape view.
* Add a link to lowlines' Destiny map for collecting ghost scannables, latent memories, and sleeper nodes.

## 4.58.0 <span className="changelog-date">(2018-06-24)</span>

* Factions now show seasonal rank instead of lifetime rank.
* Vendors show their faction rank next to their reward engrams.
* Factions in the progress page also link to their vendor.
* Quest keys in your Pursuits now show their quantity. They're still on the Progress page.

## 4.57.0 <span className="changelog-date">(2018-06-17)</span>

* Item sizing setting works in Edge.
* Lock and unlock won't get "stuck" anymore.

## 4.56.5 <span className="changelog-date">(2018-06-11)</span>

* Fix for item popups not working

## 4.56.0 <span className="changelog-date">(2018-06-10)</span>

* Add "is:hasshader" search filter to select all items with shaders applied.
* Fixed some bugs in older Safari versions.
* Errors on Progress, Collections, and Vendors pages won't take out the whole page anymore, just the section with the error.
* Fix bugs where a stray "0" would show up in odd places.
* Align Progress columns better for accounts with fewer than 3 characters.

## 4.55.0 <span className="changelog-date">(2018-06-03)</span>

* Displaying available rating data in spreadsheet export.
* Correctly display masterwork plug objectives - check the "Upgrade Masterwork" plug for catalyst updates.
* The Collections page now shows progress towards unlocking ornaments. Due to restrictions in the API, it can only show ornaments that go with items you already have.

## 4.54.0 <span className="changelog-date">(2018-05-27)</span>

* Fix the display of crucible rank points.
* Fix faction rank progress bars on D1.
* Compare view includes perks and mods for D2 items.

## 4.53.0 <span className="changelog-date">(2018-05-20)</span>

* Add previews for engrams and other preview-able items.
* Display Crucible ranks on the progress page.
* Add emotes back to the collections page.
* Remove masterwork objectives that never complete.
* Fix loading loadouts the first time you open a character menu.
* Fix exporting CSV inventories in Firefox.

## 4.52.0 <span className="changelog-date">(2018-05-13)</span>

* Collection exotics are no longer duplicated. They are also sorted by name.
* Updated max power to 380.
* Vendors and collections will no longer show items exclusive to platforms other than the current account's platform.
* Fix masterworks not showing as masterworks.
* Set the max base power depending on which DLC you own.

## 4.51.2 <span className="changelog-date">(2018-05-09)</span>

* Handle the Warmind API bug better, and provide helpful info on how to fix it.

## 4.51.1 <span className="changelog-date">(2018-05-08)</span>

* Fix progress page not displaying after the Warmind update.

## 4.51.0 <span className="changelog-date">(2018-05-06)</span>

* Fix a bug where having mods, shaders, or materials in the postmaster might make it impossible to move any mod/shader/material into or out of the vault.
* Add links to Ishtar Collective on items with lore.

## 4.50.0 <span className="changelog-date">(2018-04-30)</span>

* The settings page now shows how much of your local storage quota is being used by DIM (if your browser supports it).
* Add search filters based on character location on dim (is:inleftchar / inmiddlechar / inrightchar) and for vault (is:invault) and current/last logged character (incurrentchar), that is marked with a yellow triangle.
* Fixed a bug where the "Restore Old Versions" tool wouldn't actually let you see and restore old versions.

## 4.49.1 <span className="changelog-date">(2018-04-23)</span>

* Fix loadouts.

## 4.49.0 <span className="changelog-date">(2018-04-22)</span>

* The DIM changelog popup has moved to a "What's New" page along with Bungie.net alerts and our Twitter feed. We also moved the "Update DIM" popup to the "What's New" link.
* Fix moving mods and shaders from the postmaster.
* Remove "Take" button from stackables in the postmaster.
* The Collections page now has a link to DestinySets.com.

## 4.48.0 <span className="changelog-date">(2018-04-15)</span>

* You can specify game modes for reading and making ratings and reviews.
* Full General Vault, Mods, and Shaders buckets are highlighted in red.
* Adding DIM to your home screen on iOS was broken for iOS 11.3. It's fixed now!

## 4.47.0 <span className="changelog-date">(2018-04-09)</span>

## 4.46.0 <span className="changelog-date">(2018-04-02)</span>

* Added a page to browse and restore old revisions of Google Drive data.
* Emblems now show a preview of their nameplate in the item details popup.
* New Vendors page shows all the items you can buy from various vendors.
* New Collections page shows your exotics, emotes, and emblems kiosks.
* Engram previews from the faction display and vendors pages show what could be in an engram.
* Keyword search now includes item descriptions and socket perk names and descriptions.

## 4.45.0 <span className="changelog-date">(2018-03-26)</span>

* Searching mods and perks in D2 now searches non-selected perks as well.
* Perks are in the correct order again (instead of the selected one being first always).
* Non-purchasable vendor items are displayed better.
* Storage settings break out loadouts and tags/notes between D1 and D2 items.
* A new revisions page allows you to restore old versions of settings from Google Drive.
* Emblems show a preview of the nameplate graphic.
* Fix "is:dupelower" to only affect Weapons/Armor
* Add armor stats to the "stat:" filter (in D2 only)
* Add ":=" comparison to the text complete tooltip

## 4.44.0 <span className="changelog-date">(2018-03-19)</span>

* Fixed the "recommended perk" being wrong very often.
* Improved the display of perks, shaders, and mods on items. Improved the popup details for those items as well - this includes ornament unlock progress.
* Stackable items like mods and shaders have less chance of being left behind during search transfers.
* Put back "Make Room for Postmaster" in D1 - it was removed accidentally.
* Items matching a search are now more highlighted. Removed "Hide Unfiltered Items" setting.

## 4.43.0 <span className="changelog-date">(2018-03-12)</span>

* Fix some cases where moving stacks of items would fail.
* Fix "Gather Reputation Items" from not gathering everything.
* More items can be successfully dragged out of the postmaster.

## 4.42.0 <span className="changelog-date">(2018-03-05)</span>

* Compare tool shows ratings, and handles missing stats better.
* Fixed display of masterwork mod and ornaments.
* Remove Auras from inventory since they're part of Emblems now.
* Fancy new emblems show all their counters correctly.
* Improved moving mods, shaders, and consumables via search loadouts. They can now go to any character (not just the active one) and aren't limited to 9 items.
* Pausing over a drop zone to trigger the move-amount dialog works every time now, not just the first time.

## 4.41.1 <span className="changelog-date">(2018-02-19)</span>

* Fix dupelower logic.
* Fixed bugs preventing DIM from loading in some browsers.
* See previews of the items you'll get from faction packages and Xur from links on the Progress page.

## 4.41.0 <span className="changelog-date">(2018-02-19)</span>

* Mobile on portrait mode will be able to set the number of inventory columns (the icon size will be resized to accommodate).
* You can now check your emblem objectives.
* Armor mods show more info.
* Destiny 1 transfers are faster.
* DIM is better at equipping exotics when you already have exotic ghosts, sparrows, and ships equipped.
* Pulling an item from the postmaster updates the list of items quickly now.
* Navigation from "About" or "Backers" back to your inventory works.
* is:dupelower breaks ties more intelligently.

## 4.40.0 <span className="changelog-date">(2018-02-12)</span>

## 4.39.0 <span className="changelog-date">(2018-02-05)</span>

* Fixed random loadout feature taking you to a blank page.

## 4.38.0 <span className="changelog-date">(2018-01-31)</span>

* Fixed display of Clan XP milestone.
* DIM's logic to automatically move aside items to make room for what you're moving is smarter - it'll leave put things you just moved, and it'll prefer items you've tagged as favorites.
* In D2, "Make room for Postmaster" has been replaced with "Collect Postmaster" which pulls all postmaster items we can onto your character. You can still make room by clicking "Space".
* Fix pull from postmaster to clear exactly enough space, not too many, but also not too few.
* Accounts with no characters will no longer show up in the account dropdown.
* Item tagging via keyboard should be a little more international-friendly. Calling the help menu (via shift+/) is too.
* Fixed XP required for well-rested perk after the latest Destiny update.

## 4.37.0 <span className="changelog-date">(2018-01-29)</span>

* Masterwork differentiation between Vanguard / Crucible, highlight of stat being affected by MW.
* The "Well Rested" buff now appears as a Milestone on your Progress page.
* Nightfall modifiers are shown on the Progress page.
* Storage (Google Drive) settings have moved to the Settings page.
* You can configure a custom item sorting method from the Settings page.
* Improved display of the account selection dropdown.

## 4.36.1 <span className="changelog-date">(2018-01-22)</span>

* Attempt to fix error on app.
* Moving an item from the postmaster will now only clear enough space for that one item.

## 4.36.0 <span className="changelog-date">(2018-01-22)</span>

* Attempt to fix error on app.

## 4.35.0 <span className="changelog-date">(2018-01-22)</span>

* The Settings page has been redesigned.
* Your character stats now update live when you change armor.
* New settings to help distinguish colors for colorblind users.
* DIM should load faster.
* DIM won't try to transfer Faction tokens anymore.

## 4.34.0 <span className="changelog-date">(2018-01-15)</span>

* Sorting characters by age should be correct for D2 on PC.
* The infusion fuel finder now supports reverse lookups, so you can choose the best thing to infuse a particular item _into_.
* Labeled the Infusion Fuel Finder button.
* Trace Rifles are highlighted again on is:autorifle search.
* Factions that you can't turn in rewards to are now greyed out. We also show the vendor name, and the raw XP values have moved to a tooltip.
* The settings page has been cleaned up and moved to its own page.

## 4.33.1 <span className="changelog-date">(2018-01-09)</span>

* Fix DIM loading on iOS 11.2.2.

## 4.33.0 <span className="changelog-date">(2018-01-08)</span>

* A brand new Progress page for Destiny 2 displays your milestones, quests, and faction reputation all in one place. That information has been removed from the main inventory screen.
* We've changed around the effect for masterworks a bit more.

## 4.32.0 <span className="changelog-date">(2018-01-02)</span>

* Added hotkey for search and clear (Shift+F).
* Masterworks show up with an orange glow like in the game, and gold borders are back to meaning "has power mod".
* Mercury reputation items are now handled by farming mode and gather reputation items.
* Tweak max base power / max light calculations to be slightly more accurate.
* Display D2 subclass talent trees. We can't show which ones are selected/unlocked yet.
* Moving items on Android should work better.
* Rotating to and from landscape and portrait should be faster.
* Fix quest steps showing up in the "haspower" search.
* Do a better job of figuring out what's infusable.
* Added a reverse lookup to Infusion Fuel Finder.

## 4.31.0 <span className="changelog-date">(2017-12-25)</span>

* "is:complete" will find completed rare mod stacks in Destiny 2.

## 4.30.0 <span className="changelog-date">(2017-12-18)</span>

* NEW - Revamped rating algorithm for D2 items.
* Fixed a bug trying to maximize power level (and sometimes transfer items) in Destiny 2.
* When hovering over an icon, the name and type will be displayed
* Allowing more exotic item types to be simultaneously equipped in Destiny 2
* Initial support for masterworks weapons.
* Fixed reporting reviews in Destiny 2.
* Fixed item filtering in Destiny 2.

## 4.29.0 <span className="changelog-date">(2017-12-13)</span>

* Added Mercury reputation.
* Added Crimson Exotic Hand Canon.

## 4.28.0 <span className="changelog-date">(2017-12-11)</span>

* NEW - Move items from the postmaster in DIM!

## 4.27.1 <span className="changelog-date">(2017-12-05)</span>

* Key for perk hints in D2.
* Fixed bug loading items with Destiny 2 v1.1.0.

## 4.27.0 <span className="changelog-date">(2017-12-04)</span>

* Added setting to pick relevant platforms for reviews.
* Fix review area not collapsing in popup.
* Fix display of option selector on reviews tab when detailed reviews are disabled.

## 4.26.0 <span className="changelog-date">(2017-11-27)</span>

* Don't show community best rated perk tip if socket's plugged.
* is:haslevel/haspower (D1/D2) fix in cheatsheet.
* Fix mobile store pager width

## 4.25.1 <span className="changelog-date">(2017-11-22)</span>

* Added Net Neutrality popup.

## 4.25.0 <span className="changelog-date">(2017-11-20)</span>

## 4.24.1 <span className="changelog-date">(2017-11-13)</span>

## 4.24.0 <span className="changelog-date">(2017-11-13)</span>

* Bungie has reduced the throttling delay for moving items, so you may once again move items quickly.

## 4.23.0 <span className="changelog-date">(2017-11-06)</span>

## 4.22.0 <span className="changelog-date">(2017-10-30)</span>

* Add a 'bulk tag' button to the search filter.
* Add basepower: filter and is:goldborder filter.
* Fix filtering in D1.
* Add a button to clear the current search.
* Fix moving partial stacks of items.
* Fixed "transfer items" in the Infusion Fuel Finder.
* Giving hints about the community's favorite plugs on D2 items.

## 4.21.0 <span className="changelog-date">(2017-10-23)</span>

* Community reviews (for weapons and armor) are in for Destiny 2 inventory.
* Charting weapon reviews.
* Fixed the shadow under the sticky characters bar on Chrome.
* Add an option to farming mode that stashes reputation items in the vault.
* Add a new smart loadout to gather reputation items for redemption.
* Scroll the loadout drawer on mobile.
* Show character level progression under level 20 for D2.
* Stacks of three or more rare mods now have a yellow border

## 4.20.1 <span className="changelog-date">(2017-10-16)</span>

* Fixed an error when trying to space to move items.

## 4.20.0 <span className="changelog-date">(2017-10-16)</span>

* Sort consumables, mods, and shaders in a more useful way (generally grouping same type together, alphabetical for shaders).
* Show the hidden recoil direction stat.
* Link to DestinyDB in your language instead of always English.
* Updated documentation for search filters.
* Fixed logic that makes room for items when your vault is full for D2.

## 4.19.2 <span className="changelog-date">(2017-10-11)</span>

* Keyword searches now also search on mod subtitles, so `is:modifications helmet void` will bring only Helmet Mods for Void subclass.
* Add Iron Banner reputation.

## 4.19.1 <span className="changelog-date">(2017-10-10)</span>

* Fix landscape orientation not working on mobile.
* Fix D1 stats in loadout builder and loadout editor.

## 4.19.0 <span className="changelog-date">(2017-10-09)</span>

* Added `stack:` to search filters for easier maintenance of modifications.
* Add missing type filters for D2 (try `is:modifications`)!
* Bring back keyboard shortcuts for tagging (hit ? to see them all).
* The "Max Light" calculation is even more accurate now.
* Added `PowerMod` column to CSV export indicating whether or not a weapon or piece of armor has a power mod
* Support sorting by base power.
* Hide "split" and "take" button for D2 consumables.
* OK really really fix the vault count.
* Fix showing item popup for some D1 items.
* Changed how we do Google Drive log-in - it should be smoother on mobile.
* Completed objectives will now show as "complete".
* Bring back the yellow triangle for current character on mobile.
* Updated `is:dupelower` search filter for items to tie break by primary stat.

## 4.18.0 <span className="changelog-date">(2017-10-02)</span>

* Updated `is:dupelower` search filter for items with the same/no power level.
* Fix some issues with Google Drive that might lead to lost data.
* Really fix vault counts this time!

## 4.17.0 <span className="changelog-date">(2017-09-29)</span>

* Fix bug that prevented pinned apps in iOS from authenticating with Bungie.net.

## 4.16.2 <span className="changelog-date">(2017-09-29)</span>

* Added `is:dupelower` to search filters for easier trashing.
* Added missing factions to the reputation section for Faction Rally.
* Fix in infusion calculator to correctly consider +5 mod
* Fix for CSV export (e.g.: First In, Last Out in 2 columns)

## 4.16.1 <span className="changelog-date">(2017-09-26)</span>

* Bugfixes for iOS 10.0 - 10.2.

## 4.16.0 <span className="changelog-date">(2017-09-25)</span>

* Added item type sort to settings group items by type (e.g. all Sniper Rifles together).
* Reputation emblems are the same size as items now, however you have item size set.
* Shaders show up in an item's mods now.
* Transfering search loadouts is more reliable.
* Fixed a serious bug with storage that may have deleted your tags and notes. It's fixed now, but hopefully you had a backup...
* Highlight mods that increase an item's power with a gold border. New 'is:powermod' search keyword can find them all.
* Phone mode should trigger even on really big phones.
* More places can be pressed to show a tooltip.
* Fixed showing quality for D1 items.
* D2 subclasses are diamonds instead of squares.
* Max Base Power, Mobility, Resilience, and Recovery are now shown for each character.
* Legendary shards have the right icon now.
* Fix newly created loadouts showing no items.
* Inventory (mods, shaders, and consumables) in your vault now show up separated into the vault, and you can transfer them to and from the vault.
* Search keywords are now case-insensitive.
* You can now lock and unlock D2 items.
* Equipping an exotic emote won't unequip your exotic sparrow and vice versa.
* Item popups aren't weirdly tall on Firefox anymore.
* Armor stats now match the order in the game.
* Infusion calculator now always gives you the full value of your infusion.
* Show a warning that your max light may be wrong if you have classified items.
* CSV export for D2 weapons and armor is back.
* Add text search for mods and perks.
* Add "Random Loadout" to D2. You gotta find it though...

## 4.15.0 <span className="changelog-date">(2017-09-18)</span>

* D2 items with objectives now show them, and quests + milestones are displayed for your characters.
* Custom loadouts return for D2.
* D2 items now display their perks and mods.
* DIM won't log you out if you've been idle too long.
* Swipe left or right anywhere on the page in mobile mode to switch characters.
* If you have lots of inventory, it won't make the page scroll anymore.
* Power level will update when you change equipment again.
* Searches will stay searched when you reload info.
* Max light loadout won't try to use two exotics.
* Farming mode looks better on mobile.
* If you're viewing a non-current character in mobile, it won't mess up on reload anymore.
* You can tag and write notes on classified items to help remember which they are.
* The Infusion Fuel Finder is back for D2.
* The "Max Light" calculation is more accurate now.
* Mods now show more detail about what they do.

## 4.14.0 <span className="changelog-date">(2017-09-14)</span>

* Added back in Reputation for D2.
* Max Light Loadout, Make Room for Postmaster, Farming Mode, and Search Loadout are all re-enabled for D2.
* Classified items can be transferred!
* Fixed search filters for D2.
* Show hidden stats on D2 items.
* D2 inventory (mods, shaders, etc) now take the full width of the screen.

## 4.13.0 <span className="changelog-date">(2017-09-09)</span>

* DIM will remember whether you last used D2 or D1.
* Lots of DIM functionality is back for D2.
* We now highlight the perks from high community reviews that you don't have selected.

## 4.12.0 <span className="changelog-date">(2017-09-05)</span>

* Early Destiny 2 support! We have really basic support for your Destiny 2 characters. Select your D2 account from the dropdown on the right. This support was built before we even got to start playing, so expect some rough edges.
* There's a new phone-optimized display for your inventory. See one character at a time, with larger items. Swipe between characters by dragging the character header directly.
* Info popups aren't gigantic on mobile anymore.
* Fix a case where changes to preferences may not be saved.

## 4.11.0 <span className="changelog-date">(2017-09-02)</span>

* Fix a case where DIM wouldn't work because auth tokens had expired.

## 4.10.0 <span className="changelog-date">(2017-08-26)</span>

* You can flag reviews for being offensive or arguing or whatever. Be helpful but also be nice.
* Remove the browser compatibility warning for Opera and prerelease Chrome versions.

## 4.9.0 <span className="changelog-date">(2017-08-19)</span>

* No changes!

## 4.8.0 <span className="changelog-date">(2017-08-12)</span>

* No changes!

## 4.7.0 <span className="changelog-date">(2017-08-05)</span>

* Made loadout builder talent grids tiny again.
* If you autocomplete the entire filter name and hit enter, it will no longer hang the browser.
* Updated the About page and FAQ.
* Fixed a case where DIM would fail to load the latest version, or would load to a blank page unless force-reloaded.
* Added some helpful info for cases where DIM might fail to load or auth with Bungie.net.
* Added a warning when your browser is not supported by DIM.
* DIM no longer supports iOS 9.

## 4.6.0 <span className="changelog-date">(2017-07-29)</span>

* Fix a bug where the popup for Xur items was below Xur's own popup.
* Hiding community rating for items with only one (non-highlighted) review.
* The first item in the search autocompleter is once again selected automatically.
* If you don't have the vault width set to "auto", the inventory is once again centered.

## 4.5.0 <span className="changelog-date">(2017-07-22)</span>

* Added "reviewcount" filter to filter on the number of reviews on an item.
* Fix slight horizontal scroll on inventory view.
* On mobile, tapping outside of dialogs and dropdowns to dismiss them now works.
* The item detail popup now does a better job of fitting itself onto the screen - it may appear to the left or right of an item now!
* Press on a talent grid node to read its description. The same goes for the stats under your character.
* Subclasses now have the correct elemental type in their header color.
* Drag and drop should be much smoother now.
* You can select Destiny 2 accounts from the account dropdown now - but won't do much until Destiny 2 is released and we have a chance to update DIM to support it!

## 4.4.0 <span className="changelog-date">(2017-07-15)</span>

* New filters for ornaments - is:ornament, is:ornamentmissing, is:ornamentunlocked
* Fixed a bug where item data would not respect your language settings.
* Weapon reviews now show up immediately, and can be edited.
  - If you have been less than friendly, now would be a very good time to edit yourself and put a better foot forward.
* Sorting reviews to support edits and highlighted reviews.
* Logging out now brings you to Bungie's auth page, where you can choose to change account or not.
* Fixed "Clear New Items" not working.
* Adjusted the UI a bunch to make it work better on mobile. Just a start - there's still a long way to go.
* The announcement about DIM being a website won't show more than once per app session.
* Google Drive syncing is a bit smoother.
* Fixed a case where you couldn't create a new class-specific loadout.
* On Firefox, the new-item shines don't extend past the item anymore.
* Do a better job of refreshing your authentication credentials - before, we'd sometimes show errors for a few minutes after you'd used DIM for a while.
* The filters help page has been localalized.
* Separate the light: and level: filters. level now returns items matching required item level, light returns items matching the light level.

## 4.3.0 <span className="changelog-date">(2017-07-08)</span>

* DIM is now just a website - the extension now just sends you to our website. This gives us one, more cross-platform, place to focus on and enables features we couldn't do with just an extension. Don't forget to import your data from the storage page!
* Scrolling should be smoother overall.
* Vendor weapons now show reviews.
* Add a "sort by name" option for item sorting.
* In Google Chrome (and the next version of Firefox), your local DIM data won't be deleted by the browser in low storage situations if you visit DIM frequently.
* Ratings will no longer disappear from the item details popup the second time it is shown.
* Info popups should do a better job of hiding when you ask them to hide.

## 4.2.4 <span className="changelog-date">(2017-07-03)</span>

* Work around a Chrome bug that marked the extension as "corrupted".

## 4.2.3 <span className="changelog-date">(2017-07-03)</span>

* Fix log out button.
* Put back the accidentally removed hotkeys for setting tags on items.
* Fixed some visual goofs on Firefox.
* Fix a case where DIM would never finish loading.

## 4.2.2 <span className="changelog-date">(2017-07-02)</span>

* Fix DIM being invisible on Firefox
* Fix a case where DIM would never finish loading.
* Put back the accidentally removed hotkeys for setting tags on items.

## 4.2.1 <span className="changelog-date">(2017-07-01)</span>

* Actually turn on Google Drive in prod.

## 4.2.0 <span className="changelog-date">(2017-07-01)</span>

* Exclude all variants of 'Husk of the Pit' from 'Item Leveling' loadout.
* Add a new storage page (under the floppy disk icon) for managing your DIM data. Import and export to a file, and set up Google Drive storage to sync across machines (website only). You can import your data from the Chrome extension into the website from this page as well.
* The settings page has been cleaned up and reworded.
* Added missing Trials emblems and shaders to the is:trials search.
* DIM should look more like an app if you add it to your home screen on Android.
* DIM will show service alerts from Bungie.

## 4.1.2 <span className="changelog-date">(2017-06-25)</span>

* Add a "Log Out" button in settings.

## 4.1.1

* Fixed changelog popup too large to close.

## 4.1.0 <span className="changelog-date">(2017-06-24)</span>

* Fixed the logic for deciding which items can be tagged.
* Fix "Make room for postmaster".
* Record books have been moved out of the inventory into their own page. Get a better look at your records, collapse old books, and narrow records down to only those left to complete.
* Fix changing new-item shine, item quality display, and show elemental damage icon preferences. They should apply immediately now, without a reload.x
* Localization updates.
* Fixed objective text in the record book floating above stuff.
* Fixed displaying record objectives that are time-based as time instead of just a number of seconds.
* When pinned to the iOS home screen, DIM now looks more like a regular browser than an app. The upside is you can now actually authorize it when it's pinned!
* Loadouts with a complete set of equipped armor now include a stat bar that will tell you the stat tiers of the equipped loadout pieces.
* Loadouts with non-equipping items now won't _de-equip_ those items if they're already equipped. #1567
* The count of items in your loadout is now more accurate.
* DIM is now better at figuring out which platforms you have Destiny accounts on.
* DIM is faster!
* Added Age of Triumph filters is:aot and is:triumph
* Add gunsmith filter is:gunsmith
* Updated filters to remove common items for specific filters (e.g. is:wotm no longer shows exotic items from xur, engrams, and planetary materials)
* Loadout Builder's equip button now operates on the selected character, not your last-played character.
* Loadout Builder no longer has equip and create loadout buttons for loadouts that include vendor items.
* Loadout Builder is faster.
* DIM has a new logo!
* Elemental damage color has been moved to a triangle in the upper-left corner of your weapon.
* See community weapon ratings in DIM, and submit your own! Weapon ratings can be turned on in Settings, and will show up on your individual weapons as well as in the details popup. You can submit your own reviews - each review is specific to the weapon roll you're looking at, so you know whether you've got the god roll.

## 3.17.1

* Fixed a bug with the display of the amount selection controls in the move popup for stackable items.
* Localization updates
* Moved the "VCR" controls for stackable item amount selection to their own row.

## 3.17.0

* Fixed the perk selection in Loadout Builder. #1453
* Integrated Trials-centric weapon reviews (and the ability to rate your own gear (and make comments about your gear)). Done in conjunction with destinytracker.com.
* Fixed the logic for artifact bonuses to compute the right number. #1477
* Restore some missing images from our build system changes.
* Don't allow engrams to be tagged. #1478
* Add home screen icons (and Safari tab icons, and Windows tile icons) for the website.
* Fixed "is:locked" filters to be consistent for engrams. #1489
* The Beta website is now updated automatically for every PR.
* If you're not logged in to the website, we show the login screen.
* Better error messages for when you have the wrong platform selected, plus the error doesn't cover the platform selector.
* Improved website compatibility with Firefox, Safari, and Edge.
* Many style fixes for Safari.
* Drag and drop is now supported on touch devices. Press and hold an item to drag it. #1499
* Armsday packages can no longer be dragged. #1512
* Add tags and notes to items! This has been in Beta forever but now it's official. Hit ? to see the keyboard shortcuts, and use "tag:" searches to find your tagged gear.
* Remove Materials Exchange from the beta.
* Vendors now show where they are, and are sorted better. All the cryptarchs now appear. Engrams waiting to be decrypted aren't shown in the vendor screen.
* Experimental iOS 9 Mobile Safari compatibility. May be removed in the future.
* Style updates to clean up DIM's look and make sure more screen space is being used for items.
* Gained the ability for us to fill in classified items, even if Bungie hasn't unclassified them. You still can't transfer them though.
* The "Hide Unfiltered Items while Filtering" preference now applies to vendor gear too. #1528
* When moving stacks of items through the popup, there are now buttons to max out the amount, and add and remove up to even stacks of items.
* Xur should disappear on Sundays again.

## 3.16.1

* Significantly increased the storage limit for tags and notes. It's still possible to go over (especially with long notes) but it should happen far less frequently - and it should notify you when it happens.

## 3.16.0

* Removed farming option to keep greens since they're disassembled by default now.
* Added stat search, for example: "stat:rof:>= 22"
* Fixed formatting for search loadouts when the search terms contain angle brackets.
* A new "Make room for Postmaster items" auto layout will clear out enough space on your character to pick up all the stuff you've accumulated at the Postmaster.
* Vendor items now explain what you need to do to get them.
* Xur looks like the other vendors, and correctly displays both heavies now.
* Compare tool styling updates.
* Compare tool shows attack/defense.
* In the compare tool, stats that are the same across all items are white instead of blue.
* There's now a picture of each item in the compare tool.
* Clicking the title of an item in the compare tool will scroll to that item and "pop" it so you know which one it is.
* Armor and items that don't match the equipping character will once again transfer in loadouts. You can still put multiple subclasses of the same damage type in a loadout.
* Empty space around talent grids has been eliminated.
* Memory of Felwinter's stat bar no longer overflows its container.

## 3.15.0

* Permit the same damage type of subclass in loadouts (#1067)
* Update record books to properly display time instead of a large number. (#1051)
* Moving an item into a full vault but an empty bucket (such as full General but the vault contains no Consumables) now works.
* Stacks of items are properly accounted for. They'll now combine as things are moved to make space - previously even a stack of 1 consumable would count as taking up the whole slot and would prevent a move of 2 more of that consumable.
* We now catch errors trying to move aside items and retry with a different item. You should see fewer failed moves!
* "Thrashing" in farming mode is fixed. When farming mode can't proceed (because moving anything off the character would result in something else being moved back on, because you're out of space), we now show a friendly info message. This message is throttled to show up no more than once a minute.
* Fixed a bug where a full vault would prevent farming mode from moving things to other characters.
* The move aside logic strongly prefers putting things on characters other than the original item's owner. This makes it much easier to move a bunch of stuff off of a character without other things bouncing right back in.
* Prefer putting engrams in the vault and not taking them out when choosing items to move aside.
* Farming mode now makes room to pick up artifacts, materials, and consumables.
* When making space in the "General" category or in Materials/Consumables buckets, we'll choose to move aside an item that can be combined with another stack somewhere without increasing the total number of stacks. This trends towards consolidation and can help free up a full vault, as well as getting rid of stray stacks.
* We swapped in "special ammo synth" and "primary ammo synth" instead of "motes of light" and "strange coins" for the farming mode quick gather buttons. They seemed more useful in the heat of battle.
* When dequipping an item, we try harder to find a good item to equip in its place. We also prefer replacing exotics with other exotics, and correctly handle The Life Exotic perk.
* Lots of new translations and localized strings.
* Vendors update when you reach a new level in their associated faction, or when you change faction alignment.
* Fixed a too-small perk selection box in the loadout builder, and properly handle when vendors are selling Memory of Felwinter.

## 3.14.1 <span className="changelog-date">(2016-12-06)</span>

* Internationalization updates.
* Fix for Loadout Class Type bug.

## 3.14.0

* Compare Weapons and Armor side-by-side.
* Added `is:sublime` filter
* Added detailed information to the Trials of Osiris popup card.
* Added more detection for item years.
* The collapse button now no longer takes up the whole bucket height.
* Fixed marking which characters had access to vendor items.
* Fix tracking new items when the new-item shine is disabled.
* Added option to Farming Mode to not move weapons and armor to make space for engrams.
* About and Support pages are now translatable.
* Improved error handling and error messages.
* Vendors are collapsible.
* All vendor items (including duplicates with different rolls) will now show up.
* Added more translations.
* If you have more than one Memory of Felwinter, they are all excluded from loadout builder.
* Export correct quality rating for items in CSV.

## 3.13.0 <span className="changelog-date">(2016-10-31)</span>

* The vendors page is back. It'll show all available vendors. It's now a lot faster, and combines vendor inventory across your characters. Consumables and Bounties are now shown. Item stats and quality will hopefully show up on 11/8.
* Loadout builder has option to load from equipped items.
* Added option to farm green engrams or not.
* When moving consumable stacks, you can now choose to fill up one stack's worth.
* Don't sort bounties (the API does not currently provide the in-game order.)
* Fix max-light rounding.
* Fix a bug in the new filters for source.
* Fix incognito mode launching
* More i18n.
* Classified items in the vault are now counted and shown.
* DIM is faster!
* Memory of Felwinter is now excluded from loadout builder by default.

## 3.11.1 <span className="changelog-date">(2016-10-04)</span>

* Fixed an issue with farming mode where users without motes, 3oC, coins, or heavy could not use farming mode.
* Fixed an issue where classified items would not show up in the UI.

## 3.11.0 <span className="changelog-date">(2016-10-04)</span>

##### New

* Added Quick Move items to farming mode.
* Farming mode now also moves glimmer items to vault.
* Added `is:inloadout` filter
* New filters: is:light, is:hasLight, is:weapon, is:armor, is:cosmetic, is:equipment, is:equippable, is:postmaster, is:inpostmaster, is:equipped, is:transferable, is:movable.
* New filters for items based on where they come from: is:year3, is:fwc, is:do, is:nm, is:speaker, is:variks, is:shipwright, is:vanguard, is:osiris, is:xur, is:shaxx, is:cq, is:eris, is:vanilla, is:trials, is:ib, is:qw, is:cd, is:srl, is:vog, is:ce, is:ttk, is:kf, is:roi, is:wotm, is:poe, is:coe, is:af.
* Added debug mode (ctrl+alt+shift+d) to view an item in the move-popup dialog.
* Added max light value to max light button in dropdown.
* Major loadout builder performance enhancements.
* Support rare (blue) items in loadout builder.

##### Tweaks

* Consumables and materials are now sorted by category.
* All other items in the General Bucket are sorted by Rarity.
* Move ornaments in between materials and emblems.
* Link to wiki for stat quality in the move-popup box.
* Full item details are shown in the move popup by default (they can still be turned off in settings).

##### Bugfixes

* Prevent double click to move item if loadout dialog is open.
* [#889](https://github.com/DestinyItemManager/DIM/issues/889) Fixed stats for Iron Banner and Trials of Osiris items.
* Fix infusion finder preview item not changing as you choose different fuel items. Also filter out year 1 items.
* Fix some green boots that would show up with a gold border.
* A bunch of consumables that can't be moved by the API (Treasure Keys, Splicer Keys, Wormsinger Runes, etc) now show up as non-transferable in DIM.
* Husk of the Pit will no longer be equipped by the Item Leveling loadout.
* Fixed equipping loadouts onto the current character from Loadout Builder.
* The default shader no longer counts as a duplicate item.
* DIM no longer tries to equip exotic faction class items where your character isn't aligned with the right faction.
* Fixed more cases where your loadouts wouldn't be applied because you already had an exotic equipped.
* Elemental Icons moved to bottom left to not cover the expansion symbol.
* Loadout builder no longer shows duplicate sets.
* Fix equip loadout builder equip to current character.

## 3.10.6 <span className="changelog-date">(2016-09-23)</span>

* The DestinyTracker link in the item popup header now includes your perk rolls and selected perk. Share your roll easily!
* Fixed moving consumables in loadouts. Before, you would frequently get errors applying a loadout that included consumables. We also have a friendlier, more informative error message when you don't have enough of a consumable to fulfill your loadout.
* Fixed a bug where when moving stacks of items, the stack would disappear.
* The progress bar around the reputation diamonds is now more accurate.
* Enabled item quality.
* Item Quality is enabled by default for new installs.
* A new Record Books row in Progress has your Rise of Iron record book.
* Searches now work for all characters and the vault again.
* Can equip loadouts onto the current character from Loadout Builder.
* Added ability to feature toggle items between Beta + Release.

## 3.10.5

* Added Ornaments.

## 3.10.4

* We handle manifest download/cache errors better, by deleting the cached file and letting you retry.
* Date armor ratings end is on 9/20/2016 @ 2AM Pacific.
* Fixed issues with broken images by downloading from Bungie.net with https.
* Loadouts for multi-platform users will now save selected and equipped items for both platforms. Previously, when switching platforms, loadouts would remove items from the loadout for the opposite platform.

## 3.10.3

* Fixed a "move-canceled" message showing up sometimes when applying loadouts.
* Bugged items like Iron Shell no longer attempt to compute quality. They'll fix themselves when Bungie fixes them.
* Fixed "Aim assist" stat not showing up in CSV (and no stats showing up if your language wasn't English).
* We now catch manifest updates that don't update the manifest version - if you see broken images, try reloading DIM and it should pick up new info.
* Worked around a bug in the manifest data where Ornament nodes show up twice.
* DIM won't allow you to move rare Masks, because that'll destroy them.
* The "Random" auto loadout can now be un-done from the loadout menu.
* For non-variable items (emblems, shaders, ships, etc) in a loadout, DIM will use whichever copy is already on a character if it can, rather than moving a specific instance from another character.

## 3.10.2 <span className="changelog-date">(2016-09-10)</span>

* Fixed error building talent grid for Hawkmoon.
* Don't attempt to build record books when advisors are not loaded.
* Dragged items now include their border and light level again.
* New-item overlays have been restored (enable in settings).
* Re-enable record book progress.
* Better handle errors when record book info isn't available.
* Show an error message if the manifest doesn't load.
* Fix an error when equipping loadouts.
* DIM usage tips will only show up once per session now. You can bring back previously hidden tips with a button in the settings page.

## 3.10.0

* Add ability to create loadouts by selecting sets of perks.
* [#823](https://github.com/DestinyItemManager/DIM/issues/823) Added 'current' property to stores.
* The DIM extension is now much smaller.
* DIM can now display item information in all supported Destiny languages. Choose your language in the settings then reload DIM.
* We now automatically pick up Destiny data updates, so DIM should work after patches without needing an update.
* The Reputation section should match the in-game logos better now.
* Disable new item overlays due to a bug.

## 3.9.2

* [#812](https://github.com/DestinyItemManager/DIM/issues/812) Removed rare masks from the items table used by the random item loadout.

## 3.9.1

* [#801](https://github.com/DestinyItemManager/DIM/issues/801) Resolved error with vendor page character sorting.
* [#792](https://github.com/DestinyItemManager/DIM/pull/792) Warning if user clicks on perks to notify them that they can only be changed in game.
* [#795](https://github.com/DestinyItemManager/DIM/pull/795) Updated strange coin icon for Xur.

## 3.9.0

* New glimmer-based filters, is:glimmeritem, is:glimmerboost, is:glimmersupply
* Add option for new item and its popup to be hidden
* Add ability to exclude items from loadout builder.
* Expand/collapse sections in DIM.
* Double clicking an item will equip it on the current character. 2x click on equipped, dequips.
* Show current vendor items being sold.
* Move popup won't pop up under the header anymore.
* If you have an open loadout, and you click "Create loadout", it switches to the new loadout now instead of leaving the previous loadout open.
* DIM is once again faster.
* The loadout editor won't stay visible when you change platforms.
* Fixed a lot of bugs that would show all your items as new.
* New-ness of items persists across reloads and syncs across your Chrome profile.
* New button to clear all new items. Keyboard shortcut is "x".
* Help dialog for keyboard shortcuts. Triggered with "?".
* When you have two characters of the same class, applying a loadout with a subclass will work all the time now.
* Item class requirements are part of the header ("Hunter Helmet") instead of in the stats area.
* You can search for the opposite of "is:" filters with "not:" filters. For example, "is:helmet not:hunter quality:>90".
* Clicking away from the Xur dialog will close any open item popups.
* Fixed an issue where you could not equip a loadout that included an exotic item when you already had an exotic equipped that was not going to be replaced by the loadout.
* Better handling of items with "The Life Exotic" perk.
* New aliases for rarity filters (is:white, is:green, is:blue, is:purple, is:yellow).
* An alternate option for the "Gather Engrams" loadout can exclude gathering exotic engrams.
* Removed popup notification for new items.
* #798 Keyword searches will now scan perk descriptions.
* #799 Randomize equipped items for current character. Don't look at us if you have to play a match using Thorn.

## 3.8.3

* Fix move popup not closing when drag-moving an item.
* Added ability to and filters for track or untrack quests and bounties.
* Fix issue where some sets would be missing from the loadout builder.
* Fixed #660 where postmaster items would not appear in the Postmaster section of DIM, ie Sterling Treasure after the reset.
* Fixed #697 where loadouts will no longer remove the loadouts for the opposite platform.
* Fix an issue where loadouts will not show any items, or transfer any items.
* Add option to show new item overlay animation

## 3.8.2

* Update filter list to include quality/percentage filters
* Add year column to CSV export scripts
* When you have filtered items with a search, you can select a new search loadout option in the loadout menu to transfer matching items.
* The screen no longer jumps around when clicking on items, and the item details popup should always be visible.
* Dialogs should be sized better now.
* Fix character order in move popup buttons.
* Restored the ability to set a maximum vault size. "Auto" (full width) is still an option, and is the default.
* Armor quality is shown in Xur, loadouts, and the infusion dialog if advanced stats is turned on.
* "Take" stackables works again.

## 3.8.1

* Added steps to Moments of Triumph popup (and other record books.)
* Fixed wobbly refresh icon.
* Fixed single item stat percentages.
* Fixed armor export script.
* Possible fix for loadout builder.

## 3.8.0

* Loadout builder redesign and major performance enchancements.
* Items in the postmaster now have quality ratings, can use the infusion fuel finder, show up in the infusion fuel finder, compare against currently equipped items, etc. They behave just like a normal item except you can't move them and they're in a different spot.
* The vault width preference has been removed - the vault now always takes up all the remaining space on the screen.
* Section headers don't repeat themselves anymore.
* Drop zones for items are larger.
* Returning from the min-max tool no longer greets you with a blank, item-less screen.
* Fixed a bug where loadouts were not properly restricted to the platform they were created for.
* Xur's menu item will properly disappear when he leaves for the week.
* New items are marked with a "shiny" animation, and there are notifications when new items appear.
* The loadout menu may expand to fill the height of the window, but no more. The scrollbar looks nicer too.
* Items can now be made larger (or smaller) in settings. Pick the perfect size for your screen!
* The item info popup has a new header design. Let us know what you think!
* Changing settings is faster.
* You can now download your weapon and armor data as spreadsheets for the true data nerds among us.
* The settings dialog is less spacious.
* Engrams and items in the postmaster can now be locked (and unlocked).
* The buttons on the move item popup are now grouped together by character.
* When the "Hide Unfiltered Items while Filtering" option is on, things look a lot nicer than they did.
* DIM is generally just a little bit snappier, especially when scrolling.
* Clicking the icon to open DIM will now switch to an active DIM tab if it's already running.
* Bungie.net will open in a new tab as a convenience for expired cookies.
* Items in the Postmaster are sorted by the order you got them, so you know what'll get bumped when your postmaster is full.
* Clicking the loadout builder button again, or the DIM logo, will take you back to the main screen.
* You may now order your characters by the reverse of the most recent, so the most recent character is next to the vault.

## 3.7.4

* Removed the option to hide or show the primary stat of items - it's always shown now.
* Add mode selection full/fast for users willing to wait for all best sets.
* Loadout menus are now scrollable for users with over 8 custom loadouts on a single character.
* Changing the character sort order now applies live, rather than requiring a refresh.
* Use most recently logged in player to start with loadout builder.
* Search queries will exclude the token `" and "` as some users were including that when chaining multiple filters.
* Fix UI issue on move popup dialog that had some numbers expanding outside the dialog.
* Consolidate beta icons to the icons folder.

## 3.7.3

* Fix rounding error that prevented some loadout sets from showing up.
* Added filter for quality rating, ex - quality:>90 or percentage:<=94

## 3.7.2

* Always show locked section in loadout builder.
* Fix NaN issue in loadout builder.
* Fix issues with 'create loadout' button in loadout builder.
* For item leveling don't prefer unlevelled equipped items on other characters.
* Various Loadout builder bug fixes and performance updates.

## 3.7.1

* Various Loadout builder bug fixes and performance updates.

## 3.7.0

* Added new armor/loadout tier builder.
* Fix for all numbers appearing red in comparison view.
* Updated to latest stat estimation formula.
* Use directive for percentage width.

## 3.6.5

* Fix an issue where warlocks would see loadouts for all the other classes.

## 3.6.2 & 3.6.3 <span className="changelog-date">(2016-05-23)</span>

* Add warning if the lost items section of the postmaster has 20 items.
* Stat bars are more accurately sized.
* Add vendor progress
* Add prestige level with xp bar under characters to replace normal xp bar after level 40.
* It is no longer possible to choose column sizes that cause the vault to disappear.
* The Vault now has a character-style header, and can have loadouts applied to it. Full-ness of each vault is displayed below the vault header.
* New option to restore all the items that were in your inventory before applying a loadout, rather than just the equipped ones.
* You can now undo multiple loadouts, going backwards in time.

## 3.6.1

* Removed the "Only blues" option in the infusion fuel finder, because it wasn't necessary.
* Engram searches and the engram loadout features won't mistake Candy Engrams for real engrams.
* Items in the Postmaster include their type in the move popup, so they're easier to distinguish.
* Sometimes equipping loadouts would fail to equip one of your exotics. No more!
* Add an 'is:infusable' search filter.
* Add 'is:intellect', 'is:discipline', 'is:strength' search filters for armor.
* XP Progress on bar items

## 3.6.0 <span className="changelog-date">(2016-05-03)</span>

* Bring back the infusion dialog as an Infusion Fuel Finder. It doesn't do as much as it used to, but now it's optimized for quickly finding eligable infusion items.
* Fix a bug where hovering over a drop zone with a consumable/material stack and waiting for the message to turn green still wouldn't trigger the partial move dialog.
* Added a new "Item Leveling" auto-loadout. This loadout finds items for you to dump XP into. It strongly favors locked items, and won't replace an incomplete item that you have equipped. Otherwise, it goes after items that already have the most XP (closest to completion), preferring exotics and legendaries if they are locked, and rares and legendaries if they're not locked (because you get more materials out of disassembling them that way).
* There's a new setting that will show elemental damage icons on your weapons. Elemental damage icons are now always shown in the title of the item popup.
* Elder's Sigil won't go above 100% completion for the score portion anymore.
* Added roll quality percentage indicator. You can now see how your intellect/discipline/strength stacks up against the maximum stat roll for your armor.
* DIM is smarter about what items it chooses to move aside, or to equip in the place of a dequipped item.
* Added a new "Gather Engrams" loadout that will pull all engrams to your character.

## 3.5.4

* We won't try to equip an item that is too high-level for your character when dequipping items.
* Fix a regression where subclasses wouldn't show up in Loadouts. They're still there, they just show up now!
* Fixed another bug that could prevent item popups from showing up.
* The vault can now be up to 12 items wide.
* Sterling Treasure, Junk Items, and SLR Record Book added to DIM.
* Manifest file updated.

## 3.5.3

* Fixed a bug that would prevent the loading of DIM if Spark of Light was in the postmaster.
* Fixed a bug that prevented the Xur dialog from rendering.

## 3.5.2

* Fix a bug where item details popups would show above the header.
* Fix showing Sterling Treasures in Messages.
* Better error handling when Bungie.net is down.
* Fix a bug where having items in the postmaster would confuse moves of the same item elsewhere.
* Fix a bug where item comparisons no longer worked.
* Added support for the classified shader "Walkabout".

## 3.5.1

* The Infusion Calculator has been removed, now that infusions are much more straightforward.
* Pressing the "i" key on the keyboard will toggle showing item details in the item popup.
* Add a menu item for when Xur is in town. This brings up a panel with Xur's wares, how much everything costs, how many strange coins you have, and lets you show the item details popup plus compare against any version of exotics you might already have to see if there's a better roll.

## 3.5 <span className="changelog-date">(2016-04-11)</span>

* DIM will now go to great lengths to make sure your transfer will succeed, even if your target's inventory is full, or the vault is full. It does this by moving stuff aside to make space, automatically.
* Fixed a bug that would cause applying loadouts to fill up the vault and then fail.
* Fixed a bug where DIM would refuse to equip an exotic when dequipping something else, even if the exotic was OK to equip.
* When applying a loadout, DIM will now equip and dequip loadout items all at once, in order to speed up applying the loadout.
* The search box has a new style.
* Item moves and loadouts will now wait for each other, to prevent errors when they would collide. This means if you apply two loadouts, the second will wait for the first to complete before starting.
* Item details are now toggled by clicking the "i" icon on the item popup, rather than just by hovering over it.

## 3.4.1

* Bugfix to address an infinite loop while moving emotes.

## 3.4.0

* Moving and equipping items, especially many at a time (loadouts) is faster.
* When you save a loadout, it is now scoped to the platform it's created on, rather than applying across accounts. Loadouts created on one account used to show on both accounts, but wouldn't work on the wrong account.
* You can now move partial amounts of materials. There's a slider in the move popup, and holding "shift" or hovering over the drop area will pop up a dialog for draggers. You can choose to move more than one stack's worth of an item, up to the total amount on a character.
* New commands for materials to consolidate (move them all to this character) and distribute (divide evenly between all characters).
* Loadouts can now contain materials and consumables. Add or remove 5 at a time by holding shift while clicking. When the loadout is applied, we'll make sure your character has _at least_ that much of the consumable.
* Loadouts can now contain 10 weapons or armor of a single type, not just 9.
* When making space for a loadout, we'll prefer putting extra stuff in the vault rather than putting it on other characters. We'll also prefer moving aside non-equipped items of low rarity and light level.
* The is:engram search filter actually works.
* Fixed an error where DIM would not replace an equipped item with an instance of the same item hash. This would cause an error with loadouts and moving items. [448](https://github.com/DestinyItemManager/DIM/issues/448)
* Loadouts can now display more than one line of items, for you mega-loadout lovers.
* Items in the loadout editor are sorted according to your sort preference.

## 3.3.3 <span className="changelog-date">(2016-03-08)</span>

* Infusion calculator performance enhancements
* Larger lock icon
* Completed segments of Intelligence, Discipline, and Strength are now colored orange.

## 3.3.2 <span className="changelog-date">(2016-03-04)</span>

* If multiple items in the infusion calculator have the same light, but different XP completion percentage, favor suggesting the item with the least XP for infusion.
* Keyword search also searches perks on items.
* New search terms for is:engram, is:sword, is:artifact, is:ghost, is:consumable, is:material, etc.
* Items can be locked and unlocked by clicking the log icon next to their name.
* Display intellect/discipline/strength bars and cooldown for each character
* Loadouts have a "Save as New" button which will let you save your modified loadout as a new loadout without changing the loadout you started editing.
* Autocomplete for search filters.
* Comparing stats for armor now shows red and green better/worse bars correctly.
* Fixed showing magazine stat for weapons in the vault.
* Fixed infusion material cost for Ghosts and Artifacts (they cost motes of light).
* Fix a case where the item properties popup may be cut off above the top of the screen.
* Transfer/equip/dequip actions for edge cases will now succeed as expected without errors.
* Manifest file update.

## 3.3.1 <span className="changelog-date">(2016-02-19)</span>

* Updated the manifest file.

## 3.3 <span className="changelog-date">(2016-02-15)</span>

* Infusion auto calculator is much faster.
* Items in the infusion calculator don't grey out when a search is active anymore.
* Full cost of infusions is now shown, including exotic shards, weapon parts / armor materials, and glimmer.
* Show a better error message when trying to equip an item for the wrong class. Before it would say you weren't experienced enough.
* Add a button to the infusion calculator that moves the planned items to your character.
* Add a filter to the infusion calculator to limit the search to only rare (blue) items.
* The infusion auto calculator runs automatically, and now presents a list of different attack/defense values for you to choose from. Selecting one will show the best path to get to that light level.
* The infusion calculator greys out items that are already used or are too low light to use, rather than hiding them.
* The item move popup now has an entry for the infusion calculator, to make it easier to find.
* Hold Shift and click on items in the infusion calculator to prevent the calculator from using that item.
* If you have an exotic class item (with "The Life Exotic" perk) equipped, you can now equip another exotic without having the class item get automatically de-equipped. Previously, this worked only if you equipped the non-class-item exotic first.
* Armor, Artifacts, and Ghosts now show the difference in stats with your currently equipped item. Also, magazine/energy between swords and other heavy weapons compares correctly.
* The is:complete, is:incomplete, is:upgraded, is:xpincomplete, and is:xpcomplete search keywords all work again, and their meanings have been tweaked so they are all useful.
* The talent grid for an item are now shown in the item details, just like in the game, including XP per node.
* Subclasses show a talent grid as well!
* The item stats comparison will no longer be cleared if DIM reloads items while an item popup is open.
* Bounties and quests are now separated, and under their own "Progress" heading.
* Bounties, quests, and anything else that can have objectives (like test weapons and runes) now show their objectives and the progress towards them. As a result, completion percentages are also now accurate for those items.
* Descriptions are now shown for all items.
* Include hidden stats "Aim Assist" and "Equip Speed" for all weapons. You can still see all hidden stats by visiting DTR via the link at the top of item details.
* Weapon types are now included in their popup title.
* Removed Crimson Days theme. It will return.
* Fixed issue at starts up when DIM cannot resolve if the user is logged into Bungie.net.

## 3.2.3

* Updated Crimson Days Theme.
* Removed verge.js

## 3.2.2

* Updated Crimson Days Theme.

## 3.2.1 <span className="changelog-date">(2016-02-04)</span>

* Crimson Days theme.
* Weapons and armor now show all activated perks (including scopes, etc), in the same order they are shown in the game.
* Only display the "more info" detail icon if there's something to show.
* If you try to move an item into a full inventory, we'll reload to see if you've already made space in the game, rather than failing the move immediately.
* The Infusion dialog now has a "Maximize Attack/Defense" button that figures out how to get the highest stats with the fewest number of infusions.
* You can now create a loadout based on what you've got equipped by selecting "From Equipped" in the "Create Loadout" menu item.
* After applying a loadout, a new pseudo-loadout called "Before 'Your Loadout'" appears that will put back the items you had equipped.

## 3.2

* In the "Loadouts" dropdown is a new "Maximize Light" auto-loadout that does what it says, pulling items from all your characters and the vault in order to maximize your character's light.
* Lots of performance improvements! Loading DIM, refreshing, moving items, and searching should all be faster.
* DIM will now refresh immediately when you switch back to its tab, or come back from screensaver, etc. It won't automatically update when it's in the background anymore. It still periodically updates itself when it is the focused tab.
* New "is:year1" and "is:year2" search filters.
* Artifacts now have the right class type (hunter, titan, etc).
* The reload and settings icons are easier to hit (remember you can also hit "R" to reload.
* The move popup closes immediately when you select a move, rather than waiting for the move to start.
* New sort option of "rarity, then primary stat".<|MERGE_RESOLUTION|>--- conflicted
+++ resolved
@@ -3,15 +3,12 @@
 ## 5.57.0 <span className="changelog-date">(2019-11-17)</span>
 
 * Added support for trash list rolls in wish list files - see the documentation for more info.
-<<<<<<< HEAD
 * Added ability to assume armor 2.0 items are masterworked in the loadout builder.
-=======
 * Mods now indicate where they can be obtained from.
 * Removed the ornament icons setting, as it didn't do anything since Bungie overrides the icon for ornamented items themselves.
 * Fix some tricky cases where you might not be able to pull items from Postmaster.
 * Restore hover tooltip on mods on destkop. You can still click to see all possible mods.
 * Loadout Optimizer allows you to select "Ignore" in the dropdown for each stat - this will not consider that stat in sorting builds.
->>>>>>> 17efbca5
 
 ## 5.56.0 <span className="changelog-date">(2019-11-10)</span>
 
