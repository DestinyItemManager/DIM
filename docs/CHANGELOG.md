## Next

* DIM supports displaying and equipping in-game loadouts.
* Triage tab is now available outside of DIM Beta. This feature provides information to help quickly compare and judge a new (or old) item.
  * Whether am armor piece is high or low among your others, or is completely better or worse than another.
  * How many other similar weapons you have, and weapon Wishlist status.
  * Whether an item is included in loadouts, and which.
* Bright Dust and XP have been added to the filter pills on bounties and seasonal challenges.
* `is:statlower` knows about the new artifice armor rules and will consider the artifice +3 stat boost in a single stat when comparing against other armor.
* Sorting in the Organizer is a bit more reliable.
* DIM should be more resistant to being logged out during API maintenance.
* Loadout Optimizer will now automatically use Artifice mod slots to improve build stats.

### Beta Only

* Loadout Optimizer's toggle to include required stat mods has been changed to optimize all builds using as many stat mods as possible. This is a consequence of the artifice changes.


## 7.58.0 <span class="changelog-date">(2023-02-26)</span>

* The `inloadout` filter now finds hashtags in Loadout notes.
* Support for non-English hashtags.
* Added a popup on crafted weapons that shows all their kill tracker stats at once.
* Switched D2Gunsmith link to D2Foundry.

## 7.57.0 <span class="changelog-date">(2023-02-19)</span>

* Add `is:retiredperk` search that highlights items that have a perk which can no longer drop for that item.
* You can now click a Loadout name in Organizer's Loadouts column to quickly bring up this loadout for editing.
* When hovering over subclass Aspects in Loadouts and Loadout Optimizer, the tooltip will now show the number of Fragment slots granted.
* You can now bring up the Armory page for a weapon directly from the search bar by typing a weapon name there and clicking the corresponding entry.
<<<<<<< HEAD
* The tooltip for enhanced intrinsics or adept masterworks will now only show the stat boosts actually relevant to the item.
=======
* Improved the logic for choosing what item to equip when de-equipping an item. DIM will now generally avoid equipping exotics as replacements, and will pay attention to the type of item and your tags.
>>>>>>> 9bba2d4c

## 7.56.0 <span class="changelog-date">(2023-02-12)</span>

* Fixed the Compare tool for items with quotation marks in their name.

## 7.55.0 <span class="changelog-date">(2023-02-05)</span>

## 7.54.0 <span class="changelog-date">(2023-01-29)</span>

## 7.53.0 <span class="changelog-date">(2023-01-22)</span>

* On the Records and Armory pages, perks only shown on the collections/"curated" roll will now correctly be marked as unavailable on randomly rolled versions.
* Added a `crafteddupe` search filter. This allows you to find duplicate weapons where at least one of the duplicates is crafted.
* Added shaped date to the organizer, and a shaped overlay to more easily pick out shaped weapons.
* DIM will remember where you were linked to when you log in - you no longer have to log in then open that loadout link again.
* Bounties and seasonal challenges now show their base XP value (before any bonuses). This is community sourced data which may not remain accurate with subsequent game updates.

## 7.52.0 <span class="changelog-date">(2023-01-15)</span>

* Loadout hashtags are now auto-completed in the Loadout name and notes fields. Type `#` to suggest tags used in other Loadouts.
* Destiny symbols are now available in Loadout names and notes, and item notes. Type `:` for symbol suggestions or use the symbols picker in the text fields.
* The "Sync item lock state with tag" setting now excludes crafted weapons, as DIM would otherwise re-lock crafted weapons during reshaping.
* In accordance with all standard armor mods being unlocked in-game, DIM now also considers these mods unlocked.

## 7.51.0 <span class="changelog-date">(2023-01-08)</span>

* If you add hashtags to your loadouts' names or notes, DIM will show buttons for quickly filtering down to loadouts that include that hashtag.
* Fixed a bug where the "Show Older Items" button in the Item Feed would not permanently show all old items.
* The Armor and Weapons CSV export in Organizer and Settings now includes a Loadouts column.
* Fixed universal ornament unlock detection.
* Opening the Armory view from a Vendor focusing item now shows the correct weapon with all available perks, not a dummy item.

## 7.50.3 <span class="changelog-date">(2023-01-04)</span>

## 7.50.2 <span class="changelog-date">(2023-01-04)</span>

## 7.50.1 <span class="changelog-date">(2023-01-03)</span>

* Removed the "2x" tag on Crucible rank.

## 7.50.0 <span class="changelog-date">(2023-01-01)</span>

* DIM now loads a saved copy of your inventory even when it is offline or Bungie.net is down. The saved copy is whatever information Bungie.net last successfully provided on that device.
  * The refresh button now has a tooltip showing how recently DIM was able to load your inventory from Bungie.net. This can help identify when DIM's view is out of date, relative to the in-game state.
* If DIM Sync is down, the Export Backup button will save a copy of your local data instead of just failing.
* DIM can now automatically sync an item's log state to its tag - favorite, keep, and archive tags auto lock the item, and junk or infuse tags unlock the item. This option needs to be enabled in settings, and when it's on the item tile will no longer show the lock icon for tagged items.
* Crafted items will no longer lose their tags/notes or be missing from loadouts after being reshaped. This only affects items that are newly tagged or added to loadouts - crafted weapons that were already tagged or in loadouts will not be preserved when reshaping them.
* Worked around an issue where class item mods from the fourth artifact column would be missing for some players.

### Beta Only

* If you add hashtags to your loadouts' names or notes, DIM will show buttons for quickly filtering down to loadouts that include that hashtag.

## 7.49.0 <span class="changelog-date">(2022-12-25)</span>

* The filter help menu item is now keyboard accessible.
* Fixed a bug where opening a loadout link could result in the loadout reopening later.
* DIM should be better at ignoring when Bungie.net sends back outdated inventory data.

## 7.48.0 <span class="changelog-date">(2022-12-18)</span>

* Using the "Import Loadout" button on the Loadouts page, you can now paste loadout share links (like `dim.gg` links or links generated by other community sites) to open these loadouts directly in DIM.
  * This should make it easier to open shared loadouts where you're using DIM instead of opening those loadouts in a new browser tab every time.
* Added a "Clear Feed" button to the Item Feed.

## 7.47.0 <span class="changelog-date">(2022-12-11)</span>

## 7.46.1 <span class="changelog-date">(2022-12-07)</span>

* Fix an error preventing Collections from being displayed.

## 7.46.0 <span class="changelog-date">(2022-12-04)</span>

## 7.45.0 <span class="changelog-date">(2022-11-27)</span>

## 7.44.1 <span class="changelog-date">(2022-11-22)</span>

* A Rising Tide community event: Updates for new declassified items, and support for new dynamic values in the titles of Items and Vendor Categories.

## 7.44.0 <span class="changelog-date">(2022-11-20)</span>

* When using the Compare tool with weapons, enabling the "Assume Masterworked" toggle will show weapon stats as if their masterwork was upgraded to T10.

## 7.43.0 <span class="changelog-date">(2022-11-13)</span>

* Gilding Triumphs for Seals are now denoted with a background, darker colors, and label text.
* Loadout Optimizer now has Undo/Redo buttons covering all configuration options.
* When Loadout Optimizer can't find any builds, it will now recommend configuration changes that could allow it to find builds.

## 7.42.3 <span class="changelog-date">(2022-11-10)</span>

* Telesto has been reprimanded.

## 7.42.2 <span class="changelog-date">(2022-11-09)</span>

## 7.42.1 <span class="changelog-date">(2022-11-09)</span>

* Fixed an issue where DIM Sync data (loadouts, tags, etc) could appear missing for 10 minutes after loading DIM.

## 7.42.0 <span class="changelog-date">(2022-11-06)</span>

* Applying a Loadout with subclass configuration should now avoid pointless reordering of Aspects and Fragments in their slots.
* When selecting a subclass in Loadout Optimizer, it will now start configured with your currently equipped super and abilities (but not aspects or fragments).
* Fixed Compare drawer closing when clicking the button to compare all of a certain weapon type.
* The Materials menu now includes Transmog currencies (Synthweave Bolts/Straps/Plates).

## 7.41.0 <span class="changelog-date">(2022-10-30)</span>

* On first visit, DIM will prompt you to select a platform instead of automatically selecting the most recently played one. Also, DIM will no longer fall back to your D1 account when Bungie.net is down.
* Invalid search queries are now detected more reliably and DIM will not show search results if the query is invalid.
* Loadout Optimizer will now remember stat priorities and enabled stats per Guardian class.

## 7.40.0 <span class="changelog-date">(2022-10-23)</span>

* Catalyst progress shows up in the item popup for exotic weapons that still need their catalyst finished.
* Firefox users should notice fewer cases where their data is out of sync with the game.
* DIM will warn you if you have DIM Sync off and try to save Loadouts or Tags that could be lost without DIM Sync.

## 7.39.1 <span class="changelog-date">(2022-10-18)</span>

* You can now undo and redo changes to loadouts while editing them.
* Fix for an error displaying new vendor inventories when definitions are still old.
* Fix the Progress page's event section to properly detect the new Festival of the Lost event card.
* Removed a now-unnecessary workaround for incorrect subclass ability colors.

## 7.39.0 <span class="changelog-date">(2022-10-16)</span>

* Added `is:armorintrinsic` to find Artifice Armor, armor with seasonal perks, etc.
* Compare suggestion buttons now offer comparison to similar armor intrinsics.
* Added perks to Light.gg links. See your weapon's popularity rating without having to reselect its perks.
* Vendor items now show pattern unlock progress.
* Removed the "streak" boxes from Trials rank.
* Added browser info on the About page

## 7.38.0 <span class="changelog-date">(2022-10-09)</span>

### Beta Only

* Added an experimental Loadout Optimizer setting that automatically adds +10 and +5 stat mods to hit specified stat minimums.

## 7.37.0 <span class="changelog-date">(2022-10-02)</span>

* Add `foundry` search term. Try `foundry:hakke` for all your items brought to you by Hakke.

## 7.36.0 <span class="changelog-date">(2022-09-25)</span>

## 7.35.0 <span class="changelog-date">(2022-09-18)</span>

* Fixed an issue where emblems that were not transferrable across characters were being shown in the loadout drawer.
* DIM now identifies more intrinsic breakers, added `breaker:any`

## 7.34.0 <span class="changelog-date">(2022-09-11)</span>

* Season of Plunder Star Chart upgrades are now shown in the right order on the Vendors page.

## 7.33.0 <span class="changelog-date">(2022-09-04)</span>

* Progress page now correctly classifies the Star Chart weekly challenge as a powerful reward source instead of a pinnacle.
* Visual adjustments to power level tooltips.
* Loadout Optimizer is now aware of King's Fall mods.
* Deprecated mods no longer appear in the Seasonal Artifact preview.
* Made an experimental change to how we sequence Bungie.net API calls that may make their performance more consistent.

## 7.32.0 <span class="changelog-date">(2022-08-28)</span>

* If the DIM API is down and you have pending updates, DIM will load correctly instead of spinning forever. We also do a better job of keeping changes you make while the API is down.
* If the DIM API is not returning some info (e.g. searches), we'll fall back to your locally cached data instead of wiping it out.
* Updating/overwriting a Loadout using Loadout Optimizer's "Compare Loadout" button will now correctly remove the placeholders for armor equipped in the Loadout that no longer exists.
* The item sort for Weapon Damage Type and Armor Element Type are now separate.
* Epic Games accounts should display properly in the menu.
* The loadout name editor will no longer offer system autocomplete.
* Fixed the subclass colors for arc subclass mods.

## 7.31.1 <span class="changelog-date">(2022-08-23)</span>

## 7.31.0 <span class="changelog-date">(2022-08-21)</span>

* Fixed Loadouts trying to clear Solstice sockets and Strip Sockets trying to remove Festival of the Lost helmet ornaments.
* Tooltips have been adjusted further. They now have more spacing around content, rounded corners and improved contrast.

## 7.30.0 <span class="changelog-date">(2022-08-14)</span>

* Tooltips have been redesigned:
  * They now use a darker color scheme that fits in better with the rest of DIM.
  * Perk and mod tooltips for enhanced weapon traits and Exotic catalysts have unique styles to help them stand out.
  * The energy cost of armor mods is displayed within tooltips.
* Fixed an issue where the energy meter on Ghosts was not displaying the amount of energy that had been used by inserted mods.
* Solar class ability and jump icons have had their colors adjusted to match other solar abilities (we couldn't handle it anymore).

## 7.29.1 <span class="changelog-date">(2022-08-07)</span>

* Fix a bug where you couldn't edit a search query from the middle.

## 7.29.0 <span class="changelog-date">(2022-08-07)</span>

* Fixed Armory perk grid showing arbitrary wish list thumbs, and fixed Collections offering wish list notes for unrelated weapons.
* Collections items will now be recognized as craftable. Try the search filter `is:craftable -is:patternunlocked` on the Records page to list craftable weapons you still need to unlock the pattern for, and click the weapons to see your pattern progress.
* When prioritizing where to place other Arc armor mods, DIM Loadout Mod assignment will now try to activate the secondary perks of all types of Arc Charged With Light mods.
* Fixed the "Remove other mods" toggle in Loadouts resetting when saving the Loadout as "Any Class".
* Fixed missing element icons in the Triage pane.
* Added a "Strip Sockets" search action to remove shaders, ornaments, weapon, armor, and artifact mods. This is available from the advanced actions dropdown to the right of the search field. Search for targeted items first, then choose what to remove.
* Eliminated an unnecessary 10 second pause when loading DIM if the DIM Sync service is down.
* Fixed search filter string disappearing when rotating or majorly resizing the DIM window.
* Integration for the [DIM Stream Deck extension](https://dim-stream-deck.netlify.app/) is now available outside DIM Beta.
* Fixed an issue with saving/syncing the Farming Mode slot count setting.
* Fixed a crash and improved the accuracy of the Loadout Optimizer's mod assignment behavior.

### Beta Only

* Added warnings about potential data loss when you save tags, notes, and loadouts but have DIM Sync off.
* Added an info bar when DIM Sync is not able to talk to the server.

## 7.28.0 <span class="changelog-date">(2022-07-31)</span>

* Hid Solstice armor rerolling sockets from Loadout Optimizer too.

## 7.27.0 <span class="changelog-date">(2022-07-24)</span>

## 7.26.1 <span class="changelog-date">(2022-07-23)</span>

* Added Solstice event challenges to the Progress page.

## 7.26.0 <span class="changelog-date">(2022-07-17)</span>

* Worked around a Bungie.net API bug where Vanguard reset count was reported under Strange Favor (Dares of Eternity) instead.
* DIM now has direct support for the [DIM Stream Deck extension](https://dim-stream-deck.netlify.app/). If you have a Stream Deck you can install this plugin and then enable the connection from DIM's settings to control DIM from your Stream Deck. Please note that the plugin is neither written by nor supported by the DIM team.

## 7.25.0 <span class="changelog-date">(2022-07-10)</span>

## 7.24.0 <span class="changelog-date">(2022-07-03)</span>

* Weapon perks now include community-sourced weapon and armor perk descriptions courtesy of [Clarity](https://d2clarity.page.link/websiteDIM) and [Pip1n's Destiny Data Compendium](https://docs.google.com/spreadsheets/d/1WaxvbLx7UoSZaBqdFr1u32F2uWVLo-CJunJB4nlGUE4/htmlview?pru=AAABe9E7ngw*TxEsfbPsk5ukmr0FbZfK8w#). These can be disabled in settings.
* DIM will now auto refresh while you're playing the game. You'll see a green dot when DIM notices you're online - if you're online and it doesn't notice, try refreshing manually by clicking the refresh icon or hitting the R key.
* If you have a title equipped on your character, it will replace your character's race in the character headers.
* Fixed a crash when trying to assign deprecated Combat Style mods.
* The "Move other items away" loadout toggle no longer clears ghosts, ships, or sparrows.
* Added filter for enhanced perks.

### Beta Only

* We have enabled experimental direct support for the [DIM Stream Deck extension](https://dim-stream-deck.netlify.app/). If you have a Stream Deck you can install this plugin and then enable the connection from DIM's settings to control DIM from your Stream Deck. Please note that the plugin is neither written by nor supported by the DIM team. **If you had installed the old Stream Deck Chrome extension, you need to uninstall it, or DIM will act weird (popups closing, etc).**

## 7.23.2 <span class="changelog-date">(2022-06-29)</span>

* Fixed an issue where fashion mods would not display in loadouts.
* Fixed the element icon displaying below the energy number in Compare.
* Somewhat worked around an issue with Bungie.net where on refresh you would see an older version of your inventory.
* Fixed the crafted weapon level progress bar going missing with some Operating System languages.
* Perk and mod tooltips should contain fewer duplicate lines of text.
* Exotic catalyst requirements are now hidden on tooltips if the catalyst is complete.
* Fixed an issue where stat modifications from Exotic catalysts were being displayed when the catalyst was incomplete.

### Beta Only

* Community-sourced perk descriptions have been made more visually distinct.

## 7.23.1 <span class="changelog-date">(2022-06-27)</span>

* Fix missing icons in the subclass and mod menus.

## 7.23.0 <span class="changelog-date">(2022-06-26)</span>

* The links on the top of the page will now show for narrower screens. All links are always available in the menu.
* Improved performance of switching characters and opening item picker or search results on iOS. Something had gotten slower with Safari in one of the recent iOS updates, so we had to do a lot of work to get back to a responsive UI.
* Fixed the tooltip in the mod assignment page not showing the correct energy usage.

## 7.22.0 <span class="changelog-date">(2022-06-19)</span>

* Fixed a rare edge case where Loadout Optimizer would miss certain valid elemental mod assignments with locked armor energy types.
* When moving multiple items, DIM will transfer them in a more consistent order e.g. Kinetic weapons are moved before Heavy weapons, helmets before chest armor etc.
* Fixed Organizer redundantly showing enhanced weapon intrinsics in multiple columns.
* Vendor items once again show wish list thumbsup icons.
* Weapon attunement and leveling progress now shows a single digit of additional precision.

## 7.21.0 <span class="changelog-date">(2022-06-12)</span>

* The [DIM User Guide](https://github.com/DestinyItemManager/DIM/wiki) has moved back to GitHub from Fandom, so you can read about DIM without intrusive ads.
* When making automatic moves, DIM will always avoid filling in your last open Consumables slot. An item can still be manually moved into your character's pockets as the 50th consumable.
* Loadout Optimizer will now suggest class items with an elemental affinity matching the mods even when allowing changes to elemental affinity.
* Fixed an issue where the item popup could appear partly offscreen.
* Items sorted by tag will re-sort themselves immediately after their tag changes.
* DIM now loads full inventory information on load and doesn't require an inventory refresh for certain info including crafting status.

### Beta Only

* Weapon perks now include community-sourced weapon and armor perk descriptions courtesy of [Clarity](https://d2clarity.page.link/websiteDIM) and [Pip1n's Destiny Data Compendium](https://docs.google.com/spreadsheets/d/1WaxvbLx7UoSZaBqdFr1u32F2uWVLo-CJunJB4nlGUE4/htmlview?pru=AAABe9E7ngw*TxEsfbPsk5ukmr0FbZfK8w#). These can be disabled in settings.

## 7.20.1 <span class="changelog-date">(2022-06-06)</span>

* Fixed some items showing the wrong popup.

## 7.20.0 <span class="changelog-date">(2022-06-05)</span>

* The top level comment of a saved search filter is now displayed separately from the filter query.
* Support for new loot: `source:duality` and `source:haunted`.
* Little clearer warning when you have hidden a major section of your inventory.
* Moved the currencies (glimmer, legendary shards, etc) from the "Armor" tab to the "Inventory" tab on mobile, and also included them in the material counts sheet (accessible from Vault header dropdown).

## 7.19.0 <span class="changelog-date">(2022-05-29)</span>

* Enhanced intrinsics on crafted weapons are now treated as a masterwork internally. As a result, you can use e.g. `is:crafted -masterwork:any` to find crafted weapons without an enhanced intrinsic. The golden border additionally requires two enhanced traits, just like in-game.
* Resonant Element search filters such as `deepsight:ruinous` have been removed as these currencies are now deprecated.
* Selected Super ability is now displayed on Solar subclass icons.
* Features around managing crafting patterns:
  * Items that have a pattern to unlock will show the progress to that pattern in the item popup - even on items that do not have deepsight resonance.
  * Items that can be attuned to make progress in unlocking a pattern have a little triangle on the bottom right of their tile to set them apart.
  * Search filter `deepsight:pattern` finds those items.
  * The search `is:patternunlocked` finds items where the pattern for that item has already been unlocked (whether or not that item is crafted).
  * Don't forget that `is:craftable` highlights any items that can be crafted.
* Fixed Triage tab's similar items search for slug Shotguns.

## 7.18.1 <span class="changelog-date">(2022-05-24)</span>

* Added seasonal info for Season of the Haunted and fixed some bugs with new items.
* Loadouts with a Solar subclass will automatically be upgraded to Solar 3.0.
* Show Airborne Effectiveness stat on weapons.

## 7.18.0 <span class="changelog-date">(2022-05-22)</span>

* In Loadout Optimizer, the option to lock Masterworked armor to its current element has been replaced with an option to lock the element on armor equipped in other DIM Loadouts.
  * The Witch Queen had reduced the cost of changing the element on a fully masterworked armor piece to 10,000-20,000 Glimmer and one Upgrade Module, making it cheaper than changing the element on a not fully masterworked armor piece.
  * Selecting this option means Loadout Optimizer will suggest changes to armor elements as needed but avoid breaking other Loadouts where mod assignments rely on particular elements.
  * Clicking the "Optimize Armor" button in a Loadout to open Loadout Optimizer excludes this Loadout from consideration because you're actually looking to make changes to this Loadout.
* Loadouts list opened from Vault emblem now won't erroneously warn that Loadouts with subclasses or emblems are missing items.

## 7.17.0 <span class="changelog-date">(2022-05-15)</span>

* Fixed Organizer not showing some legendary armor intrinsic perks.
* Fixed a glitch in Loadout Optimizer where legendary armor intrinsic perks could be clicked to lock that piece as an exotic.
* Fixed double zeroes on armor in Compare.
* Fixed bad stat coloring in Compare when stats are more than 100 points apart (this only really affected power level).
* Popups and tooltips are a bit snappier.
* The close button in the Armory view (click an item's title) no longer overlaps the scrollbar.
* Inventory size stat no longer shows on any item - it used to show on Bows only.

## 7.16.1 <span class="changelog-date">(2022-05-09)</span>

* Fix "lower is better" stats not being masterworked gold in the item popup.

## 7.16.0 <span class="changelog-date">(2022-05-08)</span>

* Stat bonuses granted to crafted weapons by an enhanced intrinsic are now distinguished in the stat bars similarly to masterwork effects.
* Make sure DIM displays the scoring thresholds on the Shoot To Score quest.
* The recoil direction stat has been tweaked to show a much wider spread as the recoil stat value decreases.

## 7.15.0 <span class="changelog-date">(2022-05-01)</span>

## 7.14.1 <span class="changelog-date">(2022-04-26)</span>

* Reverted Deepsight workaround, so weapon attunement displays correctly.

### Beta Only

* Enabled the Triage tab of the item popup. Find some information here to help decide if an item is worth keeping. Let us know what helps and what could help more!

## 7.14.0 <span class="changelog-date">(2022-04-24)</span>

* Work around an issue where Bungie.net is not highlighting completed Deepsight weapons.

## 7.13.0 <span class="changelog-date">(2022-04-17)</span>

* If an armor piece doesn't have enough mod slots to fit the requested mods (e.g. three resist mods but no artifice chest piece), DIM will notice this earlier and show them as unassigned in the Show Mod Placement menu.
* Added text labels to "icon-only" columns (lock icon, power icon, etc.) in dropdowns on the Organizer page. Only show label in dropdowns, columns show icon only.
* Echo of Persistence Void Fragment now indicates that it has a stat penalty depending on the Guardian class.
* We no longer auto-refresh inventory if you "overfill" a bucket, as refreshing too quickly was returning out-of-date info from Bungie.net and making items appear to "revert" to an earlier location. Make sure to refresh manually if DIM is getting out of sync with the game state.
* Using the Mod Picker to edit loadout mods should now correctly show all picked mods.
* Selecting a different weapon masterwork tier for previewing should now correctly preview the final value of the changed stat in the masterwork picker.
* Fixed a case where the "Gift of the Lighthouse" item might be in your inventory but not show up in DIM. Allowed some items with missing names to appear in your inventory.

## 7.12.0 <span class="changelog-date">(2022-04-10)</span>

* If a wish list contains only non-enhanced perks, DIM will mark a roll as matching if it has the Enhanced versions of those perks.
* Fixed a rare edge case where Loadout Optimizer would not consider legendary armor if you own an exotic with strictly better stats.
* Glaive symbol now shows up in bounties, challenges, etc.
* `is:extraperk` filter finds weapons with additional toggleable perks, from pinnacle activities and Umbral Focusing.
* Fixed perk grouping for some perk-only wish lists.
* Armory wish list view now shows perks, magazines, barrels, etc. in a similar order to the in-game view.
* Re-added the D2Gunsmith link to the weapons armory page.
* `memento:any`, `memento:nightfall` etc. filters find crafted weapons with a memento inserted.

## 7.11.0 <span class="changelog-date">(2022-04-03)</span>

* The Item Popup's header now opens the Armory view when clicked, and has some cursor/link styling as a reminder.
* Deprecated Black Armory Radiance slots are now hidden, to make space for other weapon data.
* Material Counts tooltip now fits onscreen better on desktop. On mobile, it's available under the banner dropdown of the Vault inventory page.
* Wishlist combinations now collapse themselves into manageable groups in the Armory view.
* Enhanced Elemental Capacitor no longer adds all its stat bonuses to weapons on which it's selected.
* Fynch rank is now showing the correct number on the Vendors page.
* Fixed loadouts with Void 3.0 subclasses accidentally including empty fragment or aspect sockets.
* Fixed loadouts failing to remove mods from some armor or inadvertently changing the Aeon sect mod.
* Invalid search terms no longer cause the entire search to match every item.
* Searches do better with quoted strings, and allow for escaping quotes in strings (e.g. `"My \"Cool\" Loadout"`)
* Item moves are better about allowing a move if you really have space on a character, even if DIM hasn't refreshed its view of inventory. That said, DIM will always work best when its view of your inventory is up to date, so continue to refresh data after deleting items in game. DIM will now refresh automatically if we "overfill" a bucket because clearly we're out of date in that circumstance.
* Mod Picker will now properly register Shadowkeep Nightmare Mods as activity mods.
* Selected Super ability is now displayed on Void and Stasis subclass icons.
* Mod position selector avoids invalid sockets a little better.

## 7.10.0 <span class="changelog-date">(2022-03-27)</span>

* Dragging horizontally on items in Compare will scroll the list - even on iOS.
* Mobile users can now access Material Counts under the banner dropdown of the Vault inventory page.
* In the Armory and Collection views, craftable weapons now show their required Weapon Level in their tooltip.
* DIM should no longer get visually mangled by Android's auto-dark-mode.
* Fixed an incorrect item count in non-English inventory searches.
* Try a little harder to re-fetch item definitions data, if Bungie.net sends back an invalid response.
* Searches that can't be saved (because they're too long, or invalid) won't show a save ⭐️ button.
* Search filters can contain comments. Only the top level comment gets saved. e.g. `/* My Cool Search */ is:handcannon perkname:firefly`.
* Loadouts
  * The loadout search field has been moved to the top of the loadout menu, which should prevent iOS from going crazy. Filtering loadouts hides the other buttons as well.
  * Sharing a loadout now shows an explanation of what's being shared.
  * Fixed the loadout drawer not opening when "+ Create Loadout" is selected from the vault.
  * Fixed "Fill from Equipped" going a little overboard on what it tried to add to the loadout, and spamming notifications.

## 7.9.0 <span class="changelog-date">(2022-03-20)</span>

* When loading your inventory, DIM now alerts you if your items might be misplaced, affecting your drops' Power Level.
* New inventory sorting options. Check [Settings](/settings) to view and rearrange your sort strategy.
  * Reverse the order of any individual sorting method.
  * Sort items by whether they are crafted, and whether they have Deepsight Attunement available.
* Fix organizer stats header alignment
* Added Vow of the Disciple raid mods to Loadout Optimizer and search filters.
* Deepsight weapons' attunement progress is now shown on the item popup. Tap and hold, or hover the progress bar to see extractable Resonant Elements.
* Fixed some weird spacing in the item popup perk list when a gun could but doesn't have an origin perk.
* The Progress page properly distinguishes between +1 and +2 pinnacles.

## 7.8.3 <span class="changelog-date">(2022-03-15)</span>

* Fixed loadout search filter to include notes

## 7.8.2 <span class="changelog-date">(2022-03-14)</span>

## 7.8.1 <span class="changelog-date">(2022-03-14)</span>

## 7.8.1 <span class="changelog-date">(2022-03-14)</span>

* Fixed D1 loadout editor not appearing.
* Fixed loadout editor not disappearing after saving/deleting.

## 7.8.1 <span class="changelog-date">(2022-03-13)</span>

* Assume armor masterwork and lock armor energy options will now be saved correctly when saving a loadout from the Loadout Optimizer and loaded correctly when Optimizing Armor.
* Obsolete consumable mods hidden in the Vault are now detected. They should show up on the Inventory page, and DIM should count vault space more accurately.
* Prevent iOS from popping up the keyboard automatically so often.
* Prevent crafting socket from showing up in the Armory.
* Clearer, prettier Enhanced Perk icons.
* Raid crafting materials are now included in the currency counter. Tap and hold, or hover, the consumables count in the vault header to check them.
* Many fixes for how classified items show up, and how they count toward the power level of each Guardian class. Can't see these fixes now, but maybe next time there's a new Raid.
* New search support for `source:vow` (Vow of the Disciple) and `source:grasp` (Grasp of Avarice) and `season:16`.

## 7.8.0 <span class="changelog-date">(2022-03-06)</span>

### Changes

* The "Pull From Postmaster" button no longer requires a second tap to confirm. For those who dislike this button, it may be removed entirely via a setting in the Settings page.
* Removed D2Gunsmith link from the item details popup while they work on revamping the site for all the new changes.
* Removed the `level:` filter for D2 accounts, as Guardians no longer have a Level and items no longer require one.
* Season of the Risen War Table Upgrades are now in the right order and show their acquired status.
* Loadout Optimizer Mod picker will now correctly update when switching between mod slots without closing Mod Picker.
* Loadout Optimizer now correctly takes Echo of Persistence's class-specific stat reductions into account when generating sets.
* The "Kinetic Slot" icon in Compare sheet now looks different from the "Kinetic Damage" icon.
* Added `catalyst:` filter which accepts the following parameters `missing`, `complete`, and `incomplete`.

### Features

* `is:wishlistunknown` highlights items that have no rolls in the currently loaded wishlist.
* When you have 10 or more loadouts, a search box will appear in the Inventory page loadout dropdown, allowing you to search names just like on the Loadouts page.
* The Item Feed is available on both desktop and mobile. It shows your gear in the order it dropped, and gives you quick controls to tag incoming loot. Click on the item tile to get the full item popup.
  * Item Feed also got better at identifying relevant weapon perks.
  * Tagging an item from the Item Feed also marks it as not-new.
  * Items can be dragged out of the feed into inventory locations (or into the loadout editor).
* We have brand new Loadout Editor! Check it out from the character menu or the Loadouts page.
  * The layout mirrors the Loadout page's new design which has clear areas for different types of items. Each section also has a menu of additional actions like re-syncing from your currently equipped items, or clearing out a whole section.
  * As part of this change, we're removing support for "multi-class" loadouts. Loadouts will either be tied to one class, or can be toggled to "Any Class". "Any Class" loadouts cannot contain Subclass, Armor, or Fashion. If you edit an existing "Any Class" loadout and save it, those items will be removed unless you turn off "Any Class".
  * Double-click items to toggle between equipped and unequipped instead of single clicking. We'll be continuing to improve how you choose items and specify whether they're equipped in the future.
  * A new setting allows you to clear out all other mods from your armor when applying a loadout. This works even if you've chosen no mods in your loadout, so you can make a "Reset mods" loadout.
  * With this new design we have space to add even more loadout editing tools over the next few seasons.
  * The loadout editor stays open if you navigate to the Inventory or Loadouts screen while it's already open.
  * The new Loadout Editor is not available for D1.

### Witch Queen updates

* Crafted and Deepsight weapons are now more in line with how they look in-game.
* Old loadouts containing void subclasses will upgrade automatically to the new Void 3.0 version, instead of telling you the loadout is missing an item.
* Enhanced perks are now visually distinct in the Item Popup.
* The Organizer page now includes a selector for Glaives.
* Glaives now show their Shield Duration stat.
* New search filters:
  * `deepsight:complete` and `deepsight:incomplete` to check the status of weapons' Deepsight attunement.
  * `deepsight:ruinous`, `deepsight:adroit`, `deepsight:mutable` and `deepsight:energetic` to identify Deepsight Resonance weapons that can provide specific Resonant Elements.
  * `is:craftable` for any weapons which could be crafted at the Relic.
  * `weaponlevel:` to filter by a crafted weapon's level.
  * `is:glaive` ... finds Glaives!

## 7.7.0 <span class="changelog-date">(2022-02-28)</span>

* Increased the strings we search through when filtering by mods/perks.
* Crafted weapons' levels and level progress are now shown on the item popup.
* Added `is:crafted` and `is:deepsight` filters.
* Crafting materials are now included in the currency counter. Tap and hold, or hover, the consumables count in the vault header to check them.
* Fixed a bug where "Use Equipped" would not update fashion in existing loadout.

## 7.6.0 <span class="changelog-date">(2022-02-21)</span>

* Fix applying D1 loadouts.
* `inloadout:` filter now matches partial loadout names -- use `inloadout:"pvp"` for items in loadouts where "pvp" is in the loadout's name.
* If your loadout includes ornaments, items are shown as if they had the loadout applied in the loadout page and loadout editor.
* You can now change the Aeon sect mod through the item popup.
* You can now edit your equipped Emotes from DIM. You can't add them to loadouts... yet.
* Fix issue where Loadout Optimizer armor upgrade settings were not being migrated from existing loadouts.
* Clan Banners are no longer shown in DIM.
* Weapon compare sheet now includes a button to compare with other legendary weapons of the same category, excluding exotics.
* Armor in collections now displays its collections stat roll.
* Fix issues with button text wrapping in some languages.
* Fix potential element blurriness in Edge browser.
* Fix for Loadout Optimizer suggesting armor with insufficient energy.
* Fix a clash between `power:1234` and `is:power` filters.
* Loadout Optimizer is now a little more thorough in preventing an item from being both pinned and excluded.

### Witch Queen updates

* There's a good chance crafted items will display correctly in DIM. No promises though.
* Prepare Records page for a new section featuring craftable items.

### Beta Only

* Loadout Editor
  * Fix issue where subclasses were counted as general items when dropping into a loadout or filling general from equipped.
  * Allow removal of a single mod through the editor display.

## 7.5.1 <span class="changelog-date">(2022-02-14)</span>

### Beta Only

* We're testing a brand new Loadout Editor. Check it out from the character menu or the Loadouts page.
  * The layout mirrors the Loadout page's new design which has clear areas for different types of items. Each section also has a menu of additional actions like re-syncing from your currently equipped items, or clearing out a whole section.
  * As part of this change, we're removing support for "multi-class" loadouts. Loadouts will either be tied to one class, or can be toggled to "Any Class". "Any Class" loadouts cannot contain Subclass, Armor, or Fashion. If you edit an existing "Any Class" loadout and save it, those items will be removed unless you turn off "Any Class".
  * Double-click items to toggle between equipped and unequipped instead of single clicking. We'll be continuing to improve how you choose items and specify whether they're equipped in the future.
  * A new setting allows you to clear out all other mods from your armor when applying a loadout. This works even if you've chosen no mods in your loadout, so you can make a "Reset mods" loadout.
  * With this new design we have space to add even more loadout editing tools over the next few seasons.
  * The loadout editor stays open if you navigate to the Inventory or Loadouts screen while it's already open.
  * The new Loadout Editor is not available for D1.

## 7.5.0 <span class="changelog-date">(2022-02-13)</span>

* Collect Postmaster now requires an additional click to confirm.
* Transferring ships via search query should now reliably transfer all selected items.
* Filters Help now groups stat comparison operators for a more compact page.
* Milestones are grouped by how much power bonus their rewards can provide.
* On the Loadouts page, you can now drag existing items on the page, into the current Loadout Editor, just like you can on the Inventory page. Use it to grab a couple of your favorite pieces from another loadout!
* Loadout armor stat tiers now include the total tier.
* Changed the Loadout Optimizer's Armor Upgrade options for Assume Masterwork and Lock Element options. All armor will now have an assumed minimum energy capacity of 7. The new settings have the following options,
  * Assumed Masterwork
    * None - Armor will use their current stats.
    * Legendary - Only legendary armor will have assumed masterwork stats and energy capacity
    * All - Legendary and exotic armor will have masterwork stats and energy capacity
  * Lock Element
    * None - No armor will have its element locked
    * Masterworked - Only armor that is already masterworked will have their element locked
    * All - All armor will have element locked

## 7.4.0 <span class="changelog-date">(2022-02-06)</span>

* Masterwork picker now only shows higher tiers of the current masterwork and full masterworks compatible with the weapon type.
* Sharing a build from the Loadouts page or Loadout Optimizer now uses our dim.gg links which are easier to share and show a preview.
* If you prefer reduced motion (in your operating system preferences), sheets like the compare and loadout dialogs now appear and disappear instantly.
* Clearer feedback when uploading a wishlist file.
* Expanded Organizer categories to account for Fusions and LFRs in unusual weapon slots.
* Visual fixes for Organizer categories and Vendor page toggles.

## 7.3.0 <span class="changelog-date">(2022-01-30)</span>

* Organizer drill-down buttons now show a more accurate armor count.
* Delete Loadout button now looks more warning-ish, and asks for confirmation without using a popup.
* DIM will now try to recover from a state where the browser has a corrupted storage database.
* DIM will now try to avoid overwriting shaders you don't own and thus couldn't apply back.
* Removing subclass from loadout will now enable "Add Equipped" button.
* "Add Equipped" button will no longer cause multiple items in the same slot to be listed as equipped.
* Widened and reorganized the Loadouts menu.
  * Pull from Postmaster (and its lesser known cousin, Make room for Postmaster) are removed in favor of the button next to your Postmaster items.
  * Randomize loadout is now at the end of the list of loadouts.

## 7.2.0 <span class="changelog-date">(2022-01-23)</span>

* Weapons CSV download now includes a Zoom stat column.
* Shaders, ornaments, and mods can now be searched in their choosers.
* Trials passages now show the number of rounds won and the progress of completion is now tied to the number of wins.

## 7.1.0 <span class="changelog-date">(2022-01-16)</span>

* Applying a loadout *without* fashion will no longer remove shaders and ornaments from your armor.
* The shader picker now filters invalid shaders more consistently and won't call shaders "mods".
* Fixed Records page sometimes duplicating Triumphs or Seals section while missing Collections.
* When provided multiple wish lists, Settings page now shows info about all loaded wish lists, not just the first one.
* Compare Drawer should no longer refuse valid requests to add an item to comparison.

## v6 CHANGELOG

* v6 CHANGELOG available [here](https://github.com/DestinyItemManager/DIM/blob/master/docs/OLD_CHANGELOG/OLD_CHANGELOG_6.X.X.md)<|MERGE_RESOLUTION|>--- conflicted
+++ resolved
@@ -10,6 +10,7 @@
 * Sorting in the Organizer is a bit more reliable.
 * DIM should be more resistant to being logged out during API maintenance.
 * Loadout Optimizer will now automatically use Artifice mod slots to improve build stats.
+* The tooltip for enhanced intrinsics or adept masterworks will now only show the stat boosts actually relevant to the item.
 
 ### Beta Only
 
@@ -29,11 +30,7 @@
 * You can now click a Loadout name in Organizer's Loadouts column to quickly bring up this loadout for editing.
 * When hovering over subclass Aspects in Loadouts and Loadout Optimizer, the tooltip will now show the number of Fragment slots granted.
 * You can now bring up the Armory page for a weapon directly from the search bar by typing a weapon name there and clicking the corresponding entry.
-<<<<<<< HEAD
-* The tooltip for enhanced intrinsics or adept masterworks will now only show the stat boosts actually relevant to the item.
-=======
 * Improved the logic for choosing what item to equip when de-equipping an item. DIM will now generally avoid equipping exotics as replacements, and will pay attention to the type of item and your tags.
->>>>>>> 9bba2d4c
 
 ## 7.56.0 <span class="changelog-date">(2023-02-12)</span>
 
