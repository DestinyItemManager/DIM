## Next

* Not be broken

## 6.73.0 <span class="changelog-date">(2021-07-11)</span>

* Solstice of Heroes pursuit list now shows the full description of the objectives, not just the checkboxes.
<<<<<<< HEAD
* Recent searches are now capped at 300 searches, down from 500.
=======
* Armor synthesis materials are no longer shown in the currencies block under the vault.
>>>>>>> cf4f4cd4

## 6.72.1 <span class="changelog-date">(2021-07-06)</span>

* Solstice of Heroes is back and so is the **Solstice of Heroes** section of the **Progress** tab. Check it out and view your progress toward upgrading armor.

## 6.72.0 <span class="changelog-date">(2021-07-04)</span>

* Fixed issue with locked mod stats not being applied to a compared loadouts in the Optimizer.

## 6.71.0 <span class="changelog-date">(2021-06-27)</span>

* Armor 1 exotics are visible in the exotic picker, albeit unselectable.
* Default to similar loadout as comparison base in Loadout Optimizer.
* Armor upgrades in the Optimizer have full descriptions of their functionality. Added Ascendant Shard 'Not Masterworked' and 'Lock Energy Type' options.
* In the Exotic Selector, the currently selected exotic is now highlighted.

## 6.70.0 <span class="changelog-date">(2021-06-23)</span>

* Fixed an issue where unwanted energy swaps were happening in the Optimizer.
* Fixed an issue where mod energy types could be mismatched in the Optimizer.

## 6.69.2 <span class="changelog-date">(2021-06-22)</span>

* Fixed an issue with general mods returning no results in the Optimizer.

## 6.69.1 <span class="changelog-date">(2021-06-21)</span>

* Fix an issue crashing DIM on older versions of Safari.

## 6.69.0 <span class="changelog-date">(2021-06-20)</span>
* Added "Recency" Column & Sorting to Loadout Organizer, this allows viewing gear sorted by acquisition date.
* Added ctrl-click to toggle item selection in Organizer.
* Fix over-eager prompt to backup data when signing in.
* Viewing artifact details no longer always shows The Gate Lord's Eye.
* Scrolling to an item tile is now more accurate.
* Vault of Glass milestone is now more clearly named.
* Loadout Optimizer support for Vault of Glass mods.

## 6.68.0 <span class="changelog-date">(2021-06-06)</span>

* Some support for Vault of Glass mods in filters. Expect Loadout Optimizer fixes next week.
* Clearer hover text for some Destiny icons inline with text.
* Hovering Consumables in the Vault header now shows a list of owned materials and currencies.
* `is:hasornament` now recognizes Synthesized armor.
* DIM is less likely to log you out if Bungie.net is experiencing difficulties.
* Stat searches now support `highest`, `secondhighest`, `thirdhighest`, etc as stat names.
  * Try out `basestat:highest:>=20 basestat:secondhighest:>=15`
* Login screen is now more descriptive, and helps back up your settings if you're enabling DIM Sync for the first time.

## 6.67.0 <span class="changelog-date">(2021-05-30)</span>

* Items tagged "archive" are no longer automatically excluded from Loadout Optimizer and the Organizer.
* Vendor items can now match wish lists. Check what Banshee has for sale each week!
* You can put tags and notes on Shaders again. And for the first time, you can put them on Mods. Both are accessible from the Collections row in the Records tab.
* iPhone X+ screens once again do not show grey corners in landscape mode.
* Fixed a bug that broke part of the Progress page.
* Fixed a bug that crashed DIM if you clicked the masterwork of some items.

## 6.66.2 <span class="changelog-date">(2021-05-25)</span>

* Fix for errors on viewing some items when DIM had just loaded.

## 6.66.1 <span class="changelog-date">(2021-05-24)</span>

* Fix for 404 errors when signing in with Bungie.

## 6.66.0 <span class="changelog-date">(2021-05-23)</span>

* Fix strange wrapping and blank space on the list of Currencies in the header.

## 6.65.1 <span class="changelog-date">(2021-05-17)</span>

* Fix for a crash on older browsers.

## 6.65.0 <span class="changelog-date">(2021-05-16)</span>

* Reimplemented the is:shaded / is:hasshader searches.
* Crucible and Gambit ranks show on the Progress page again.
* Fixed the display text for some bounties and rewards from a new text system in Season of the Splicer.
* Fixed currencies wrapping weirdly when you're not in-game.

## 6.64.1 <span class="changelog-date">(2021-05-11)</span>

* Fix an issue where owning Synthesis currency was causing a crash.

## 6.64.0 <span class="changelog-date">(2021-05-09)</span>

## 6.63.0 <span class="changelog-date">(2021-05-02)</span>

## 6.62.0 <span class="changelog-date">(2021-04-25)</span>

* Exotic class item perks don't prevent selecting another exotic perk in Loadout Optimizer.
* Buttons and menus are bigger and easier to tap on mobile.
* Fixes to the heights of Loadout Optimizer result sets.
* Aeon perks are highlighted as their armor's exotic effect.
* Notes field hashtag suggestions tuned a bit to be more helpful.
* Item notes are displayed in Compare sheet when hovering or holding down on an item icon.
* Improvements to how drawer-style elements size themselves and interact with mobile keyboard popups.
* Some quests were being skipped, but now display on the Progress page (catalyst quests, Guardian Games cards, Medal Case).
* Armor stats changes
  * Stats have been revamped and show their actual game effect, including stats past the in-game display caps of 0 and 42.
  * Base stats are no longer confused by very large or very low current values.
  * Multiple mods affecting the same stat now display as separate stat bar segments. You can hover or tap these for more information.
  * Armor in collections now includes default stats and their exotic perks.

### Beta Only

* If your postmaster is getting full, we'll show a banner if you're on a page where you wouldn't otherwise notice your full postmaster. Hopefully this helps avoid some lost items.
* On mobile, if you're using DIM through a browser, we prompt to install the app. Not trying to be annoying, but DIM is way better installed!

## 6.61.0 <span class="changelog-date">(2021-04-18)</span>

* Fixed the stats for some perks if they would bring a stat above the maximum value.
* Creating a loadout from existing items will also save the items' current mods in the loadout. Viewing the mods is still Beta-only.
* Fixed Loadout Optimizer mod assignment for raid mods.
* Fixed Loadout Optimizer sometimes not handling T10+ stats correctly.
* Loadout Optimizer knows about Nightmare Mods now.
* You can now combine stats in search with & to average multiple stats. For example `basestat:intellect&mobility:>=15` shows if the average of intellect & mobility is greater than or equal to 15.
* Notes field now suggests your previously-used hashtags as you type.
* Collect Postmaster button is looking as slick as the rest of the app now.

## 6.60.0 <span class="changelog-date">(2021-04-11)</span>

* When opening Compare for an Adept weapon, we now also include non-Adept versions of that weapon.
* We now remove leading or trailing spaces from loadout names when they are saved.
* In the item popup, exotic armor's exotic perk is now described in full above the mods.
* You can once again compare ghosts and ships. You can no longer compare emblems.
* Changing perks on items in Compare now re-sorts the items based on any updated stats.

### Beta Only

* You can now edit a loadout's mods in the loadout drawer.

## 6.59.1 <span class="changelog-date">(2021-04-05)</span>

* Correct suggestions & interpretation for `inloadout` filter.

## 6.59.0 <span class="changelog-date">(2021-04-04)</span>

* Visual refresh for buttons and some dropdowns.
* Swiping between characters on mobile by swiping the inventory works again.
* Swiping the character headers behaves more sensibly now.
* Search
  * Loadouts can be found by exact name. For instance, `inloadout:"My PVP Equipment"` will highlight any items in the `My PVP Equipment` loadout.
  * To help reduce typing and remembering, `inloadout` names, `perkname`s, and item `name`s are now suggested as you type them.
  * We will also suggest any #hashtags found in your notes, for instance... `#pve`?
* Loadout Optimizer
  * Mod groupings have been updated so inconsistent labels don't split them apart.
  * Half-tiers show up in results to warn you when a +5 stat mod might benefit you.
  * In these cases, a new +5 button can quickly the suggested mods to your loadout.

## 6.58.0 <span class="changelog-date">(2021-03-28)</span>

* When comparing items, the item you launched Compare from is now highlighted with an orange title.
* The Compare screen has an "Open in Organizer" button that shows the exact same items in the Organizer which has more options for comparing items.
* Fixed some mods in Loadout Organizer that weren't applying the right stats.
* You can now sort inventory by how recently you acquired the item.

## 6.57.1 <span class="changelog-date">(2021-03-22)</span>

* Remove `sunsetsin:` and `sunsetsafter:` filters, and remove power cap display from Compare/Organizer. Organizer gains a new "Sunset" column. Items that are sunset can still be selected with `is:sunset` and have a grey corner.
* Fix Loadout Optimizer acting as if "Assume Masterworked" was always checked.

## 6.57.0 <span class="changelog-date">(2021-03-21)</span>

* We went back to the old way search worked, reverting the change from v6.56. So now `gnaw rampage zen` searches for three independent properties instead of the literal string `"gnaw rampage zen"`.
* Clicking on the empty area below Organizer can now close item popups, where it didn't before.
* Fix an issue where an exotic perk could sometimes be unselectable in Loadout Optimizer.
* Added a new `is:pinnaclereward` search that searches for pinnacle rewards on the Progress page.
* DIM Sync now less picky about saving very simple searches.
* Fix mis-sized kill tracker icons in Organizer.
* Support addition syntax in stat filters, i.e. `stat:recovery+mobility:>30`
* Mulligan now shows up as a Wishlisted perk.
* Search bar expands more readily to replace the top tabs, so the field isn't squished really tiny.
* Loadout Optimizer
  * Reposition some misplaced pieces of UI
  * Performance optimizations and some tweaks that could theoretically include some builds that wouldn't have shown up before.
  * Fixed an issue that would show builds with more than 100 in a single stat once mods were included.
  * Removed the minimum power and minimum stat total filters. Minimum power didn't see much use and minimum stat total can be achieved by searching `basestat:total:>52` in the search bar.

## 6.56.1 <span class="changelog-date">(2021-03-14)</span>

* Fix a bug where clicking inside the mod picker would dismiss the popup.

## 6.56.0 <span class="changelog-date">(2021-03-14)</span>

* On the Compare screen, items will update to show their locked or unlocked state.
* Deleting multiple searches from your search history works now - before there was a bug where only the first delete would succeed.
* On the Search History page accessible from Settings, you can now clear all non-saved searches with a single button.
* Deprecated search filters no longer show up in Filter Help.
* Searches that don't use any special filters now search for the entire string in item names and descriptions and perk names and descriptions. e.g. `gnawing hunger` now searches for the full string "gnawing hunger" as opposed to being equivalent to `"gnawing" and "hunger"`.
* Invalid searches no longer save to search history.
* Bright engrams show up correctly in the seasonal progress again.
* Added an icon for Cabal Gold in objective text.
* You can sort items by ammo type.
* There's a new button in the Loadout editor to add all unequipped items, similar to adding all equipped items.
* The farming mode "stop" button no longer covers the category strip on mobile.
* Reverting a loadout (the button labeled "Before [LoadoutName]") no longer pulls items from Postmaster.

## 6.55.0 <span class="changelog-date">(2021-03-07)</span>

* You can once again select how much of a stackable item to move, by editing the amount in the move popup before clicking a move button. Holding shift during drag no longer allows you to select the amount - you must do it from the buttons in the popup.

## 6.54.0 <span class="changelog-date">(2021-02-28)</span>

## 6.53.0 <span class="changelog-date">(2021-02-21)</span>

* Pulling from postmaster, applying loadouts, moving searches, moving individual items, and more are now cancel-able. Click the "cancel" button in the notification to prevent any further actions.
* Bulk tagging in the Organizer no longer shows an "undo" popup. We expect you know what you're doing there!

## 6.52.0 <span class="changelog-date">(2021-02-14)</span>

* Search filters that operate on power levels now accept the keywords "pinnaclecap", "powerfulcap", "softcap", and "powerfloor" to refer to the current season's power limits. e.g "power:>=softcap"
  * `powerlimit:pinnaclecap` will show items with a power limit that matches this season's limit on all items.
  * `sunsetsin:next` will show the same items: items whose power limit won't reach next season's limit on all items.
* Confirm before pulling all items from Postmaster.
* Added Seasonal Challenges to the Records page. You can track as many of these as you want in DIM and the tracked ones will show up in the Progress page.
* Quests that expire after a certain season now show that info in the item popup.
* Quests show which step number on the questline they are.
* Triumphs that provide rewards for completing a part of the triumph now show that reward.

## 6.51.1 <span class="changelog-date">(2021-02-10)</span>

* Updates for Season of the Chosen

## 6.51.0 <span class="changelog-date">(2021-02-07)</span>

## 6.50.0 <span class="changelog-date">(2021-01-31)</span>

* Some emblem stats have better formatting now.
* Perks which would grant a bonus in a stat, but which grant zero points due to how stats work, now show +0 instead of just not showing the stat.
* Bounty guide for special grenade launchers now shows a label and not just an icon.
* Fixed some issues with Loadout Optimizer on mobile.

## 6.49.0 <span class="changelog-date">(2021-01-24)</span>

* Mod categorization in the Loadout Optimizer mod picker is now driven from game data - it should stay up to date better as new mods appear.
* Disabled weapon mods no longer contribute to stats.
* Automatic updates for the latest patch.

## 6.48.0 <span class="changelog-date">(2021-01-17)</span>

* Allow clicking through the loading screen to get to the troubleshooting link.

## 6.47.1 <span class="changelog-date">(2021-01-11)</span>

* Fix a bug that could crash loadout optimizer.

## 6.47.0 <span class="changelog-date">(2021-01-10)</span>

* Show a star icon for favorited finishers rather than a lock icon.
* Search history truncates huge searches to three lines and aligns the icons and delete button to the first line.
* Added indicators in the Compare view to show which stat we are sorting by, and in which direction.
* Fix visuals on the pull from postmaster buttons.
* Loadout Optimizer now allows selecting up to 5 raid mods, not just 2.
* Armor mods with conditional stats, like Powerful Friends and Radiant Light, now correctly take into account the conditions that cause their stats to be applied. This only works within a single piece of armor - for example, it will work if you have Powerful Friends and another Arc mod is socketed into that piece of armor, but will not yet correctly identify that the stats should be enabled when you have another Arc Charged With Light mod on *another* piece of armor.
* Masterworked Adept weapons should show all their stat bonuses.
* Fix a bug where using the move buttons instead of drag and drop wouldn't show item move progress popups or error popups.
* The most recent Steam Overlay browser version shouldn't be reported as not supported anymore. Keep in mind we can't really debug any problems that happen in the Steam Overlay.
* Fixed some event-specific searches, such as source:dawning.

## 6.46.0 <span className="changelog-date">(2021-01-03)</span>

* Base stats no longer cause sort issues in the compare pane, and no longer apply to weapons.
* Older pieces of Last Wish and Reverie Dawn armor now count as having normal Legacy mod slots.
* Deep Stone Crypt Raid mods now show up in the Loadout Optimizer mod picker.

## 6.45.2 <span className="changelog-date">(2020-12-30)</span>

* Fixed an issue that could harm the DIM Sync service.

## 6.45.1 <span className="changelog-date">(2020-12-29)</span>

* Fixed an issue where linking directly to any page would redirect to the inventory.

## 6.45.0 <span class="changelog-date">(2020-12-27)</span>

* Faster initial page load for inventory (loading a subset of things from bungie.net api)
* Wishlists now support multiple URLs
* Collection items in records now display the intrinsic perk.
* Fixed an issue with the item popup sidecar on safari.
* Fixes for compare view on mobile.
* The optimizer now clears results if a character is changed.
* Fix typo in energycapacity organizer search
* Clean up toolbar on organizer page on mobile.
* Some routes can now be accessed without being logged in (Whats New, Privacy Policy, etc.)
* What's new page is now rendered at build time instead of run-time, so it should load faster.
* Various dependency upgrades

## 6.44.0 <span class="changelog-date">(2020-12-20)</span>

* Fixed a bug that could potentially erase some tags/notes if there were errors in DIM.
* When Bungie.net is undergoing maintenance, item perks won't be shown anymore. Before, we'd show the default/collections roll, which confused people.
* Fix the element type of items not showing in some cases.
* Improved the sizing of sheet popups on Android when the keyboard is up.
* You can no longer transfer Spoils of Conquest anywhere.
* Hide action buttons on collections/vendors items.
* Fixed character headers wrapping on non-English locales.

### Beta Only

* We continue to experiment with the order of the list-style perk display on weapons - the most important perks tend to be on the rightmost column of the grid, so now we list the perks in right-to-left order from the original grid.

## 6.43.2 <span class="changelog-date">(2020-12-13)</span>

## 6.43.1 <span class="changelog-date">(2020-12-13)</span>

## 6.43.0 <span class="changelog-date">(2020-12-13)</span>

* New Rich Texts added for Lost Sectors and Stasis.
* Show reasons why you can't buy vendor items, and grey out bounties that you've already purchased on the vendors screen.
* Updated the item popup header for mobile and desktop. The buttons on mobile now have larger click targets and should be easier to find/use.
* Green items can no longer mess up loadout optimizer.
* Special-ammo grenade launchers are now distinguished from heavy grenade launchers.

## 6.42.3 <span class="changelog-date">(2020-12-07)</span>

* Filter ornaments to the correct class for season pass on progress page.
* Enable bounty guide on app.destinyitemmanager.com.
* Spoils of Conquest vault prevention.

### Beta Only

* Re-order sockets putting key traits first.

## 6.42.2 <span class="changelog-date">(2020-12-06)</span>

* Banner Tweaks

## 6.42.1 <span class="changelog-date">(2020-12-06)</span>

* Banner Tweaks

## 6.42.0 <span class="changelog-date">(2020-12-06)</span>

* Farming mode now refreshes only every 30 seconds, instead of every 10 seconds, to reduce load on Bungie.net.
* When the postmaster section is collapsed, it now shows the number of items in your postmaster so you can keep an eye on it.
* Fixed an issue where the Game2Give donation banner could sometimes appear in the mobile layout.

### Beta Only

* We're trying out a new display for weapon perks, which displays the name of the active perk and shows details on click, instead of on hover. This is partly to make perks easier to understand, but also to allow for more actions on perks in the future. Let us know what you think! Animations will be added later if this design catches on.
* Continued improvements to Active mode, incorporating Bounty Guide and better suggested vendor bounties.

## 6.41.1 <span class="changelog-date">(2020-12-02)</span>

## 6.41.0 <span class="changelog-date">(2020-12-02)</span>

* Bounties and Quests sections on the Progress page now show a summary of bounties by their requirement - weapon, location, activity, and element. Click on a category to see bounties that include that category. Other categories will light up to show "synergy" categories that can be worked on while you work on the selected one. Shift-click to select multiple categories. Click the (+) on a weapon type to pull a weapon matching that type.
* New item sort option to sort sunset items last.
* Engrams show their power level - click on small engrams to see their power level in the item popup.
* The checkmark for collectibles is now on the bottom right corner, so it doesn't cover mod cost.
* Mod costs display correctly on Firefox.
* Fixed the `is:powerfulreward` search to recognize new powerful/pinnacle engrams.
* When items are classified (like the new Raid gear was for a bit), any notes added to the item will show on the tile so you can keep track of them.
* Fixed filter helper only opening the first time it is selected in the search bar
* Pinnacle/powerful rewards show a more accurate bonus, taking into account your current max power.

### Beta Only

* A new "Single character mode" can be enabled through settings, or the « icon on desktop. This focuses down to a single character, and merges your other characters' inventories into the vault (they're really still on the other characters, we're just displaying them different). This is intended for people who are focused on one character, and always shows the last played character when collapsed.

## 6.40.0 <span class="changelog-date">(2020-11-22)</span>

* Mod and mod slot info in Loadout Optimizer have been updated to handle the new mod slots better.
* Postmaster items can be dragged over any items on your character to transfer them - they don't need to be dragged to the matching item type.
* Stop showing extra +3 stats on masterwork weapons. The fix for this means that Adept weapons may not show that bonus when they are released.
* Progress page now shows more Milestones/Challenges, shows rewards for all of them, includes vendor pictures where available, and gives a hint as to what power pinnacle/powerful engrams can drop at.

## 6.39.1 <span class="changelog-date">(2020-11-16)</span>

* Farming mode will no longer immediately kick out items you manually move onto your character.
* The Records page now includes all the Triumps and Collections info that are in the game.
* Mods in the Loadout Optimizer can be searched by their description.
* Fixed Active Mode showing up in release version if you'd enabled it in Beta.
* Fixed a crash when viewing Stasis subclasses.

## 6.39.0 <span class="changelog-date">(2020-11-15)</span>

* Xur's location is now shown on his entry in the Vendors page.
* The Raids section is back in Progress, and Garden of Salvation shows up in Milestones.
* Search autocomplete suggests the `current` and `next` keywords for seasons.
* Reworked mod handling to account for new legacy and combat mod slots. New searches include `holdsmod:chargedwithlight`, `holdsmod:warmindcell`, etc., and `modslot:legacy` and `modslot:combatstyle`.
* Armor tiles now display the energy capacity of the armor.
* Masterwork levels in the mod details menu once again show which level masterwork they are.
* Added a new sort order for items, sort by Seasonal icon.
* Darkened the item actions sidecar to improve contrast with the background.
* Fixed a visual glitch where the tagging menu looked bad.
* Fixed logic for determining what can be pulled from postmaster to exclude stacked items like Upgrade Modules when you cannot actually pull any more of them.
* Removed the counter of how many items were selected in Organizer. This fixes a visual glitch that cut off the icons when items were selected.
* Fixed the vendor icon for Variks.
* Loadout drawer, Compare, Farming, and Infusion now work on every page that shows an item from your inventory.
* Deleting a loadout from the loadout drawer now closes the loadout drawer.
* When Bungie.net is not returning live perk information, we won't show the default perks anymore.

### Beta Only

* Preview of "Active Mode", an in-progress new view that focuses down to a single character plus your vault, and has easy access to pursuits, farming, max light, and more.

## 6.38.1 <span class="changelog-date">(2020-11-11)</span>

* Removed character gender from tiles and notifications.
* Don't show empty archetype bar for items in collections.
* Deprecated the `sunsetsafter` search filter because its meaning is unclear. Introduced the `sunsetsin` filter and the `is:sunset` filter.
  * Try out `sunsetsin:hunt` for weapons which reached their power cap in season 11.
  * `is:sunset` won't show anything until Beyond Light launches!
* Added `current` and `next` as season names for searches. Search `sunsetsin:next` to see what'll be capped in next season even before it has an official name.
* Vendorengrams.xyz integration has been removed, because of the vendor changes in Beyond Light.
* Legacy Triumphs have been removed.
* Fixed the Progress page not loading.
* Fixed Catalysts not showing on the Records page.
* Fix errors when selecting mods in Loadout Optimizer.
* Removed the opaque background from item season icons.

## 6.38.0 <span class="changelog-date">(2020-11-08)</span>

* New background color theme to tie in with Beyond Light. The character column coloring based on your equipped emblem has been removed.
* Perk and mod images are once again affected by the item size setting.

## 6.37.2 <span class="changelog-date">(2020-11-03)</span>

* Fix the item tagging popup not working on mobile by un-fixing the Safari desktop item popup.

## 6.37.1 <span class="changelog-date">(2020-11-02)</span>

* Fixed not being able to scroll on mobile.
* Fixed filter help not always showing up.

## 6.37.0 <span class="changelog-date">(2020-11-01)</span>

* Removed "Color Blind Mode" setting. This didn't help with DIM's accessibility - it just put a filter over the page to *simulate what it would be like* if you had various forms of color blindness.
* Added `hunt` as valid season synonym.
* Clicking on the energy track or element for armor can now let you preview how much it'd cost in total to upgrade energy or change element.
* Redesigned weapon perks/mods to more clearly call out archetype and key stats.
* Improved the buttons that show in the item popup for items in postmaster. For stacked items you can now take just one, or all of the item.
* Some items that DIM couldn't pull from postmaster before, can be pulled now.
* Fixed the display of stat trackers for raid speed runs.
* Hide the "kill tracker" perk column on masterworked weapons.
* Fixed the tagging dropdown not being attached on desktop Safari.

## 6.36.1 <span class="changelog-date">(2020-10-26)</span>

* Some more tweaks to the sidecar layout.
* Put back automatically showing dupes when launching compare.
* The item popup now closes when you start dragging an item.

## 6.36.0 <span class="changelog-date">(2020-10-25)</span>

* Rearranged equip/move buttons on sidecar to be horizontal icons instead of menu items.
* On mobile, you can switch characters in either direction, in a loop.
* Added cooldown and effect values to stat tooltips.
* Added stat tooltips to the Loadout Optimizer.
* Fixed descriptions for mod effects in the Loadout Optimizer's mod picker.
* New keyboard shortcuts for pull item (P), vault item (V), lock/unlock item (L), expand/collapse sidecar (K), and clear tag (Shift+0). Remember, you must click an item before being able to use shortcuts.
* Made the item popup a bit thinner.
* Collapsing sections now animate open and closed.

### Beta Only

* We're experimenting with a new "Search Results" sheet that shows all the items matching your search in one place.

## 6.35.0 <span class="changelog-date">(2020-10-18)</span>

* Added the "sidecar" for item popup actions on desktop. This lets us have more actions, and they're easier to understand. If you always use drag and drop, you can collapse the sidecar down into a smaller version.
* On mobile, press and hold on an item to access a quick actions menu, then drag your finger to an option and release to execute it. Move items faster than ever before!
* Added buttons to the settings page to restore the default wish list URL.
* Tweaked the Loadout Optimizer to make it easier to understand, and more clearly highlight that stats can be dragged to reorder them.
* In Loadout Optimizer, Compare Loadout can now compare with your currently equipped gear. Also, clicking "Save Loadout" will prompt you for whether you want to overwrite the loadout you're comparing with.
* Fixed an issue where you couldn't directly edit the minimum power field in Loadout Optimizer.
* D1 items can no longer incorrectly offer the ability to pull from postmaster.
* Tuned the search autocomplete algorithm a bit to prefer shorter matches.
* Fixed multi-stat masterworked exotics messing up the CSV export.
* Darkened the keyboard shortcut help overlay (accessed via the ? key).
* Removed tagging keyboard shortcut tips from places where they wouldn't work.

## 6.34.0 <span class="changelog-date">(2020-10-11)</span>

* Replaced the tagging dropdown with a nicer one that shows the icon and keyboard shortcut hints.
* Made the farming mode popup on mobile not overlap the category selector, and made it smaller.
* Secretly started recording which mods you selected in Loadout Optimizer when you create a loadout, for future use.
* In the Organizer, the selected perk for multi-option perks is now bold.
* Updated the style and tooltip for wishlist perks to match the thumb icon shown on tiles.
* Fix some display of masterworked exotics in the CSV export.

## 6.33.0 <span class="changelog-date">(2020-10-04)</span>

* The Organizer's buttons now show you how many items you have in each category. These counts update when you use a search too!
* On mobile, the search bar appears below the header, instead of on top of it.
* Changed the effect when hovering over character headers.
* Hitting Tab while in the search bar will only autocomplete when the menu is open.
* Fixed the "custom stat" setting not being editable from Safari.
* Consumables may no longer be added to loadouts for D2.
* The Loadout Optimizer lock item picker will show items that are in the Postmaster.

### Beta Only

* Removed the ability to move a specific amount of a stacked consumable item.
* Continued updates to our new background style and desktop item actions menu.

## 6.32.2 <span class="changelog-date">(2020-09-29)</span>

* Actually fixed "Store" buttons not showing for items in Postmaster.
* Fix wishlists not highlighting the right rolls.

## 6.32.1 <span class="changelog-date">(2020-09-29)</span>

* Fixed "Store" buttons not showing for items in Postmaster.
* Fixed masterwork stats for Exotics not displaying correctly.
* Fixed character stats only displaying the current character's stats on mobile.
* Fixed Postmaster not appearing on D1 for mobile.

## 6.32.0 <span class="changelog-date">(2020-09-27)</span>

* In Compare, you can click on perks to see what the new stats would look like if you chose another option.
* When the item popup is open, hitting the "c" key will open Compare.
* Your subclass has been moved below weapons and armor (it's been this way in Beta for a while).
* On mobile, instead of showing all your items at once, there's now a category selection bar that lets you quickly swap between weapons, armor, etc. The postmaster is under "inventory".
* Transferring items is just a touch snappier.
* The tag and compare button on the search bar have been replaced with a dropdown menu (three dots) with a lot more options for things you can do with the items that match your search.
* On mobile, your equipped emblem no longer affects the color of your screen.
* Loadout Optimizer has a nicer layout on mobile and narrower screens.
* Fix some masterwork stats not showing.
* Fix some issues with how mods got auto-assigned in Loadout Optimizer.
* Fix masterwork stats not always highlighting.
* Fix masterwork tier for some items.
* Fix an issue where searching for "ote" wouldn't suggest "note:"
* The Organizer shows up in the mobile menu, but it just tells you to turn your phone.

### Beta Only

* We're experimenting with moving the item action buttons to the side of the item popup on desktop - we call it the "sidecar". It moves the actions closer to the mouse, allows room to have clearer labels, and gives more room to add more commands. Plus generally people have screens that are wider than they are tall, so this reduces the height of the popup which could previously put buttons off screen. We'll be tweaking this for a while before it launches fully.
* Beta now has an early preview of a new theme for DIM.

## 6.31.2 <span class="changelog-date">(2020-09-22)</span>

* Fix an issue where moving Exotic Cipher to vault with DIM would cause your characters to be filled up with items from your vault.

## 6.31.1 <span class="changelog-date">(2020-09-21)</span>

* Loadout Optimizer highlights loadouts you've already saved.
* Add new searches `kills:`, `kills:pvp:`, and `kills:pve:` for Masterwork kill trackers.
* Fixed: "Source" was not being set for all items.
* Fixed: Item type searches (e.g. is:pulserifle) not working for D1.
* Fixed: Spreadsheets missing power cap.

## 6.31.0 <span class="changelog-date">(2020-09-20)</span>

* Added a link to the DIM User Guide to the hamburger menu.
* "Clear new items" has been moved into the Settings page instead of being a floating button. The "X" keyboard shortcut no longer clears new items.
* Linear Fusion rifles are technically Fusion Rifles, but they won't show up in Organizer or in searches under Fusion Rifle anymore.
* While API performance is ultimately up to Bungie, we've changed things around in DIM to hopefully make item transfers snappier. Note that these changes mean you may see outdated information in DIM if you've deleted or vaulted items in-game and haven't clicked the refresh button in DIM.
* Improved the autocomplete for `sunsetsafter:` searches.
* Fix the `is:new` search.
* The D1 Activities page now shows Challenge of the Elders completion.
* Fixed buttons not showing up on tablets for track/untrack triumphs.
* Invalid searches are no longer saved to your search history.
* The "Filter Help" page is now searchable, and clicking on search terms applies them to your current search.
* Added a Search History page accessible from "Filter Help" and Settings so you can review and delete old searches.
* Shift+Delete while highlighting a past search in the search dropdown will delete it from your history.
* Fixed the `masterwork:` filters.
* Fixed the icon for "Take" on the item popup for stackable items.
* Removed the ability to restore old backups from Google Drive, or backups created from versions of DIM pre-6.0 (when DIM Sync was introduced).
* Armor 1.0 mods and Elemental Affinities removed from the perk picker in Loadout Optimizer.
* Improved search performance.
* Items in collections now show their power cap.
* Character stats now scroll with items on mobile, instead of always being visible. Max power is still shown in the character header.
* Added "Location" column to the Organizer to show what character the item is on.
* When "Base Stats" is checked in the Compare tool, clicking on stats will sort by base stat, not actual stat.

### Beta Only

* On mobile, there is now a bar to quickly swap between different item categories on the inventory screen.

## 6.30.0 <span class="changelog-date">(2020-09-13)</span>

* Compare loadouts in Loadout Optimizer to your existing loadout by clicking the "Compare Loadout" button next to a build.
* Improvements to search performance, and search autocomplete suggestions.
* Fix cases where some odd stats would show up as kill trackers.
* Sword-specific stats now show up in `stat:` filters.

## 6.29.1 <span class="changelog-date">(2020-09-11)</span>

* Improved performance of item transfers. We're still limited by how fast Bungie.net's API can go, though.
* Fixed a couple of the legacy triumphs that indicated the wrong triumph was being retired.
* Completed legacy triumph categories, and collections categories, now show the "completed" yellow background.
* is:seasonaldupe now correctly pays attention to the season of the item.
* Fixed a bug where notes wouldn't be saved if you clicked another item before dismissing the item popup.
* Tweaks to the display of legacy triumphs.
* Reduce the number of situations in which we autoscroll the triumph category you clicked into view.

## 6.29.0 <span class="changelog-date">(2020-09-10)</span>

* Legacy Triumphs are now indicated on the Records page and have their own checklist section. Legacy Triumphs are triumphs that will not be possible to complete after Beyond Light releases. The list of which Triumphs are Legacy Triumphs was provided by Bungie.
* Mods in the Loadout Optimizer mod picker are now split up by season.
* The number of selected items is now shown on the Organizer page.
* Empty mod slot tooltips spell out which season they're from.
* Locking/unlocking items in D1 works again.

## 6.28.1 <span class="changelog-date">(2020-09-06)</span>

* Actually release the Records page

## 6.28.0 <span class="changelog-date">(2020-09-06)</span>

* Triumphs, Collections, and Stat Trackers are now all together in the new Records page.
* You can track triumphs in DIM - tracked triumphs are stored and synced with DIM Sync. These show up on both the Progress and Records pages.
* Everything on the Records page responds to search - search through your Collections, Triumphs, and Stat Trackers all at once!
* Unredeemed triumphs show their rewards
* Compare sheet now offers a Base Stat option for armor, so you can directly compare your stat rolls
* Mod costs now shown in Loadout Optimizer results
* Vendors can now track some "pluggable" items like emotes & ghost projections, to filter by whether you already own them
* Clearing the search input no longer re-opens the search dropdown
* Mod slot column in the Organizer now shows all supported mod types (i.e. season 10 armor will show seasons 9,10,11)
* Support for `mod:` and `modname:` filters to parallel the `perk:` and `perkname:` ones
* Use the dark theme for Twitter widget

## 6.27.0 <span class="changelog-date">(2020-08-30)</span>

* The new armor 2.0 mod workflow is available in the Loadout Optimizer, this includes:
  * A new Mod Picker component to let you choose armor 2.0 mods to lock.
  * The mod sockets shown in the optimiser are now the locked mods, rather than the mods currently equipped on the item.
  * Clicking on a mod socket will open the picker to show available mods for that slot. Note that locking a mod from this won't guarantee it gets locked to the item specifically.
  * Items have different levels of grouping depending on the requirements of the locked mods. Locking no mods keeps the previous grouping behaviour.
  * The mods stat contributions are now shown in the picker.
  * The Mod Picker can now filter for items from a specific season, just filter by the season number directly e.g. "11" for arrivals.
* The search bar now remembers your past searches and allows you to save your favorite searches. These saved and recent searches are synced between devices using DIM Sync.
* The quick item picker (plus icon) menu no longer has an option to equip the selected item. Instead it will always just move the item - very few users selected "Equip" and it won't ever work in game activities.
* Added background colors for items and characters before their images load in, which should reduce the "pop-in" effect.
* Shaders can be tagged from the Collections page and the tags/notes show up there as well.
* Shift+Click on the Notes field in Organizer while in edit mode no longer applies a search.
* For pages with sidebars (like Progress), scrollbars appearing will no longer cover content.
* Add character stats to loadout sheet if full armor set is added.

### Beta Only

* Long-pressing on an item in mobile mode will bring up a quick actions menu - drag and release on a button to apply the action to the item you pressed on.
* Move Sub-class out of Weapons to the General category

## 6.26.0 <span class="changelog-date">(2020-08-23)</span>

* Better touchscreen support for drag and drop.
* Wishlists now support Github gists (raw text URLs), so there's no need to set up an entire repository to host them. If you are making wishlists, you can try out changes easier than ever. If you're not making wishlists, hopefully you're using them. If you don't know what wishlists are, [here you go](https://destinyitemmanager.fandom.com/wiki/Wish_Lists)
* Engrams get a more form-fitting outline on mouse hover.
* If you have a search query active, DIM will not automatically reload to update itself.
* The `is:curated` search has been overhauled to better find curated rolls.
* Fixes to how the character headers look in different browsers.
* Fixed the missing armor.csv button on the Organizer.

### Beta Only
* Loadout Optimizer: DIM Beta is now using the new Mod Picker, a separate and improved picker just for armor mods. Try it out and let us know how it feels
* In Beta only, the filter search bar has been upgraded to remember recent searches and let you save your favorite searches.
* Phone/mobile resolutions will now show a mini-popup to make inspecting and moving items much easier.

## 6.25.0 <span class="changelog-date">(2020-08-16)</span>

* Removed `is:reacquireable` as it is inaccurate in its current state
* Removed outline from clicked character headers on iOS
* Adjusted spacing on items in the loadout drawer, so they can fit 3-wide again
* Main (top) search field is now the place to filter items for the Loadout Optimizer
* For real, stat bars should be the right length this time
* Keyboard controls in the Notes field: ESC reverts and leaves editing, ENTER saves the value
* Item notes can now be edited directly in the notes column of the Organizer tab
* Mobile - changes in DIM beta only: different parts of the header now stick with you as you scroll down.
* Armor CSV export appearing properly on the Organizer tab again.

## 6.24.1 <span class="changelog-date">(2020-08-12)</span>

* Updated the character tiles, now uses triple dot instead of chevron
* Solstice of Heroes is back and so is the **Solstice of Heroes** section of the **Progress** tab. Check it out and view your progress toward upgrading armor.

## 6.24.0 <span class="changelog-date">(2020-08-09)</span>

* Configure a custom armor stat per-class in Settings, and it'll show up in item popups, Organizer, Compare, and the new `stat:custom:` search.
* Speed improvements to wishlist processing.
* `is:smg` for if you're as bad at remembering "submachine gun" as.. some of us are.
* No more accidental app reloads when swiping down hard on the page on mobile.
* Spring (Summer?) cleaning in the Item Popup. Some less important elements have been moved or removed, to make room for more functionality and stats.
* Bar-based stat values in the Mod preview menu are no longer extremely large bois.
* Anti-champion damage types are now interpreted in tooltip descriptions.
* Seasonal Artifact is now previewable, but be warned:
  * Some data from the API is wrong, and the Season 11 artifact is incorrectly labeled.
  * It can show seasonal mods you have equipped, but Season 11 mods still aren't in Collections data, so mod unlocks aren't displayed.
* Spreadsheet columns slightly adjusted to get them back to their usual column names.
* Lots going on behind the scenes to clear up errors and get Loadout Optimizer ready for upgrades!

## 6.23.0 <span class="changelog-date">(2020-08-02)</span>

* You can add tags and notes to shaders! Keep track of your favorites and which shaders you could do without.
* Searches now support parentheses for grouping, the "and" keyword, and the "not" keyword. Example: `(is:weapon and is:sniperrifle) or not (is:armor and modslot:arrival)`. "and" has higher precedence than "or", which has higher precedence than just a space (which still means "and").
* Fixed the size of damage type icons in D1.
* Our Content Security Policy is more restrictive now, external and injected scripts may fail but this keeps your account and data safer.

## 6.22.1 <span class="changelog-date">(2020-07-27)</span>

## 6.22.0 <span class="changelog-date">(2020-07-26)</span>

* New: More detailed gear information is available by hovering or clicking the Maximum Gear Power stat in each character's header.
* Improved detection that you need to reauthorize DIM to your Bungie account.
* Fixes to how stat bars display when affected by negative modifiers & perks.
* Clearer errors if DIM is unable to save the item information database.
* Organizer
  * Power Limit column now generates the right filter when Shift-clicked.
  * Traits column content has been narrowed down.
  * Improved top level categories take fewer clicks to reach your items.
* Loadout Optimizer
  * Fixed finding slots for seasonal mods.

## 6.21.0 <span class="changelog-date">(2020-07-19)</span>

* Added support for negative stats on mods. This should be visible in item displays and make loadout optimizer results more accurate.
* Fix quick item picker not remembering your preference for "equip" vs "store".
* Some quests can now be tracked or untracked from DIM.
* Locking or unlocking items from DIM is now reflected immediately on the item tiles.
* Items with the Arrivals mod slot now match the `holdsmod:dawn` search.

## 6.20.0 <span class="changelog-date">(2020-07-12)</span>

* Fix sorting by Power Limit in the compare pane.
* When opening a loadout in the loadout optimizer from the inventory page, the correct character is now selected rather than the last played character.
* Allow masterworks to affect more than one stat
* Exclude subclasses from `is:weapon` filter.
* Fixed Loadout Optimizer not including all the right tiers when tier filtering was in place.

## 6.19.0 <span class="changelog-date">(2020-07-05)</span>

* Loadout Optimizer has been... optimized. It now calculates sets in the background, so you can still interact with it while it works.
* Removed ghosts from loadout optimizer as they don't have enough interesting perks to build into loadouts.
* The filter help button is now always shown in the search bar, even when a search is active.
* The item count in the search bar is now more accurate to what you see on the inventory screen.
* Make it clearer that not having Google Drive set up doesn't matter that much since it's only for importing legacy data.
* Better handling for if the DIM Sync API is down.

## 6.18.0 <span class="changelog-date">(2020-07-02)</span>

* Breaker type is now shown on the item popup and in the Organizer.
* New filter for breaker types on weapons, `breaker:`.
* Fixed another crash on the vendors screen also caused by the Twitch gift sub shader.
* Protect against certain weird cases where DIM can get stuck in a non-working state until you really, thoroughly, clear your cache.

## 6.17.1 <span class="changelog-date">(2020-07-01)</span>

* Fix a crash with the Twitch gift sub shader.

## 6.17.0 <span class="changelog-date">(2020-06-28)</span>

* You can now filter out armor in the Loadout Optimizer by minimum total stats. This narrows down how many items are considered for builds and speeds up the optimizer.
* Renamed the "is:reacquireable" filter to "is:reacquirable"
* Searches like "is:inleftchar" now work with consumables in the postmaster.
* Fixed the inventory screen jumping a bit when the item popup is open on mobile.
* Add a link to the troubleshooting guide to error pages.
* Seasonal mods in the loadout optimizer now force armor to match their element, again.
* The stat in parentheses in a weapon perk tooltip, is the stat matching the masterwork. UI slightly updated to help show this.

## 6.16.1 <span class="changelog-date">(2020-06-22)</span>

* Fix a crash when opening some items in Organizer.

## 6.16.0 <span class="changelog-date">(2020-06-21)</span>

* Remove `is:ikelos` filter
* Loadout Optimizer: Save stat order and "assume masterworked" choices.
* Fixed a bug that caused the inventory view to jump to the top of the screen when items were inspected.
* Add a disclaimer to power limit displays that they may change in the future. Please see https://www.bungie.net/en/Help/Article/49106 for updates
* Save column selection for Ghosts in the Organizer separate from Armor.
* Display how many tags were cleaned up in the DIM Sync audit log.
* Fix a bug where canceling setting a note in the Organizer would wipe notes from selected items.
* Add a pointer cursor on item icons in the Organzier to indicate they're clickable.
* Fix minimum page width when there are fewer than three characters.
* Fix Arrival mods not appearing in the Loadout Optimizer.
* Fix a bug when DIM Sync is off that could repeatedly show a notification that an import had failed. Please consider enabling DIM Sync though, your data WILL get lost if it's disabled.

## 6.15.1 <span class="changelog-date">(2020-06-15)</span>

## 6.15.0 <span class="changelog-date">(2020-06-14)</span>

* Items now show their power limit in the item popup, Compare, and in the Organizer (new column). Keep in mind some power limits may change in upcoming seasons.
* Try the `sunsetsafter:` or `powerlimit:` filters to find things by their power limit.
* Fix the season icon for reissued items.
* Fix not being able to dismiss the item popup on the Organizer in certain cases.
* Remove the 15 second timeout for loading data from Bungie.net.
* Fix umbral engrams showing up weird in the engram row.
* Prevent Chrome on Android from showing a "download this image" prompt when long-pressing on images.
* Fix non-selected perks not showing on old fixed-roll weapons.
* Add Charge Rate and Guard Endurance stat to swords.

## 6.14.0 <span class="changelog-date">(2020-06-07)</span>

* Fixed misdetection of seasonal mods in Compare.
* Work around a Bungie.net issue that could prevent the Destiny info database from loading.
* Improved the experience for users who previously had DIM Sync off.

## 6.13.2 <span class="changelog-date">(2020-06-03)</span>

## 6.13.1 <span class="changelog-date">(2020-06-01)</span>

* Add a banner to support Black Lives Matter.
* Avoid an issue where shift-clicking on empty space near perks in the Organizer can enable a useless filter.

## 6.13.0 <span class="changelog-date">(2020-05-31)</span>

* DIM data (loadouts, tags, settings) can no longer be stored in Google Drive. If you already have things stored there, you can use that data to import into the new storage, but it will no longer be updated. Disabling DIM Sync will now store data locally only.
* The Vault Organizer is now available for D1.
* CSV export will no longer erroneously consider calus as a source and instead output the correct source.
* CSV export will now export the same source information that DIM uses for items that do not have a source in the API.
* Fixed import/export of data - if your backups didn't load before, they should now.
* Fixed Organizer default sorting for stats, and shift-click filtering for modslot.
* Vendors data no longer has to reload every time you visit the page.
* is:dupelower search is stabilized so that tagging items as junk doesn't change what is considered "lower"
* Fixed loadouts with subclasses not fully transferring to the vault.
* Don't display "ms" unit on Charge Time stat for D1 fusion rifles.

## 6.12.0 <span class="changelog-date">(2020-05-24)</span>

* DIM has a new community-driven user guide at https://destinyitemmanager.fandom.com/wiki/Destiny_Item_Manager_Wiki

## 6.11.0 <span class="changelog-date">(2020-05-17)</span>

* Added the Organizer page, which lets you see all your items in a table form, which you can sort and filter (try shift-clicking on a cell!). Add and remove columns and bulk-tag your items to help quickly figure out which items you want to keep and which you can get rid of.
* Fixed stat calculations for special Taken King class items in D1.

## 6.10.0 <span class="changelog-date">(2020-05-10)</span>

## 6.9.0 <span class="changelog-date">(2020-05-03)</span>

* In the Loadout Optimizer, mods have been split into their own menu, separate from perks.
* Fixed a bug where wishlists would ignore settings and load the default wishlist instead.

## 6.8.0 <span class="changelog-date">(2020-04-26)</span>

* Added "armor 2.0" column to spreadsheet exports.
* Fixed a bug that could affect the display of percentage-based objectives.

## 6.7.0 <span class="changelog-date">(2020-04-19)</span>

* Emblems now show a preview of their equipped stat tracker, and show which types of stat tracker the emblem can use.
* Certain stat trackers (under "Metrics" in "Collections") had the wrong display value, like KDA. These have been fixed.
* Loadout Optimizer now allows you to select seasonal mods independent of the gear they go on - it'll try to slot them into any gear.

## 6.6.0 <span class="changelog-date">(2020-04-12)</span>

* Better handling of logging out and into a different Bungie.net account.
* Improved error handling for Bungie.net and DIM Sync issues.

## 6.5.0 <span class="changelog-date">(2020-04-10)</span>

* Improved overall performance and memory usage of DIM - as the game grows, so has DIM's memory usage. If your browser was crashing before, give it a try now.
* Collectibles now show perks.

## 6.4.0 <span class="changelog-date">(2020-04-05)</span>

* Added stat trackers to the Collections page (under "Metrics")
* Improved error handling when Bungie.net is down or something is wrong with your account. Includes helpful tips for D1 users locked out by Twitch-linking bug. If your D1 accounts disappeared, they're in the menu now.
* Accounts in the menu are now always ordered by last-played date.
* DIM will no longer bounce you to a different account if the one you wanted cannot be loaded.
* Fixed some bugs that could cause D1 pages to not display.
* Fix display of collectibles that are tied to one of your alternate characters.
* Fix the levels that reward Bright Engrams after season rank 100.

## 6.3.1 <span class="changelog-date">(2020-03-29)</span>

* Fixed a bug where D1 items could fail to display.
* Fixed a bug where responding "Not now" to the DIM Sync prompt wouldn't cause it to go away forever.
* Make mod slot for Reverie Dawn armor set detect correctly as outlaw.

## 6.3.0 <span class="changelog-date">(2020-03-29)</span>

* Removed duplicate Mods section from the top level of the Collections screen - they're still under the normal collections tree.
* Fixed a missing icon when season rank is over 100.

## 6.2.0 <span class="changelog-date">(2020-03-22)</span>

## 6.1.1 <span class="changelog-date">(2020-03-22)</span>

## 6.1.0 <span class="changelog-date">(2020-03-22)</span>

* Introducing [DIM Sync](https://github.com/DestinyItemManager/DIM/wiki/DIM-Sync-(new-storage-for-tags,-loadouts,-and-settings)), a brand new way for DIM to store your loadouts and tags and sync them between all your devices. This is a big step forward that'll let us build lots of new things and share data between other apps and websites! Plus, you no longer have to log into anything separate, and we should avoid some of the bugs that have in the past led to lost data.
* External wish lists will be checked daily. Settings menu shows last fetched time.
* Seasonal Artifact is no longer considered a weapon or a dupe when searching.
* Event sources for items like Festival of the Lost and Revelry are now under the `source:` search like other sources, instead of `event:`.
* Fixed some recent bugs that prevented editing loadouts.
* Show how much of each material you have next to Spider's vendor info.
* Updated privacy policy with DIM Sync info.<|MERGE_RESOLUTION|>--- conflicted
+++ resolved
@@ -5,11 +5,8 @@
 ## 6.73.0 <span class="changelog-date">(2021-07-11)</span>
 
 * Solstice of Heroes pursuit list now shows the full description of the objectives, not just the checkboxes.
-<<<<<<< HEAD
 * Recent searches are now capped at 300 searches, down from 500.
-=======
 * Armor synthesis materials are no longer shown in the currencies block under the vault.
->>>>>>> cf4f4cd4
 
 ## 6.72.1 <span class="changelog-date">(2021-07-06)</span>
 
