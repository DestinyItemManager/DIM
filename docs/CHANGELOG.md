## Next

* Fixed wonky rank display in the phone portrait layout.
* Elemental Capacitor stats are no longer added to weapons with the perk enabled.
* In the Loadout Optimizer, searching items now works in conjunction with locking exotics and items.
* Added `is:currentclass` filter, which selects items currently equippable on the logged in guardian.
<<<<<<< HEAD
* Loadout Optimizer remembers stats you've Ignored between sessions.
* Opening a saved loadout in Loadout Optimizer restores all the mods and other settings from when it was originally created.
* Share your Loadout Optimizer build - the new share button copies a link to all your build settings. Share great mod combos with other DIM users!
=======
* Added a warning indicator to previously created loadouts that are now missing items.
>>>>>>> a423c4ff

## 6.80.0 <span class="changelog-date">(2021-08-29)</span>

* Fix sorting by power and energy in Compare when "Show Base Stats" is enabled.
* Fixed misaligment in stat rows, and vertical scrolling, in Compare.
* Highlighting stats in Compare is faster.
* You can click any perk in Compare, not just the first couple.
* Clicking an item's name to find it in the inventory view will now change character on mobile to wherever the item is.
* In Compare for D1, fixed an issue where you could only see the first 2 perk options.
* Mods can be saved and viewed in Loadouts - this is automatic for loadouts created by Loadout Optimizer but you can edit the mods directly in the loadout editor.
* Search results can be shown in their own popup sheet now (this shows by default on mobile)
* There is now a helpful banner prompt to install the app on mobile.
* When the postmaster is near full, a banner will warn you even if you're not on the inventory screen.
* Artifact XP progress is now displayed for the correct season.
* Rearranged the search buttons so the menu icon never moves.
* Ranks for Vanguard and Trials are now shown in the Progress page.
* Changed the icons in the Vendors menu.
* Added Parallax Trajectory to the currencies hover menu.

## 6.79.1 <span class="changelog-date">(2021-08-25)</span>

* Legacy mods are no longer selectable in the Loadout Optimizer.

## 6.79.0 <span class="changelog-date">(2021-08-22)</span>

## 6.78.0 <span class="changelog-date">(2021-08-15)</span>

* Armor in the Organizer no longer displays the now-standard Combat Mod Slot

## 6.77.0 <span class="changelog-date">(2021-08-08)</span>

* Timelost weapons now include their additional Level 10 Masterwork stats.

## 6.76.0 <span class="changelog-date">(2021-08-01)</span>

* Legendary Marks and Silver once again appear in the D1 inventory view.
* Tap/hover the Artifact power level in the header, to check XP progress towards the next level.
* When you install DIM on your desktop or home screen, it will now be badged with the number of postmaster items on the current character. You can disable this from Settings. This won't work on iOS.

## 6.75.0 <span class="changelog-date">(2021-07-25)</span>

* When opening Compare for a Timelost weapon, we now also include non-Timelost versions of that weapon.
* Display the energy swap or upgrade details for items in the Optimiser.
* Optimiser is now better at matching a set to an existing loadout.
* Compare will properly close (and not just become invisible) if all the items you're comparing are deleted.
* Fixed the search actions (three dots) menu not appearing in Safari.

## 6.74.0 <span class="changelog-date">(2021-07-18)</span>

* Added the option to lock item element in the Optimizer's armor upgrade menu.
* Not be broken
* Fix issue with Optimiser crashing when socket data is not available.
* Invalid search queries are greyed out, and the save search star is hidden.
* Favour higher energy and equipped items for grouped items in the Optimizer. This will mainly be noticed by the shown class item.
* Adding unequipped items to a loadout no longer also adds items from the Postmaster.

### Beta Only

* The Search Results drawer is back in beta, ready for some more feedback. On mobile it shows up whenever you search, on desktop you can either click the icon or hit "Enter" in the search bar. Try clicking on items in the search results drawer - or even dragging them to characters!

## 6.73.0 <span class="changelog-date">(2021-07-11)</span>

* Solstice of Heroes pursuit list now shows the full description of the objectives, not just the checkboxes.
* Recent searches are now capped at 300 searches, down from 500.
* Armor synthesis materials are no longer shown in the currencies block under the vault.

## 6.72.1 <span class="changelog-date">(2021-07-06)</span>

* Solstice of Heroes is back and so is the **Solstice of Heroes** section of the **Progress** tab. Check it out and view your progress toward upgrading armor.

## 6.72.0 <span class="changelog-date">(2021-07-04)</span>

* Fixed issue with locked mod stats not being applied to a compared loadouts in the Optimizer.

## 6.71.0 <span class="changelog-date">(2021-06-27)</span>

* Armor 1 exotics are visible in the exotic picker, albeit unselectable.
* Default to similar loadout as comparison base in Loadout Optimizer.
* Armor upgrades in the Optimizer have full descriptions of their functionality. Added Ascendant Shard 'Not Masterworked' and 'Lock Energy Type' options.
* In the Exotic Selector, the currently selected exotic is now highlighted.

## 6.70.0 <span class="changelog-date">(2021-06-23)</span>

* Fixed an issue where unwanted energy swaps were happening in the Optimizer.
* Fixed an issue where mod energy types could be mismatched in the Optimizer.

## 6.69.2 <span class="changelog-date">(2021-06-22)</span>

* Fixed an issue with general mods returning no results in the Optimizer.

## 6.69.1 <span class="changelog-date">(2021-06-21)</span>

* Fix an issue crashing DIM on older versions of Safari.

## 6.69.0 <span class="changelog-date">(2021-06-20)</span>
* Added "Recency" Column & Sorting to Loadout Organizer, this allows viewing gear sorted by acquisition date.
* Added ctrl-click to toggle item selection in Organizer.
 * Fix over-eager prompt to backup data when signing in.
* Viewing artifact details no longer always shows The Gate Lord's Eye.
* Scrolling to an item tile is now more accurate.
* Vault of Glass milestone is now more clearly named.
* Loadout Optimizer support for Vault of Glass mods.

## 6.68.0 <span class="changelog-date">(2021-06-06)</span>

* Some support for Vault of Glass mods in filters. Expect Loadout Optimizer fixes next week.
* Clearer hover text for some Destiny icons inline with text.
* Hovering Consumables in the Vault header now shows a list of owned materials and currencies.
* `is:hasornament` now recognizes Synthesized armor.
* DIM is less likely to log you out if Bungie.net is experiencing difficulties.
* Stat searches now support `highest`, `secondhighest`, `thirdhighest`, etc as stat names.
  * Try out `basestat:highest:>=20 basestat:secondhighest:>=15`
* Login screen is now more descriptive, and helps back up your settings if you're enabling DIM Sync for the first time.

## 6.67.0 <span class="changelog-date">(2021-05-30)</span>

* Items tagged "archive" are no longer automatically excluded from Loadout Optimizer and the Organizer.
* Vendor items can now match wish lists. Check what Banshee has for sale each week!
* You can put tags and notes on Shaders again. And for the first time, you can put them on Mods. Both are accessible from the Collections row in the Records tab.
* iPhone X+ screens once again do not show grey corners in landscape mode.
* Fixed a bug that broke part of the Progress page.
* Fixed a bug that crashed DIM if you clicked the masterwork of some items.

## 6.66.2 <span class="changelog-date">(2021-05-25)</span>

* Fix for errors on viewing some items when DIM had just loaded.

## 6.66.1 <span class="changelog-date">(2021-05-24)</span>

* Fix for 404 errors when signing in with Bungie.

## 6.66.0 <span class="changelog-date">(2021-05-23)</span>

* Fix strange wrapping and blank space on the list of Currencies in the header.

## 6.65.1 <span class="changelog-date">(2021-05-17)</span>

* Fix for a crash on older browsers.

## 6.65.0 <span class="changelog-date">(2021-05-16)</span>

* Reimplemented the is:shaded / is:hasshader searches.
* Crucible and Gambit ranks show on the Progress page again.
* Fixed the display text for some bounties and rewards from a new text system in Season of the Splicer.
* Fixed currencies wrapping weirdly when you're not in-game.

## 6.64.1 <span class="changelog-date">(2021-05-11)</span>

* Fix an issue where owning Synthesis currency was causing a crash.

## 6.64.0 <span class="changelog-date">(2021-05-09)</span>

## 6.63.0 <span class="changelog-date">(2021-05-02)</span>

## 6.62.0 <span class="changelog-date">(2021-04-25)</span>

* Exotic class item perks don't prevent selecting another exotic perk in Loadout Optimizer.
* Buttons and menus are bigger and easier to tap on mobile.
* Fixes to the heights of Loadout Optimizer result sets.
* Aeon perks are highlighted as their armor's exotic effect.
* Notes field hashtag suggestions tuned a bit to be more helpful.
* Item notes are displayed in Compare sheet when hovering or holding down on an item icon.
* Improvements to how drawer-style elements size themselves and interact with mobile keyboard popups.
* Some quests were being skipped, but now display on the Progress page (catalyst quests, Guardian Games cards, Medal Case).
* Armor stats changes
  * Stats have been revamped and show their actual game effect, including stats past the in-game display caps of 0 and 42.
  * Base stats are no longer confused by very large or very low current values.
  * Multiple mods affecting the same stat now display as separate stat bar segments. You can hover or tap these for more information.
  * Armor in collections now includes default stats and their exotic perks.

### Beta Only

* If your postmaster is getting full, we'll show a banner if you're on a page where you wouldn't otherwise notice your full postmaster. Hopefully this helps avoid some lost items.
* On mobile, if you're using DIM through a browser, we prompt to install the app. Not trying to be annoying, but DIM is way better installed!

## 6.61.0 <span class="changelog-date">(2021-04-18)</span>

* Fixed the stats for some perks if they would bring a stat above the maximum value.
* Creating a loadout from existing items will also save the items' current mods in the loadout. Viewing the mods is still Beta-only.
* Fixed Loadout Optimizer mod assignment for raid mods.
* Fixed Loadout Optimizer sometimes not handling T10+ stats correctly.
* Loadout Optimizer knows about Nightmare Mods now.
* You can now combine stats in search with & to average multiple stats. For example `basestat:intellect&mobility:>=15` shows if the average of intellect & mobility is greater than or equal to 15.
* Notes field now suggests your previously-used hashtags as you type.
* Collect Postmaster button is looking as slick as the rest of the app now.

## 6.60.0 <span class="changelog-date">(2021-04-11)</span>

* When opening Compare for an Adept weapon, we now also include non-Adept versions of that weapon.
* We now remove leading or trailing spaces from loadout names when they are saved.
* In the item popup, exotic armor's exotic perk is now described in full above the mods.
* You can once again compare ghosts and ships. You can no longer compare emblems.
* Changing perks on items in Compare now re-sorts the items based on any updated stats.

### Beta Only

* You can now edit a loadout's mods in the loadout drawer.

## 6.59.1 <span class="changelog-date">(2021-04-05)</span>

* Correct suggestions & interpretation for `inloadout` filter.

## 6.59.0 <span class="changelog-date">(2021-04-04)</span>

* Visual refresh for buttons and some dropdowns.
* Swiping between characters on mobile by swiping the inventory works again.
* Swiping the character headers behaves more sensibly now.
* Search
  * Loadouts can be found by exact name. For instance, `inloadout:"My PVP Equipment"` will highlight any items in the `My PVP Equipment` loadout.
  * To help reduce typing and remembering, `inloadout` names, `perkname`s, and item `name`s are now suggested as you type them.
  * We will also suggest any #hashtags found in your notes, for instance... `#pve`?
* Loadout Optimizer
  * Mod groupings have been updated so inconsistent labels don't split them apart.
  * Half-tiers show up in results to warn you when a +5 stat mod might benefit you.
  * In these cases, a new +5 button can quickly the suggested mods to your loadout.

## 6.58.0 <span class="changelog-date">(2021-03-28)</span>

* When comparing items, the item you launched Compare from is now highlighted with an orange title.
* The Compare screen has an "Open in Organizer" button that shows the exact same items in the Organizer which has more options for comparing items.
* Fixed some mods in Loadout Organizer that weren't applying the right stats.
* You can now sort inventory by how recently you acquired the item.

## 6.57.1 <span class="changelog-date">(2021-03-22)</span>

* Remove `sunsetsin:` and `sunsetsafter:` filters, and remove power cap display from Compare/Organizer. Organizer gains a new "Sunset" column. Items that are sunset can still be selected with `is:sunset` and have a grey corner.
* Fix Loadout Optimizer acting as if "Assume Masterworked" was always checked.

## 6.57.0 <span class="changelog-date">(2021-03-21)</span>

* We went back to the old way search worked, reverting the change from v6.56. So now `gnaw rampage zen` searches for three independent properties instead of the literal string `"gnaw rampage zen"`.
* Clicking on the empty area below Organizer can now close item popups, where it didn't before.
* Fix an issue where an exotic perk could sometimes be unselectable in Loadout Optimizer.
* Added a new `is:pinnaclereward` search that searches for pinnacle rewards on the Progress page.
* DIM Sync now less picky about saving very simple searches.
* Fix mis-sized kill tracker icons in Organizer.
* Support addition syntax in stat filters, i.e. `stat:recovery+mobility:>30`
* Mulligan now shows up as a Wishlisted perk.
* Search bar expands more readily to replace the top tabs, so the field isn't squished really tiny.
* Loadout Optimizer
  * Reposition some misplaced pieces of UI
  * Performance optimizations and some tweaks that could theoretically include some builds that wouldn't have shown up before.
  * Fixed an issue that would show builds with more than 100 in a single stat once mods were included.
  * Removed the minimum power and minimum stat total filters. Minimum power didn't see much use and minimum stat total can be achieved by searching `basestat:total:>52` in the search bar.

## 6.56.1 <span class="changelog-date">(2021-03-14)</span>

* Fix a bug where clicking inside the mod picker would dismiss the popup.

## 6.56.0 <span class="changelog-date">(2021-03-14)</span>

* On the Compare screen, items will update to show their locked or unlocked state.
* Deleting multiple searches from your search history works now - before there was a bug where only the first delete would succeed.
* On the Search History page accessible from Settings, you can now clear all non-saved searches with a single button.
* Deprecated search filters no longer show up in Filter Help.
* Searches that don't use any special filters now search for the entire string in item names and descriptions and perk names and descriptions. e.g. `gnawing hunger` now searches for the full string "gnawing hunger" as opposed to being equivalent to `"gnawing" and "hunger"`.
* Invalid searches no longer save to search history.
* Bright engrams show up correctly in the seasonal progress again.
* Added an icon for Cabal Gold in objective text.
* You can sort items by ammo type.
* There's a new button in the Loadout editor to add all unequipped items, similar to adding all equipped items.
* The farming mode "stop" button no longer covers the category strip on mobile.
* Reverting a loadout (the button labeled "Before [LoadoutName]") no longer pulls items from Postmaster.

## 6.55.0 <span class="changelog-date">(2021-03-07)</span>

* You can once again select how much of a stackable item to move, by editing the amount in the move popup before clicking a move button. Holding shift during drag no longer allows you to select the amount - you must do it from the buttons in the popup.

## 6.54.0 <span class="changelog-date">(2021-02-28)</span>

## 6.53.0 <span class="changelog-date">(2021-02-21)</span>

* Pulling from postmaster, applying loadouts, moving searches, moving individual items, and more are now cancel-able. Click the "cancel" button in the notification to prevent any further actions.
* Bulk tagging in the Organizer no longer shows an "undo" popup. We expect you know what you're doing there!

## 6.52.0 <span class="changelog-date">(2021-02-14)</span>

* Search filters that operate on power levels now accept the keywords "pinnaclecap", "powerfulcap", "softcap", and "powerfloor" to refer to the current season's power limits. e.g "power:>=softcap"
  * `powerlimit:pinnaclecap` will show items with a power limit that matches this season's limit on all items.
  * `sunsetsin:next` will show the same items: items whose power limit won't reach next season's limit on all items.
* Confirm before pulling all items from Postmaster.
* Added Seasonal Challenges to the Records page. You can track as many of these as you want in DIM and the tracked ones will show up in the Progress page.
* Quests that expire after a certain season now show that info in the item popup.
* Quests show which step number on the questline they are.
* Triumphs that provide rewards for completing a part of the triumph now show that reward.

## 6.51.1 <span class="changelog-date">(2021-02-10)</span>

* Updates for Season of the Chosen

## 6.51.0 <span class="changelog-date">(2021-02-07)</span>

## 6.50.0 <span class="changelog-date">(2021-01-31)</span>

* Some emblem stats have better formatting now.
* Perks which would grant a bonus in a stat, but which grant zero points due to how stats work, now show +0 instead of just not showing the stat.
* Bounty guide for special grenade launchers now shows a label and not just an icon.
* Fixed some issues with Loadout Optimizer on mobile.

## 6.49.0 <span class="changelog-date">(2021-01-24)</span>

* Mod categorization in the Loadout Optimizer mod picker is now driven from game data - it should stay up to date better as new mods appear.
* Disabled weapon mods no longer contribute to stats.
* Automatic updates for the latest patch.

## 6.48.0 <span class="changelog-date">(2021-01-17)</span>

* Allow clicking through the loading screen to get to the troubleshooting link.

## 6.47.1 <span class="changelog-date">(2021-01-11)</span>

* Fix a bug that could crash loadout optimizer.

## 6.47.0 <span class="changelog-date">(2021-01-10)</span>

* Show a star icon for favorited finishers rather than a lock icon.
* Search history truncates huge searches to three lines and aligns the icons and delete button to the first line.
* Added indicators in the Compare view to show which stat we are sorting by, and in which direction.
* Fix visuals on the pull from postmaster buttons.
* Loadout Optimizer now allows selecting up to 5 raid mods, not just 2.
* Armor mods with conditional stats, like Powerful Friends and Radiant Light, now correctly take into account the conditions that cause their stats to be applied. This only works within a single piece of armor - for example, it will work if you have Powerful Friends and another Arc mod is socketed into that piece of armor, but will not yet correctly identify that the stats should be enabled when you have another Arc Charged With Light mod on *another* piece of armor.
* Masterworked Adept weapons should show all their stat bonuses.
* Fix a bug where using the move buttons instead of drag and drop wouldn't show item move progress popups or error popups.
* The most recent Steam Overlay browser version shouldn't be reported as not supported anymore. Keep in mind we can't really debug any problems that happen in the Steam Overlay.
* Fixed some event-specific searches, such as source:dawning.

## 6.46.0 <span className="changelog-date">(2021-01-03)</span>

* Base stats no longer cause sort issues in the compare pane, and no longer apply to weapons.
* Older pieces of Last Wish and Reverie Dawn armor now count as having normal Legacy mod slots.
* Deep Stone Crypt Raid mods now show up in the Loadout Optimizer mod picker.

## 6.45.2 <span className="changelog-date">(2020-12-30)</span>

* Fixed an issue that could harm the DIM Sync service.

## 6.45.1 <span className="changelog-date">(2020-12-29)</span>

* Fixed an issue where linking directly to any page would redirect to the inventory.

## 6.45.0 <span class="changelog-date">(2020-12-27)</span>

* Faster initial page load for inventory (loading a subset of things from bungie.net api)
* Wishlists now support multiple URLs
* Collection items in records now display the intrinsic perk.
* Fixed an issue with the item popup sidecar on safari.
* Fixes for compare view on mobile.
* The optimizer now clears results if a character is changed.
* Fix typo in energycapacity organizer search
* Clean up toolbar on organizer page on mobile.
* Some routes can now be accessed without being logged in (Whats New, Privacy Policy, etc.)
* What's new page is now rendered at build time instead of run-time, so it should load faster.
* Various dependency upgrades

## 6.44.0 <span class="changelog-date">(2020-12-20)</span>

* Fixed a bug that could potentially erase some tags/notes if there were errors in DIM.
* When Bungie.net is undergoing maintenance, item perks won't be shown anymore. Before, we'd show the default/collections roll, which confused people.
* Fix the element type of items not showing in some cases.
* Improved the sizing of sheet popups on Android when the keyboard is up.
* You can no longer transfer Spoils of Conquest anywhere.
* Hide action buttons on collections/vendors items.
* Fixed character headers wrapping on non-English locales.

### Beta Only

* We continue to experiment with the order of the list-style perk display on weapons - the most important perks tend to be on the rightmost column of the grid, so now we list the perks in right-to-left order from the original grid.

## 6.43.2 <span class="changelog-date">(2020-12-13)</span>

## 6.43.1 <span class="changelog-date">(2020-12-13)</span>

## 6.43.0 <span class="changelog-date">(2020-12-13)</span>

* New Rich Texts added for Lost Sectors and Stasis.
* Show reasons why you can't buy vendor items, and grey out bounties that you've already purchased on the vendors screen.
* Updated the item popup header for mobile and desktop. The buttons on mobile now have larger click targets and should be easier to find/use.
* Green items can no longer mess up loadout optimizer.
* Special-ammo grenade launchers are now distinguished from heavy grenade launchers.

## 6.42.3 <span class="changelog-date">(2020-12-07)</span>

* Filter ornaments to the correct class for season pass on progress page.
* Enable bounty guide on app.destinyitemmanager.com.
* Spoils of Conquest vault prevention.

### Beta Only

* Re-order sockets putting key traits first.

## 6.42.2 <span class="changelog-date">(2020-12-06)</span>

* Banner Tweaks

## 6.42.1 <span class="changelog-date">(2020-12-06)</span>

* Banner Tweaks

## 6.42.0 <span class="changelog-date">(2020-12-06)</span>

* Farming mode now refreshes only every 30 seconds, instead of every 10 seconds, to reduce load on Bungie.net.
* When the postmaster section is collapsed, it now shows the number of items in your postmaster so you can keep an eye on it.
* Fixed an issue where the Game2Give donation banner could sometimes appear in the mobile layout.

### Beta Only

* We're trying out a new display for weapon perks, which displays the name of the active perk and shows details on click, instead of on hover. This is partly to make perks easier to understand, but also to allow for more actions on perks in the future. Let us know what you think! Animations will be added later if this design catches on.
* Continued improvements to Active mode, incorporating Bounty Guide and better suggested vendor bounties.

## 6.41.1 <span class="changelog-date">(2020-12-02)</span>

## 6.41.0 <span class="changelog-date">(2020-12-02)</span>

* Bounties and Quests sections on the Progress page now show a summary of bounties by their requirement - weapon, location, activity, and element. Click on a category to see bounties that include that category. Other categories will light up to show "synergy" categories that can be worked on while you work on the selected one. Shift-click to select multiple categories. Click the (+) on a weapon type to pull a weapon matching that type.
* New item sort option to sort sunset items last.
* Engrams show their power level - click on small engrams to see their power level in the item popup.
* The checkmark for collectibles is now on the bottom right corner, so it doesn't cover mod cost.
* Mod costs display correctly on Firefox.
* Fixed the `is:powerfulreward` search to recognize new powerful/pinnacle engrams.
* When items are classified (like the new Raid gear was for a bit), any notes added to the item will show on the tile so you can keep track of them.
* Fixed filter helper only opening the first time it is selected in the search bar
* Pinnacle/powerful rewards show a more accurate bonus, taking into account your current max power.

### Beta Only

* A new "Single character mode" can be enabled through settings, or the « icon on desktop. This focuses down to a single character, and merges your other characters' inventories into the vault (they're really still on the other characters, we're just displaying them different). This is intended for people who are focused on one character, and always shows the last played character when collapsed.

## 6.40.0 <span class="changelog-date">(2020-11-22)</span>

* Mod and mod slot info in Loadout Optimizer have been updated to handle the new mod slots better.
* Postmaster items can be dragged over any items on your character to transfer them - they don't need to be dragged to the matching item type.
* Stop showing extra +3 stats on masterwork weapons. The fix for this means that Adept weapons may not show that bonus when they are released.
* Progress page now shows more Milestones/Challenges, shows rewards for all of them, includes vendor pictures where available, and gives a hint as to what power pinnacle/powerful engrams can drop at.

## 6.39.1 <span class="changelog-date">(2020-11-16)</span>

* Farming mode will no longer immediately kick out items you manually move onto your character.
* The Records page now includes all the Triumps and Collections info that are in the game.
* Mods in the Loadout Optimizer can be searched by their description.
* Fixed Active Mode showing up in release version if you'd enabled it in Beta.
* Fixed a crash when viewing Stasis subclasses.

## 6.39.0 <span class="changelog-date">(2020-11-15)</span>

* Xur's location is now shown on his entry in the Vendors page.
* The Raids section is back in Progress, and Garden of Salvation shows up in Milestones.
* Search autocomplete suggests the `current` and `next` keywords for seasons.
* Reworked mod handling to account for new legacy and combat mod slots. New searches include `holdsmod:chargedwithlight`, `holdsmod:warmindcell`, etc., and `modslot:legacy` and `modslot:combatstyle`.
* Armor tiles now display the energy capacity of the armor.
* Masterwork levels in the mod details menu once again show which level masterwork they are.
* Added a new sort order for items, sort by Seasonal icon.
* Darkened the item actions sidecar to improve contrast with the background.
* Fixed a visual glitch where the tagging menu looked bad.
* Fixed logic for determining what can be pulled from postmaster to exclude stacked items like Upgrade Modules when you cannot actually pull any more of them.
* Removed the counter of how many items were selected in Organizer. This fixes a visual glitch that cut off the icons when items were selected.
* Fixed the vendor icon for Variks.
* Loadout drawer, Compare, Farming, and Infusion now work on every page that shows an item from your inventory.
* Deleting a loadout from the loadout drawer now closes the loadout drawer.
* When Bungie.net is not returning live perk information, we won't show the default perks anymore.

### Beta Only

* Preview of "Active Mode", an in-progress new view that focuses down to a single character plus your vault, and has easy access to pursuits, farming, max light, and more.

## 6.38.1 <span class="changelog-date">(2020-11-11)</span>

* Removed character gender from tiles and notifications.
* Don't show empty archetype bar for items in collections.
* Deprecated the `sunsetsafter` search filter because its meaning is unclear. Introduced the `sunsetsin` filter and the `is:sunset` filter.
  * Try out `sunsetsin:hunt` for weapons which reached their power cap in season 11.
  * `is:sunset` won't show anything until Beyond Light launches!
* Added `current` and `next` as season names for searches. Search `sunsetsin:next` to see what'll be capped in next season even before it has an official name.
* Vendorengrams.xyz integration has been removed, because of the vendor changes in Beyond Light.
* Legacy Triumphs have been removed.
* Fixed the Progress page not loading.
* Fixed Catalysts not showing on the Records page.
* Fix errors when selecting mods in Loadout Optimizer.
* Removed the opaque background from item season icons.

## 6.38.0 <span class="changelog-date">(2020-11-08)</span>

* New background color theme to tie in with Beyond Light. The character column coloring based on your equipped emblem has been removed.
* Perk and mod images are once again affected by the item size setting.

## 6.37.2 <span class="changelog-date">(2020-11-03)</span>

* Fix the item tagging popup not working on mobile by un-fixing the Safari desktop item popup.

## 6.37.1 <span class="changelog-date">(2020-11-02)</span>

* Fixed not being able to scroll on mobile.
* Fixed filter help not always showing up.

## 6.37.0 <span class="changelog-date">(2020-11-01)</span>

* Removed "Color Blind Mode" setting. This didn't help with DIM's accessibility - it just put a filter over the page to *simulate what it would be like* if you had various forms of color blindness.
* Added `hunt` as valid season synonym.
* Clicking on the energy track or element for armor can now let you preview how much it'd cost in total to upgrade energy or change element.
* Redesigned weapon perks/mods to more clearly call out archetype and key stats.
* Improved the buttons that show in the item popup for items in postmaster. For stacked items you can now take just one, or all of the item.
* Some items that DIM couldn't pull from postmaster before, can be pulled now.
* Fixed the display of stat trackers for raid speed runs.
* Hide the "kill tracker" perk column on masterworked weapons.
* Fixed the tagging dropdown not being attached on desktop Safari.

## 6.36.1 <span class="changelog-date">(2020-10-26)</span>

* Some more tweaks to the sidecar layout.
* Put back automatically showing dupes when launching compare.
* The item popup now closes when you start dragging an item.

## 6.36.0 <span class="changelog-date">(2020-10-25)</span>

* Rearranged equip/move buttons on sidecar to be horizontal icons instead of menu items.
* On mobile, you can switch characters in either direction, in a loop.
* Added cooldown and effect values to stat tooltips.
* Added stat tooltips to the Loadout Optimizer.
* Fixed descriptions for mod effects in the Loadout Optimizer's mod picker.
* New keyboard shortcuts for pull item (P), vault item (V), lock/unlock item (L), expand/collapse sidecar (K), and clear tag (Shift+0). Remember, you must click an item before being able to use shortcuts.
* Made the item popup a bit thinner.
* Collapsing sections now animate open and closed.

### Beta Only

* We're experimenting with a new "Search Results" sheet that shows all the items matching your search in one place.

## 6.35.0 <span class="changelog-date">(2020-10-18)</span>

* Added the "sidecar" for item popup actions on desktop. This lets us have more actions, and they're easier to understand. If you always use drag and drop, you can collapse the sidecar down into a smaller version.
* On mobile, press and hold on an item to access a quick actions menu, then drag your finger to an option and release to execute it. Move items faster than ever before!
* Added buttons to the settings page to restore the default wish list URL.
* Tweaked the Loadout Optimizer to make it easier to understand, and more clearly highlight that stats can be dragged to reorder them.
* In Loadout Optimizer, Compare Loadout can now compare with your currently equipped gear. Also, clicking "Save Loadout" will prompt you for whether you want to overwrite the loadout you're comparing with.
* Fixed an issue where you couldn't directly edit the minimum power field in Loadout Optimizer.
* D1 items can no longer incorrectly offer the ability to pull from postmaster.
* Tuned the search autocomplete algorithm a bit to prefer shorter matches.
* Fixed multi-stat masterworked exotics messing up the CSV export.
* Darkened the keyboard shortcut help overlay (accessed via the ? key).
* Removed tagging keyboard shortcut tips from places where they wouldn't work.

## 6.34.0 <span class="changelog-date">(2020-10-11)</span>

* Replaced the tagging dropdown with a nicer one that shows the icon and keyboard shortcut hints.
* Made the farming mode popup on mobile not overlap the category selector, and made it smaller.
* Secretly started recording which mods you selected in Loadout Optimizer when you create a loadout, for future use.
* In the Organizer, the selected perk for multi-option perks is now bold.
* Updated the style and tooltip for wishlist perks to match the thumb icon shown on tiles.
* Fix some display of masterworked exotics in the CSV export.

## 6.33.0 <span class="changelog-date">(2020-10-04)</span>

* The Organizer's buttons now show you how many items you have in each category. These counts update when you use a search too!
* On mobile, the search bar appears below the header, instead of on top of it.
* Changed the effect when hovering over character headers.
* Hitting Tab while in the search bar will only autocomplete when the menu is open.
* Fixed the "custom stat" setting not being editable from Safari.
* Consumables may no longer be added to loadouts for D2.
* The Loadout Optimizer lock item picker will show items that are in the Postmaster.

### Beta Only

* Removed the ability to move a specific amount of a stacked consumable item.
* Continued updates to our new background style and desktop item actions menu.

## 6.32.2 <span class="changelog-date">(2020-09-29)</span>

* Actually fixed "Store" buttons not showing for items in Postmaster.
* Fix wishlists not highlighting the right rolls.

## 6.32.1 <span class="changelog-date">(2020-09-29)</span>

* Fixed "Store" buttons not showing for items in Postmaster.
* Fixed masterwork stats for Exotics not displaying correctly.
* Fixed character stats only displaying the current character's stats on mobile.
* Fixed Postmaster not appearing on D1 for mobile.

## 6.32.0 <span class="changelog-date">(2020-09-27)</span>

* In Compare, you can click on perks to see what the new stats would look like if you chose another option.
* When the item popup is open, hitting the "c" key will open Compare.
* Your subclass has been moved below weapons and armor (it's been this way in Beta for a while).
* On mobile, instead of showing all your items at once, there's now a category selection bar that lets you quickly swap between weapons, armor, etc. The postmaster is under "inventory".
* Transferring items is just a touch snappier.
* The tag and compare button on the search bar have been replaced with a dropdown menu (three dots) with a lot more options for things you can do with the items that match your search.
* On mobile, your equipped emblem no longer affects the color of your screen.
* Loadout Optimizer has a nicer layout on mobile and narrower screens.
* Fix some masterwork stats not showing.
* Fix some issues with how mods got auto-assigned in Loadout Optimizer.
* Fix masterwork stats not always highlighting.
* Fix masterwork tier for some items.
* Fix an issue where searching for "ote" wouldn't suggest "note:"
* The Organizer shows up in the mobile menu, but it just tells you to turn your phone.

### Beta Only

* We're experimenting with moving the item action buttons to the side of the item popup on desktop - we call it the "sidecar". It moves the actions closer to the mouse, allows room to have clearer labels, and gives more room to add more commands. Plus generally people have screens that are wider than they are tall, so this reduces the height of the popup which could previously put buttons off screen. We'll be tweaking this for a while before it launches fully.
* Beta now has an early preview of a new theme for DIM.

## 6.31.2 <span class="changelog-date">(2020-09-22)</span>

* Fix an issue where moving Exotic Cipher to vault with DIM would cause your characters to be filled up with items from your vault.

## 6.31.1 <span class="changelog-date">(2020-09-21)</span>

* Loadout Optimizer highlights loadouts you've already saved.
* Add new searches `kills:`, `kills:pvp:`, and `kills:pve:` for Masterwork kill trackers.
* Fixed: "Source" was not being set for all items.
* Fixed: Item type searches (e.g. is:pulserifle) not working for D1.
* Fixed: Spreadsheets missing power cap.

## 6.31.0 <span class="changelog-date">(2020-09-20)</span>

* Added a link to the DIM User Guide to the hamburger menu.
* "Clear new items" has been moved into the Settings page instead of being a floating button. The "X" keyboard shortcut no longer clears new items.
* Linear Fusion rifles are technically Fusion Rifles, but they won't show up in Organizer or in searches under Fusion Rifle anymore.
* While API performance is ultimately up to Bungie, we've changed things around in DIM to hopefully make item transfers snappier. Note that these changes mean you may see outdated information in DIM if you've deleted or vaulted items in-game and haven't clicked the refresh button in DIM.
* Improved the autocomplete for `sunsetsafter:` searches.
* Fix the `is:new` search.
* The D1 Activities page now shows Challenge of the Elders completion.
* Fixed buttons not showing up on tablets for track/untrack triumphs.
* Invalid searches are no longer saved to your search history.
* The "Filter Help" page is now searchable, and clicking on search terms applies them to your current search.
* Added a Search History page accessible from "Filter Help" and Settings so you can review and delete old searches.
* Shift+Delete while highlighting a past search in the search dropdown will delete it from your history.
* Fixed the `masterwork:` filters.
* Fixed the icon for "Take" on the item popup for stackable items.
* Removed the ability to restore old backups from Google Drive, or backups created from versions of DIM pre-6.0 (when DIM Sync was introduced).
* Armor 1.0 mods and Elemental Affinities removed from the perk picker in Loadout Optimizer.
* Improved search performance.
* Items in collections now show their power cap.
* Character stats now scroll with items on mobile, instead of always being visible. Max power is still shown in the character header.
* Added "Location" column to the Organizer to show what character the item is on.
* When "Base Stats" is checked in the Compare tool, clicking on stats will sort by base stat, not actual stat.

### Beta Only

* On mobile, there is now a bar to quickly swap between different item categories on the inventory screen.

## 6.30.0 <span class="changelog-date">(2020-09-13)</span>

* Compare loadouts in Loadout Optimizer to your existing loadout by clicking the "Compare Loadout" button next to a build.
* Improvements to search performance, and search autocomplete suggestions.
* Fix cases where some odd stats would show up as kill trackers.
* Sword-specific stats now show up in `stat:` filters.

## 6.29.1 <span class="changelog-date">(2020-09-11)</span>

* Improved performance of item transfers. We're still limited by how fast Bungie.net's API can go, though.
* Fixed a couple of the legacy triumphs that indicated the wrong triumph was being retired.
* Completed legacy triumph categories, and collections categories, now show the "completed" yellow background.
* is:seasonaldupe now correctly pays attention to the season of the item.
* Fixed a bug where notes wouldn't be saved if you clicked another item before dismissing the item popup.
* Tweaks to the display of legacy triumphs.
* Reduce the number of situations in which we autoscroll the triumph category you clicked into view.

## 6.29.0 <span class="changelog-date">(2020-09-10)</span>

* Legacy Triumphs are now indicated on the Records page and have their own checklist section. Legacy Triumphs are triumphs that will not be possible to complete after Beyond Light releases. The list of which Triumphs are Legacy Triumphs was provided by Bungie.
* Mods in the Loadout Optimizer mod picker are now split up by season.
* The number of selected items is now shown on the Organizer page.
* Empty mod slot tooltips spell out which season they're from.
* Locking/unlocking items in D1 works again.

## 6.28.1 <span class="changelog-date">(2020-09-06)</span>

* Actually release the Records page

## 6.28.0 <span class="changelog-date">(2020-09-06)</span>

* Triumphs, Collections, and Stat Trackers are now all together in the new Records page.
* You can track triumphs in DIM - tracked triumphs are stored and synced with DIM Sync. These show up on both the Progress and Records pages.
* Everything on the Records page responds to search - search through your Collections, Triumphs, and Stat Trackers all at once!
* Unredeemed triumphs show their rewards
* Compare sheet now offers a Base Stat option for armor, so you can directly compare your stat rolls
* Mod costs now shown in Loadout Optimizer results
* Vendors can now track some "pluggable" items like emotes & ghost projections, to filter by whether you already own them
* Clearing the search input no longer re-opens the search dropdown
* Mod slot column in the Organizer now shows all supported mod types (i.e. season 10 armor will show seasons 9,10,11)
* Support for `mod:` and `modname:` filters to parallel the `perk:` and `perkname:` ones
* Use the dark theme for Twitter widget

## 6.27.0 <span class="changelog-date">(2020-08-30)</span>

* The new armor 2.0 mod workflow is available in the Loadout Optimizer, this includes:
  * A new Mod Picker component to let you choose armor 2.0 mods to lock.
  * The mod sockets shown in the optimiser are now the locked mods, rather than the mods currently equipped on the item.
  * Clicking on a mod socket will open the picker to show available mods for that slot. Note that locking a mod from this won't guarantee it gets locked to the item specifically.
  * Items have different levels of grouping depending on the requirements of the locked mods. Locking no mods keeps the previous grouping behaviour.
  * The mods stat contributions are now shown in the picker.
  * The Mod Picker can now filter for items from a specific season, just filter by the season number directly e.g. "11" for arrivals.
* The search bar now remembers your past searches and allows you to save your favorite searches. These saved and recent searches are synced between devices using DIM Sync.
* The quick item picker (plus icon) menu no longer has an option to equip the selected item. Instead it will always just move the item - very few users selected "Equip" and it won't ever work in game activities.
* Added background colors for items and characters before their images load in, which should reduce the "pop-in" effect.
* Shaders can be tagged from the Collections page and the tags/notes show up there as well.
* Shift+Click on the Notes field in Organizer while in edit mode no longer applies a search.
* For pages with sidebars (like Progress), scrollbars appearing will no longer cover content.
* Add character stats to loadout sheet if full armor set is added.

### Beta Only

* Long-pressing on an item in mobile mode will bring up a quick actions menu - drag and release on a button to apply the action to the item you pressed on.
* Move Sub-class out of Weapons to the General category

## 6.26.0 <span class="changelog-date">(2020-08-23)</span>

* Better touchscreen support for drag and drop.
* Wishlists now support Github gists (raw text URLs), so there's no need to set up an entire repository to host them. If you are making wishlists, you can try out changes easier than ever. If you're not making wishlists, hopefully you're using them. If you don't know what wishlists are, [here you go](https://destinyitemmanager.fandom.com/wiki/Wish_Lists)
* Engrams get a more form-fitting outline on mouse hover.
* If you have a search query active, DIM will not automatically reload to update itself.
* The `is:curated` search has been overhauled to better find curated rolls.
* Fixes to how the character headers look in different browsers.
* Fixed the missing armor.csv button on the Organizer.

### Beta Only
* Loadout Optimizer: DIM Beta is now using the new Mod Picker, a separate and improved picker just for armor mods. Try it out and let us know how it feels
* In Beta only, the filter search bar has been upgraded to remember recent searches and let you save your favorite searches.
* Phone/mobile resolutions will now show a mini-popup to make inspecting and moving items much easier.

## 6.25.0 <span class="changelog-date">(2020-08-16)</span>

* Removed `is:reacquireable` as it is inaccurate in its current state
* Removed outline from clicked character headers on iOS
* Adjusted spacing on items in the loadout drawer, so they can fit 3-wide again
* Main (top) search field is now the place to filter items for the Loadout Optimizer
* For real, stat bars should be the right length this time
* Keyboard controls in the Notes field: ESC reverts and leaves editing, ENTER saves the value
* Item notes can now be edited directly in the notes column of the Organizer tab
* Mobile - changes in DIM beta only: different parts of the header now stick with you as you scroll down.
* Armor CSV export appearing properly on the Organizer tab again.

## 6.24.1 <span class="changelog-date">(2020-08-12)</span>

* Updated the character tiles, now uses triple dot instead of chevron
* Solstice of Heroes is back and so is the **Solstice of Heroes** section of the **Progress** tab. Check it out and view your progress toward upgrading armor.

## 6.24.0 <span class="changelog-date">(2020-08-09)</span>

* Configure a custom armor stat per-class in Settings, and it'll show up in item popups, Organizer, Compare, and the new `stat:custom:` search.
* Speed improvements to wishlist processing.
* `is:smg` for if you're as bad at remembering "submachine gun" as.. some of us are.
* No more accidental app reloads when swiping down hard on the page on mobile.
* Spring (Summer?) cleaning in the Item Popup. Some less important elements have been moved or removed, to make room for more functionality and stats.
* Bar-based stat values in the Mod preview menu are no longer extremely large bois.
* Anti-champion damage types are now interpreted in tooltip descriptions.
* Seasonal Artifact is now previewable, but be warned:
  * Some data from the API is wrong, and the Season 11 artifact is incorrectly labeled.
  * It can show seasonal mods you have equipped, but Season 11 mods still aren't in Collections data, so mod unlocks aren't displayed.
* Spreadsheet columns slightly adjusted to get them back to their usual column names.
* Lots going on behind the scenes to clear up errors and get Loadout Optimizer ready for upgrades!

## 6.23.0 <span class="changelog-date">(2020-08-02)</span>

* You can add tags and notes to shaders! Keep track of your favorites and which shaders you could do without.
* Searches now support parentheses for grouping, the "and" keyword, and the "not" keyword. Example: `(is:weapon and is:sniperrifle) or not (is:armor and modslot:arrival)`. "and" has higher precedence than "or", which has higher precedence than just a space (which still means "and").
* Fixed the size of damage type icons in D1.
* Our Content Security Policy is more restrictive now, external and injected scripts may fail but this keeps your account and data safer.

## 6.22.1 <span class="changelog-date">(2020-07-27)</span>

## 6.22.0 <span class="changelog-date">(2020-07-26)</span>

* New: More detailed gear information is available by hovering or clicking the Maximum Gear Power stat in each character's header.
* Improved detection that you need to reauthorize DIM to your Bungie account.
* Fixes to how stat bars display when affected by negative modifiers & perks.
* Clearer errors if DIM is unable to save the item information database.
* Organizer
  * Power Limit column now generates the right filter when Shift-clicked.
  * Traits column content has been narrowed down.
  * Improved top level categories take fewer clicks to reach your items.
* Loadout Optimizer
  * Fixed finding slots for seasonal mods.

## 6.21.0 <span class="changelog-date">(2020-07-19)</span>

* Added support for negative stats on mods. This should be visible in item displays and make loadout optimizer results more accurate.
* Fix quick item picker not remembering your preference for "equip" vs "store".
* Some quests can now be tracked or untracked from DIM.
* Locking or unlocking items from DIM is now reflected immediately on the item tiles.
* Items with the Arrivals mod slot now match the `holdsmod:dawn` search.

## 6.20.0 <span class="changelog-date">(2020-07-12)</span>

* Fix sorting by Power Limit in the compare pane.
* When opening a loadout in the loadout optimizer from the inventory page, the correct character is now selected rather than the last played character.
* Allow masterworks to affect more than one stat
* Exclude subclasses from `is:weapon` filter.
* Fixed Loadout Optimizer not including all the right tiers when tier filtering was in place.

## 6.19.0 <span class="changelog-date">(2020-07-05)</span>

* Loadout Optimizer has been... optimized. It now calculates sets in the background, so you can still interact with it while it works.
* Removed ghosts from loadout optimizer as they don't have enough interesting perks to build into loadouts.
* The filter help button is now always shown in the search bar, even when a search is active.
* The item count in the search bar is now more accurate to what you see on the inventory screen.
* Make it clearer that not having Google Drive set up doesn't matter that much since it's only for importing legacy data.
* Better handling for if the DIM Sync API is down.

## 6.18.0 <span class="changelog-date">(2020-07-02)</span>

* Breaker type is now shown on the item popup and in the Organizer.
* New filter for breaker types on weapons, `breaker:`.
* Fixed another crash on the vendors screen also caused by the Twitch gift sub shader.
* Protect against certain weird cases where DIM can get stuck in a non-working state until you really, thoroughly, clear your cache.

## 6.17.1 <span class="changelog-date">(2020-07-01)</span>

* Fix a crash with the Twitch gift sub shader.

## 6.17.0 <span class="changelog-date">(2020-06-28)</span>

* You can now filter out armor in the Loadout Optimizer by minimum total stats. This narrows down how many items are considered for builds and speeds up the optimizer.
* Renamed the "is:reacquireable" filter to "is:reacquirable"
* Searches like "is:inleftchar" now work with consumables in the postmaster.
* Fixed the inventory screen jumping a bit when the item popup is open on mobile.
* Add a link to the troubleshooting guide to error pages.
* Seasonal mods in the loadout optimizer now force armor to match their element, again.
* The stat in parentheses in a weapon perk tooltip, is the stat matching the masterwork. UI slightly updated to help show this.

## 6.16.1 <span class="changelog-date">(2020-06-22)</span>

* Fix a crash when opening some items in Organizer.

## 6.16.0 <span class="changelog-date">(2020-06-21)</span>

* Remove `is:ikelos` filter
* Loadout Optimizer: Save stat order and "assume masterworked" choices.
* Fixed a bug that caused the inventory view to jump to the top of the screen when items were inspected.
* Add a disclaimer to power limit displays that they may change in the future. Please see https://www.bungie.net/en/Help/Article/49106 for updates
* Save column selection for Ghosts in the Organizer separate from Armor.
* Display how many tags were cleaned up in the DIM Sync audit log.
* Fix a bug where canceling setting a note in the Organizer would wipe notes from selected items.
* Add a pointer cursor on item icons in the Organzier to indicate they're clickable.
* Fix minimum page width when there are fewer than three characters.
* Fix Arrival mods not appearing in the Loadout Optimizer.
* Fix a bug when DIM Sync is off that could repeatedly show a notification that an import had failed. Please consider enabling DIM Sync though, your data WILL get lost if it's disabled.

## 6.15.1 <span class="changelog-date">(2020-06-15)</span>

## 6.15.0 <span class="changelog-date">(2020-06-14)</span>

* Items now show their power limit in the item popup, Compare, and in the Organizer (new column). Keep in mind some power limits may change in upcoming seasons.
* Try the `sunsetsafter:` or `powerlimit:` filters to find things by their power limit.
* Fix the season icon for reissued items.
* Fix not being able to dismiss the item popup on the Organizer in certain cases.
* Remove the 15 second timeout for loading data from Bungie.net.
* Fix umbral engrams showing up weird in the engram row.
* Prevent Chrome on Android from showing a "download this image" prompt when long-pressing on images.
* Fix non-selected perks not showing on old fixed-roll weapons.
* Add Charge Rate and Guard Endurance stat to swords.

## 6.14.0 <span class="changelog-date">(2020-06-07)</span>

* Fixed misdetection of seasonal mods in Compare.
* Work around a Bungie.net issue that could prevent the Destiny info database from loading.
* Improved the experience for users who previously had DIM Sync off.

## 6.13.2 <span class="changelog-date">(2020-06-03)</span>

## 6.13.1 <span class="changelog-date">(2020-06-01)</span>

* Add a banner to support Black Lives Matter.
* Avoid an issue where shift-clicking on empty space near perks in the Organizer can enable a useless filter.

## 6.13.0 <span class="changelog-date">(2020-05-31)</span>

* DIM data (loadouts, tags, settings) can no longer be stored in Google Drive. If you already have things stored there, you can use that data to import into the new storage, but it will no longer be updated. Disabling DIM Sync will now store data locally only.
* The Vault Organizer is now available for D1.
* CSV export will no longer erroneously consider calus as a source and instead output the correct source.
* CSV export will now export the same source information that DIM uses for items that do not have a source in the API.
* Fixed import/export of data - if your backups didn't load before, they should now.
* Fixed Organizer default sorting for stats, and shift-click filtering for modslot.
* Vendors data no longer has to reload every time you visit the page.
* is:dupelower search is stabilized so that tagging items as junk doesn't change what is considered "lower"
* Fixed loadouts with subclasses not fully transferring to the vault.
* Don't display "ms" unit on Charge Time stat for D1 fusion rifles.

## 6.12.0 <span class="changelog-date">(2020-05-24)</span>

* DIM has a new community-driven user guide at https://destinyitemmanager.fandom.com/wiki/Destiny_Item_Manager_Wiki

## 6.11.0 <span class="changelog-date">(2020-05-17)</span>

* Added the Organizer page, which lets you see all your items in a table form, which you can sort and filter (try shift-clicking on a cell!). Add and remove columns and bulk-tag your items to help quickly figure out which items you want to keep and which you can get rid of.
* Fixed stat calculations for special Taken King class items in D1.

## 6.10.0 <span class="changelog-date">(2020-05-10)</span>

## 6.9.0 <span class="changelog-date">(2020-05-03)</span>

* In the Loadout Optimizer, mods have been split into their own menu, separate from perks.
* Fixed a bug where wishlists would ignore settings and load the default wishlist instead.

## 6.8.0 <span class="changelog-date">(2020-04-26)</span>

* Added "armor 2.0" column to spreadsheet exports.
* Fixed a bug that could affect the display of percentage-based objectives.

## 6.7.0 <span class="changelog-date">(2020-04-19)</span>

* Emblems now show a preview of their equipped stat tracker, and show which types of stat tracker the emblem can use.
* Certain stat trackers (under "Metrics" in "Collections") had the wrong display value, like KDA. These have been fixed.
* Loadout Optimizer now allows you to select seasonal mods independent of the gear they go on - it'll try to slot them into any gear.

## 6.6.0 <span class="changelog-date">(2020-04-12)</span>

* Better handling of logging out and into a different Bungie.net account.
* Improved error handling for Bungie.net and DIM Sync issues.

## 6.5.0 <span class="changelog-date">(2020-04-10)</span>

* Improved overall performance and memory usage of DIM - as the game grows, so has DIM's memory usage. If your browser was crashing before, give it a try now.
* Collectibles now show perks.

## 6.4.0 <span class="changelog-date">(2020-04-05)</span>

* Added stat trackers to the Collections page (under "Metrics")
* Improved error handling when Bungie.net is down or something is wrong with your account. Includes helpful tips for D1 users locked out by Twitch-linking bug. If your D1 accounts disappeared, they're in the menu now.
* Accounts in the menu are now always ordered by last-played date.
* DIM will no longer bounce you to a different account if the one you wanted cannot be loaded.
* Fixed some bugs that could cause D1 pages to not display.
* Fix display of collectibles that are tied to one of your alternate characters.
* Fix the levels that reward Bright Engrams after season rank 100.

## 6.3.1 <span class="changelog-date">(2020-03-29)</span>

* Fixed a bug where D1 items could fail to display.
* Fixed a bug where responding "Not now" to the DIM Sync prompt wouldn't cause it to go away forever.
* Make mod slot for Reverie Dawn armor set detect correctly as outlaw.

## 6.3.0 <span class="changelog-date">(2020-03-29)</span>

* Removed duplicate Mods section from the top level of the Collections screen - they're still under the normal collections tree.
* Fixed a missing icon when season rank is over 100.

## 6.2.0 <span class="changelog-date">(2020-03-22)</span>

## 6.1.1 <span class="changelog-date">(2020-03-22)</span>

## 6.1.0 <span class="changelog-date">(2020-03-22)</span>

* Introducing [DIM Sync](https://github.com/DestinyItemManager/DIM/wiki/DIM-Sync-(new-storage-for-tags,-loadouts,-and-settings)), a brand new way for DIM to store your loadouts and tags and sync them between all your devices. This is a big step forward that'll let us build lots of new things and share data between other apps and websites! Plus, you no longer have to log into anything separate, and we should avoid some of the bugs that have in the past led to lost data.
* External wish lists will be checked daily. Settings menu shows last fetched time.
* Seasonal Artifact is no longer considered a weapon or a dupe when searching.
* Event sources for items like Festival of the Lost and Revelry are now under the `source:` search like other sources, instead of `event:`.
* Fixed some recent bugs that prevented editing loadouts.
* Show how much of each material you have next to Spider's vendor info.
* Updated privacy policy with DIM Sync info.<|MERGE_RESOLUTION|>--- conflicted
+++ resolved
@@ -4,13 +4,10 @@
 * Elemental Capacitor stats are no longer added to weapons with the perk enabled.
 * In the Loadout Optimizer, searching items now works in conjunction with locking exotics and items.
 * Added `is:currentclass` filter, which selects items currently equippable on the logged in guardian.
-<<<<<<< HEAD
 * Loadout Optimizer remembers stats you've Ignored between sessions.
 * Opening a saved loadout in Loadout Optimizer restores all the mods and other settings from when it was originally created.
 * Share your Loadout Optimizer build - the new share button copies a link to all your build settings. Share great mod combos with other DIM users!
-=======
 * Added a warning indicator to previously created loadouts that are now missing items.
->>>>>>> a423c4ff
 
 ## 6.80.0 <span class="changelog-date">(2021-08-29)</span>
 
