--- conflicted
+++ resolved
@@ -1,11 +1,9 @@
 ## Next
 
-<<<<<<< HEAD
 * Added a wishlist refresh button in Settings to help with wishlist development. Note that GitHub can take upwards of 10min to actually reflect your changes. Refreshing won't speed up GitHub.
-=======
+ 
 ## 8.50.1 <span class="changelog-date">(2024-12-12)</span>
 
->>>>>>> 89d89cb0
 * Notes now appear in the tooltips on item tiles.
 * Fixed vendor items showing wishlist thumbs up icons when they didn't match a wishlist roll.
 * Fixed a bug that could cause DIM to infinitely redirect to invalid pages.
