--- conflicted
+++ resolved
@@ -1,10 +1,8 @@
 ## Next
 
-<<<<<<< HEAD
 * You can choose between a number of different themes for DIM's interface in settings.
-=======
+
 ## 7.82.1 <span class="changelog-date">(2023-08-22)</span>
->>>>>>> 1a386aac
 
 ## 7.82.0 <span class="changelog-date">(2023-08-20)</span>
 
