--- conflicted
+++ resolved
@@ -1,8 +1,6 @@
 ## Next
 
-<<<<<<< HEAD
 * External wish lists will be checked daily. Settings menu shows last fetched time.
-=======
 * Updated item metadata for Season of the Worthy! Mod slots, sources, ghost perks, etc.
 
 ## 5.73.0 <span className="changelog-date">(2020-03-08)</span>
@@ -36,7 +34,6 @@
 
 ## 5.68.0 <span className="changelog-date">(2020-02-02)</span>
 
->>>>>>> 44981097
 * `wishlistnotes` autocompletes in the search filters now.
 
 ## 5.67.0 <span className="changelog-date">(2020-01-26)</span>
