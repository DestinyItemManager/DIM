--- conflicted
+++ resolved
@@ -7,11 +7,8 @@
 * Tagging an item from the Item Feed also marks it as not-new.
 * Added `deepsight:complete` and `deepsight:incomplete` filters.
 * Added `is:craftable` filter.
-<<<<<<< HEAD
 * Season of the Risen War Table Upgrades are now in the right order and show their acquired status.
-=======
 * Loadout Optimizer Mod picker will now correctly update when switching between mod slots without closing Mod Picker.
->>>>>>> 29fbac47
 
 ## 7.7.0 <span class="changelog-date">(2022-02-28)</span>
 
