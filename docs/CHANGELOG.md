# Next

* Wish lists support integrating with DTR's item database URLs.
<<<<<<< HEAD
* Armor 2.0 is now correctly considered a random roll. (is:randomroll)
=======
* Added the ability to search for items that have notes. is:hasnotes
>>>>>>> 9f7186aa

# 5.51.0 (2019-10-20)

* Added an option to disable using ornament icons. Even when enabled, ornaments will only show for items where the ornament is specific to that item - not universal ornaments.
* Stats affected by Armor 2.0 mods are highlighted in blue.
* Improvements to Loadout Optimizer that should help when you have too many stat options.
* Made the Loadout Optimizer ignore Armor 2.0 mods when calculating builds. This ensures finding optimal base sets.
* Show element and cost on Mods Collection.
* Fixed search autocomplete behavior.
* Reverse armor groupings when character sort is set to most recent (reversed).
* New search "wishlistnotes:" will find wish list items where the underlying wish list item had the given notes on them.
* New search filters "maxstatloadout", which finds a set of items to equip for the maximum total value of a specific stat, and "maxstatvalue" which finds items with the best number for a specific stat. Includes all items with the best number.
* New "source:" filters for "vexoffensive" and "seasonpass"
* Improved the styling of popup sheets.
* DIM uses slightly prettier URLs now.

# 5.50.1 (2019-10-14)

* Made it possible to filter to Tier 0 in Loadout Optimizer.
* Changed max power indicator to break out artifact power from "natural" power.

# 5.50.0 (2019-10-13)

* It's beginning to feel a lot like Year Three.
* Loadout Optimizer updated for Shadowkeep.
* Max Power Level includes artifact PL.
* Add seasonal rank track to milestones
* Equipped ornaments now show up in your inventory tiles. Your items, your look.
* "dupe" search and item comparison now recognize the sameness of armor, even if one is armor2.0 and the other isn't. Keep in mind that some "dupes" may still require Upgrade Modules to infuse.
* "year" and "season" searches now recognize that armor2.0 versions of old armor, still come from old expansions.
* "is:onwrongclass" filter for armor being carried by a character who can't equip it.
* Ghosts with moon perks are now badged!
* Collections > Mods updated for year 3 style mods.
* Check your Bright Dust levels from the Vault header.
* Multi-interval triumphs now supported.
* Stat displays tuned up. Total stat included, stats rearranged.
* CSV exports include more stats.
* Clarifications for API errors.
* Item popup now features armor Energy capacity.
* Reviews filtered better.
* Emotes, Ghost Projections, Ornaments, and Mods that you own are badged in vendors.
* Added Ghost Projections to Collections.
* Hide objectives for secret triumphs.
* Added a privacy policy (from About DIM).
* Fixed engrams having a number under them.
* Subclass path and super are highlighted on subclass icons.

# 5.49.1 (2019-10-07)

# 5.49.0 (2019-10-06)

* Add a link to your current profile on D2Checklist to view milestones, pursuits, clan, etc.
* Fix PC loadouts not transferring over from Blizzard.
* Fix Armor 2.0 showing as masterworked.
* Fix stats for Armor 2.0.
* Fix well rested for Shadowkeep.
* Remove XP and level from character tiles.
* Add year 3 search terms.

# 5.48.2 (2019-10-02)

# 5.48.1 (2019-10-01)

* For ratings, platform selection has been updated for Shadowkeep - check the setting page to update your selection.
* Ratings should be more standard across player inventories.
* Happy wish list icon moved into the polaroid strip.

# 5.48.0 (2019-09-29)

* Our stat calculations are ever so slightly more accurate.
* Collections page now includes equipped/owned Weapon and Armor mods.
* UI fixes for shifting page content, subclasses, and some labels & alert messages.
* Drag and drop on mobile no should longer spawn a context menu.
* Emblems now display their selected variations.
* Filter by season names (i.e. `season:opulence`) and masterwork type (`masterwork:handling`)

# 5.47.0 (2019-09-22)

* New look and display options under TRIUMPHS: reveal "recommended hidden" triumphs, or hide triumphs you've completed
* BrayTech link on Progress now links to your current character.
* Prevent accounts from overlapping menu on phone landscape mode.
* Show the effects of mods on stat bars.
* Removed the stats comparison with the currently equipped weapon. Use the Compare tool to compare items.
* Dragging and dropping should be smoother.

# 5.46.0 (2019-09-15)

* The notification for bulk tagging now has an Undo button, in case you didn't mean to tag everything matching a search.
* The postmaster will highlight red when you have only 4 spaces left!
* Firefox for Android is now supported.
* Fixes for stats that could show >100.
* Show all Sword stats!
* The "tag:none" search works again.
* The header won't scroll on very narrow screens.
* The action bar is pinned to the bottom of the screen on mobile.

# 5.45.0 (2019-09-08)

* Milestones are more compact, like Pursuits (click them to see full details). They now show expiration times and clan engrams are broken out into individual items.
* The item popup for Pursuits will refresh automatically as you play, if you leave one open (this doesn't yet work for Milestones).
* Expiration times only light up red when they have less than an hour left.
* Added a new is:powerfulreward search that searches for powerful rewards.
* Fixed a bug moving certain items like emblems.
* Added a quick-jump sidebar to the settings page.
* Add win streak info to ranks on the Progress page.
* Include the effect of mods and perks on "hidden" stats like zoom, aim assistance, and recoil direction.
* Bonuses from perks and mods shown in their tooltips are now more accurate.
* Loadout Optimizer understands multiple kinds of perks/mods that can enhance an item.
* Recoil Direction's value has been moved next to the pie.
* Searches now ignore accented characters in item names.
* Unique stacked items now show the count, instead of just MAX, when they're full.

# 5.44.2 (2019-09-02)

* Fix Home Screen app warning for iPad.

# 5.44.1 (2019-09-02)

* Added upgrade warning for old iOS versions that don't support Home Screen apps.

# 5.44.0 (2019-09-01)

* Allow loadouts to be equipped without dismissing farming mode.
* Restore info to D1 ghosts.
* Add hotkeys to navigate between major pages (hit "?" to see them all)
* Fix move popup not updating amount on stackables when switching items.
* Remove Solstice of Heroes armor from Progress page.
* Prevent accidentally being able to tag non-taggable items with hotkeys.

# 5.43.1 (2019-08-26)

* Fix broken ammo icons.

# 5.43.0 (2019-08-25)

# 5.42.2 (2019-08-22)

* Fix D1 accounts disappearing when they were folded into a different platform for D2 cross save.

# 5.42.1 (2019-08-20)

* Changes to support preserving tags/notes data for Blizzard users who migrate to Steam.
* Fix searching Collections.

# 5.42.0 (2019-08-18)

* Power is yellow again.
* Remove ugly blur behind popups Windows. (It's still a nice blur on other platforms)

# 5.41.1 (2019-08-16)

* Fix overflowing text on ghosts.
* Fix crash related to wish lists.

# 5.41.0 (2019-08-11)

* Wish lists now support (optional) title and description.
* New header design. Your accounts are now in the menu.
* Ghosts have labels explaining where they are useful.
* Recoil direction stat is shown as a semicircular range of where shots may travel.
* Search boxes on item picker sheets now autofocus.
* Item counts will properly update when moving partial stacks of stacked items.
* Fix a case where the search autocompleter could hang around.

# 5.40.0 (2019-08-04)

* Fixed auto-scrolling links in Safari.
* Added the ability to lock items from the Compare tool.
* Add Solstice of Heroes to the Progress page.
* Show Special Orders under the Postmaster.
* Add a splash screen for the iOS app. You may have to delete the icon and re-add it.

# 5.39.0 (2019-07-28)

* Enabled PWA mode for "Add to Homescreen" in iOS Safari (Requires iOS 12.2 or later). If you already have it on your home screen, delete and re-add it.
* Show the amount of materials you have that Spider is selling for exchange on his vendor page.
* Updates to support Cross Save. The account menu now shows icons instead of text, and can support accounts that are linked to more than one platform.
* Fixed valor resets not showing correctly.

# 5.38.0 (2019-07-21)

* Add source:calus to highlight weapons which give "Calus-themed armor and weapons" credit in activities.
* Moved search help to an in-screen popup instead of a separate page.
* Added rank resets for the current season to ranks display.
* You can now swipe between characters anywhere in the page on the Progress and Vendors pages.
* Properly invert stat filters when they are prefixed with -.

# 5.37.1 (2019-07-16)

* Don't show the "not supported" banner for MS Edge.

# 5.37.0 (2019-07-14)

* Updated progress page pursuits to match in-game styling.
* Updated our shop link to point to our new store with DIM logo clothing and mugs.
* The Weekly Clan Engrams milestone will hide when all rewards have been redeemed.
* Moved raids below quests.
* Pursuits in the progress page now show exact progress numbers if the pursuit only has a single progress bar.
* Show tracked Triumph.
* Mark a wider variety of Chrome-based browsers as supported.
* Added Seals and Badges to Triumphs/Collections.

# 5.36.2 (2019-07-11)

* Fixed a crash viewing Bad Juju.
* Text search now also searches notes.
* Added new name: and description: searches.
* Subclasses no longer look masterworked.

# 5.36.1 (2019-07-09)

* Fixed the app on Microsoft Edge.
* Fixed an issue where iOS could see the "Update DIM" message over and over without updating.

# 5.36.0 (2019-07-07)

* Added raid info to the Progress page.
* Sort bounties and quests with expired at the end, tracked at the beginning.
* Use weapon icons in objective strings instead of text.
* Added perkname: search.
* Charge Time and Draw Time now compare correctly!
* Fixed: Classified items required some finesse.
* Updated is:modded to take into account for activity mods.
* Re-added is:curated as a filter for Bungie curated rolls.
* Bounty expiration timers are more compact.

# 5.35.0 (2019-06-30)

* Removed is:curated as an alias for is:wishlist.

# 5.34.0 (2019-06-23)

# 5.33.3 (2019-06-22)

* Fixed failing to show progress bar for bounty steps.
* Removed inline Item Objectives from the Progress page.

# 5.33.2 (2019-06-21)

* Fixed failing to show progress bar for bounty steps.

# 5.33.1 (2019-06-20)

* Fixed issue with item cards and farming mode were under the St Jude overlay.

# 5.33.0 (2019-06-16)

* The Progress page sports a new layout to help make sense of all the Pursuits we have to juggle. This is the first iteration of the new page - many improvements are still on their way!
* Fixed a bug where weapon mods were causing Banshee-44 wish list items to fail to highlight.
* Fixed a bug with expert mode wish lists and dealing with single digit item categories.
* CSV exports now include item sources. These match the DIM filter you can use to find the item.
* Include more items in the "filter to uncollected" search in Vendors.
* Added shader icons to the item details popup.

# 5.32.0 (2019-06-09)

* Fixed a crash when expanding catalysts under the progress tab.

# 5.31.0 (2019-06-02)

* Fix too-large item icons on mobile view in 3 column mode.
* Allow inventory to refresh in the Loadout Optimizer.
* Fix equipping loadouts directly from the Loadout Optimizer.
* Add icons to selected perks in Loadout Optimizer.

# 5.30.2 (2019-05-31)

* Add St. Jude donation banner.

# 5.30.1 (2019-05-27)

* Tweaked contrast on search bar.
* Added the ability to select multiple perks from the perk picker in Loadout Optimizer before closing the sheet. On desktop, the "Enter" key will accept your selection.

# 5.30.0 (2019-05-26)

* Brand new Loadout Optimizer with tons of improvements and fixes.
* Redesigned search bar.
* Updated DIM logos.
* Added Escape hotkey to close open item details dialog.

# 5.29.0 (2019-05-19)

* Items with notes now have a note icon on them.
* Fixed a bug where the hotkeys for tagging items broke if you clicked directly to another item.
* Removed a stray curly brace character from the item reviews on the item popup.

# 5.28.0 (2019-05-12)

# 5.27.0 (2019-05-05)

* Added a link to the About page to see the history of all actions made by DIM or other Destiny apps.
* The navigation menu better respects iPhone X screens.
* Stat values are now shown in the tooltip for perks. They might not be totally accurate...
* Added a hotkey (m) for toggling the menu.

# 5.26.0 (2019-04-28)

* Restored missing collectibles.

# 5.25.0 (2019-04-21)

* A redesigned Vendors page is easier to navigate, and includes a feature to show only those items you are missing from your collections. Searching on the vendors page also now searches the vendor names, and hides items that don't match the search.
* Loadout Optimizer on mobile lets you swipe between characters instead of wasting space showing all three at once.
* Xur has been removed from the Progress page.
* Reputation materials for a vendor's faction are now included in the Vendor page.
* Fixed a bug where DIM would cache a lot of data that wasn't needed.

# 5.24.0 (2019-04-14)

* Progress page changes to utilize more screen real-estate.

# 5.23.2 (2019-04-09)

* Fix Edge issues.

# 5.23.1 (2019-04-08)

* Fixed some crashes.

# 5.23.0 (2019-04-07)

* Loaded Wish Lists now persist between reloads, and will highlight new items as you get them. Use Wish Lists from expert players to find great items!
* Fix an issue where pulling consumables from the postmaster on characters other than the current one could lock up the browser.
* The compare tool's Archetypes feature will now use the intrinsic perk of the item rather than solely relying on the RPM.
* Item sort presets have been removed - you can choose your own sorting preferences by dragging and dropping sorting properties.
* Fixed reloading the page while on the Vendors tab.
* Fix search for blast radius (it was accidentally mapped to velocity).
* The Loadout Optimizer's perk search now updates when you change characters.
* Removed the option to pull from the postmaster into the vault when an item can't be pulled from postmaster at all.
* Removed the (broken) option to split a stack by hovering over the drop target.

# 5.22.0 (2019-04-01)

* Fix item ratings.
* Fix missing loadouts on PC.

# 5.21.0 (2019-03-31)

* You can now swipe between pages on the item popup.
* Fixed a bug where reviews failing to load would result in an infinite refresh spinner.
* Actually fixed the bug where Pull from Postmaster with full modulus reports would move all your other consumables to the vault.
* Ratings and reviews are now cached on your device for 24 hours, so they should load much faster after the first time.
* The ratings tab has a cleaned up design.
* All of the stat filters now show up in search autocomplete and the search help page.
* You can now move items from the postmaster directly to the vault or other characters.
* When adding all equipped items to a loadout, the class type for the loadout will be set to the class that can use the armor that's equipped.
* Fixed a rare bug where you could move an item while DIM was refreshing, and the item would pop back to its original location until the next refresh.
* Errors in the Loadout Optimizer now show on the page, instead of just freezing progress.
* Fixed the "Loadout Optimizer" button on the new Loadout editor.
* If you try to move an item in DIM that you've equipped in game but DIM doesn't know about, it'll now try to de-equip it to make it move, instead of throwing an error.


# 5.20.2 (2019-03-27)

* Fixed Pull from Postmaster.

# 5.20.1 (2019-03-26)

* Fixed: Pull from Postmaster better handling of unique stacks.
* The vendors page now highlights items that you have already unlocked in Collections.
* Don't try to move all your consumables to the vault if you add one to your loadout and check the "Move other items away" option.

# 5.20.0 (2019-03-24)

* Items in the postmaster now count towards your max possible light.
* DIM now correctly calculates how much space you have free for items that can't have multiple stacks (like Modulus Reports). This makes pulling from postmaster more reliable.
* The loadout creator/editor has been redesigned to be easier to use. Select items directly from inside the loadout editor, with search. You can still click items in the inventory to add them as well.
* Loadouts can now use an option to move all the items that are not in the loadout to the vault when applying the loadout.
* Made it clearer when inventory and item popups are collapsed.
* The Loadout Optimizer is out of beta! Use it to automatically calculate loadouts that include certain perks or hit your targets for specific stats.

# 5.19.0 (2019-03-17)

* Fixed: Export mobility value correctly in CSV export.

# 5.18.0 (2019-03-10)

* Added: is:revelry search.
* Added: source:gambitprime search.
* Fixed engrams wrapping to a second row on mobile in 3-column mode.

# 5.17.0 (2019-03-03)

* Add stat:handling as a synonym for stat:equipspeed, to match the name shown in displays.
* Remove Exotic Ornaments from Loadout Builder
* Fixed: 'NaN' could appear in Item Popup in certain situations.

# 5.16.0 (2019-02-24)

# 5.15.0 (2019-02-17)

* Remember the last direction the infusion fuel finder was left in.
* Remember the last option (equip or store) the "pull item" tool was left in.
* Updated notification style. You can still click the notification to dismiss it.
* Search filter will now show button to add matching filtered items to compare (if they're comparable)

# 5.14.0 (2019-02-10)

# 5.13.0 (2019-02-03)

* Fixed search queries that include the word "and".
* Updated inventory style to reduce the visual impact of category headers.
* Added is:reacquirable to show items that can potentially be pulled from your Collection
* Redesigned infusion fuel finder to work better on mobile, and support search filtering.

# 5.12.0 (2019-01-27)

# 5.11.0 (2019-01-20)

# 5.10.0 (2019-01-13)

* Move Random Loadout into the Loadout menu and add a "Random Weapons Only" option.
* Restyle the alternate options in the loadout menu.
* Removed the quick consolidate buttons and engram counter from D1 farming mode.
* Remove the setting to "Show full item details in the item popup". DIM now just remembers the last state of the popup, and you can expand/collapse with the arrow in the top right corner of the popup.
* Fix showing which perks are highly rated by the community.
* Fix for getting stuck on the reviews tab when clicking on items that can't be reviewed.
* Fix highlighting of subclass perks.
* Add source:blackarmory & source:scourge.
* Fix CSV to always include the masterwork column.
* Add id: and hash: searches.
* Improve the performance of the notes field and fix a bug where sometimes a note from another item would show up.
* Fix some cases where the manifest wouldn't load.
* Fix crash when searching is:inloadout with no loadouts.

# 5.9.0 (2019-01-06)

* Click the plus icon under an equipped item to search for and transfer items in that slot from anywhere in your inventory.
* Import a CSV file of items with tags and notes to bulk update the tags/notes for all of those items.
* CSV - Wrap ID in quotes such that its value is not rounded.

# 5.8.3 (2019-01-02)

* More fixes to popup swiping on Android.
* Fix perk searching in non-latin languages.
* Added a key for the ratings symbols.

# 5.8.2 (2019-01-01)

* Make it easier to swipe away the item popup on Android.

# 5.8.1 (2018-12-31)

* Fix a bug where some Android phones couldn't see weapon details.
* Fix a bug where the wrong item's details would show up in the item popup.
* Show "Make Room for Postmaster" if there's anything in the postmaster, not just if there's pullable items.

# 5.8.0 (2018-12-30)

* Add the option to sort inventory by tag in custom sort options.
* No longer showing community ratings for ornaments/catalysts.
* Fixed a long-standing bug where you couldn't transfer some stacks to a full inventory.
* Item popup is nicer on mobile.
* Wider item popups on desktop.
* Larger buttons for transfers.
* Wish lists allow you to create and import lists of items or perks that will be highlighted in your inventory.
* Dropped support for iOS 10.
* Prevent the vault from getting really narrow, at the expense of some scrolling.
* Armor in the vault is now organized by class, in the same order as your characters.
* Disabled pull-to-reload on Android.
* Improved treatment of expert mode wish list items.
* Fixed perk searches to keep the whole search term together, so "machine gun reserves" won't match "machine gun scavenger" anymore.

# 5.7.0 (2018-12-23)

* Show kill trackers for items with in-progress masterwork catalysts.
* You can specify item categories to be specific about your expert wish list items.
* Hide ratings on items with fewer than 3 reviews.
* Fix some DIM functionality in the Edge browser.

# 5.6.0 (2018-12-17)

* Updated Crucible and Gambit ranks to reflect new multi-stage ranks.
* DIM loads faster and uses less memory.
* Ratings are now displayed on item tiles as an icon indicating whether they are perfect rolls (star), good (arrow up), neutral (dash), or bad (arrow down). The exact rating is still available in the item popup.
* The mobile view now defaults to 4 items across (5 including equipped), which fits more on the screen at once. You can still choose other display options in Settings.
* Masterwork info is now included in the CSV exports.
* Added season info for Dawning items.
* Include non-selected perk options while searching perks.
* Load the new Simplified Chinese Destiny database when that language is selected.
* Show a warning when perks/mods are missing because of a Bungie.net deployment.

# 5.5.2 (2018-12-10)

* Changed search behavior of perk:. It now tries to match the start of all words.
* Added "expert mode" for more complex wish list expressions.
* Allow selecting text on the progress page.
* Some redacted items now have a picture and some description, pulled from their collection record.

# 5.5.1 (2018-12-09)

* Fixed display of stackables badges in D1.

# 5.5.0 (2018-12-09)

* New items, when enabled, now show a red dot instead of an animated shine.
* Fixed center column emblem color on Safari.
* Loadout and compare popups now use a draggable "Sheet" UI.

# 5.4.0 (2018-12-02)

* Moved is:yearX and is:seasonX searches to year:# and season:#.
* Fixed a bug where Inventory would not appear on mobile for non-current characters.
* On mobile, the search box is now full-width.
* Unopened engrams are shown in a small row similar to how they appear in-game, instead of looking like they are in the postmaster.
* Engrams no longer appear to be pullable from the postmaster.
* Shaders are now sorted by whats defined in the settings.
* Fixed the display of tag dropdowns.
* Support simplified Chinese (for DIM text only - Destiny items are still in Traditional).
* New loading animation.
* New look for the Vault tile.
* Light cap raised to 650 for Season of the Forge.

# 5.3.2 (2018-11-27)

* Fix crash on Progress page caused by redacted Triumphs.
* Fix URL not updating while navigating.
* Fix display of faction levels.
* Fix The Drifter showing an error because of a redacted item.
* Fix a case where the Google Drive data file would not be created.
* Prevent moving partial stacks of Ghost Fragments, because that doesn't work.
* Fix display of vendor checkmark.
* Fix horizontal scrolling slop on the mobile header.

# 5.3.1 (2018-11-26)

* Fix some settings that weren't quite working right.

# 5.3.0 (2018-11-25)

* Remove the ability to set a specific vault width. Vault always takes all remaining space.
* Inventory columns are shaded to match the equipped emblem.
* DIM has been darkened to provide better contrast with the items.
* Fit and finish changes to the new tiles and inventory display.
* Add id and hash column to exported csv for ghosts, armor, and weapons.
* Add event and season column to exported csv for Destiny 2.
* D2 subclasses now show which path, grenade, etc. are chosen.

# 5.2.1 (2018-11-20)

* Fix comparing masterworks

# 5.2.0 (2018-11-20)

* New item tiles that show more information and don't hide the picture.
* Updated storage settings to show Google Drive usage and signed in user.
* New D1 Vendors page that resembles the D2 Vendors page.

# 5.1.0 (2018-11-18)

* Fix display of exotic catalysts in the item popup.
* Restore kill tracker for all items.
* Loadouts now sort by type then name.
* Global loadouts are now indicated by a globe icon in the LoadoutPopup.
* Loadouts of the same type can no longer have a clashing name.
* Add count: filters to search for items you have a certain number (or more or less) of. i.e. count:>3 to find all your Edge Transits.
* Improve display of your Ranks.
* Show progress towards completing cache keys.
* Work around a memory leak bug in MS Edge.
* Update titles on item popups to display closer to what's in game.
* Added community curations (a way to look for god rolls).

# 4.77.0 (2018-11-11)

* Completed bounties now sort to the bottom of the Pursuits.
* Return mods to the compare view.
* Item popup background now indicates rarity rather than burn type.
* Triumphs are now displayed on the Progress page.
* Infusion dialog now separates out duplicate items.
* The Progress page now shows progress towards reset.
* Added some sources to the search dialog.
* source:
* edz, titan, nessus, io, mercury, mars, tangled, dreaming
* crucible, trials, ironbanner
* zavala, ikora, gunsmith, gambit, eververse, shipwright
* nm, do, fwc
* leviathan, lastwish, sos, eow, prestige, raid
* prophecy, nightfall, adventure
* In Chrome you can now Install DIM from the hamburger menu and use it as a standalone app. Chrome will support macOS later.

# 4.76.0 (2018-11-04)

# 4.75.0 (2018-10-28)

* DIM now supports searching by season, event and year in Destiny 2.
* is:season1, is:season2, is:season3, is:season4
* is:dawning, is:crimsondays, is:solstice, is:fotl
* Performance improvements

# 4.74.1 (2018-10-21)

* We no longer support searching D1 vendor items.
* Added support for showing ratings and reviews based on the item roll in Destiny 2.
* Fix for missing class names in the loadout builder in Firefox.
* Added item search to D2 vendors.
* Collections now include the in-game Collections.
* D2 Vendors and Progress page now have collapsible sections.
* Catalysts are sorted above Ornaments on the Collections page.
* Fix a bug that could accidentally erase loadouts. Don't forget you can restore your data from old Google Drive backups from the Settings page.
* is:hasmod now includes Backup Mag.
* is:ikelos now includes Sleeper Simulant.

# 4.74.0 (2018-10-14)

* Added negative search. Prefix any search term with `-` and it will match the opposite.
* Added `perk:"* **"` search filter to match any keywords against perks on an item
* Added some missing `stat:`
* Lock and unlock items matching your current search from the same menu you use for tagging them.
* Updated icons across the app.

# 4.73.0 (2018-10-07)

* Added `is:heroic` search filter for armor with heroic resistance.
* New option to manually sort your characters.
* No longer forgetting what perks we recommended.
* Fix mods/perks on items - there was a bug that affected both display and searches.
* Fix is:hasmod search to include some more mods.
* You can now drag items into the loadout drawer.
* D2 spreadsheet export (in settings) covers perks now.
* You can also export ghosts (with perks) for D1/D2.
* Filters can now be combined with "or" to match either filter. For example: "is:shotgun or is:handcannon".

# 4.72.0 (2018-09-30)

* Add searches `is:transmat`, `is:armormod`, `is:weaponmod`, and `is:transmat`, and removed D1 `is:primaryweaponengram`, `is:specialweaponengram`, and `is:heavyweaponengram`.
* Show daily gambit challenge and daily heroic adventure in milestones.

# 4.71.0 (2018-09-23)

* Removed a bunch of help popups.
* Added information about unique stacks.
* Added `is:maxpower` search to return highest light items.
* Added `is:modded` search to return items that have a mod applied.
* Bounties with expiration times are now shown, and are sorted in front in order of expiration time.
* Added masterwork tier range filter.
* Highlight the stat that is boosted by masterwork in item details.
* Masterwork mod hover now shows the type/name of masterwork.

# 4.70.2 (2018-09-17)

* Fix some instances where DIM wouldn't load.
* Fix the About and Backers pages.
* Hide classified pursuits.

# 4.70.1 (2018-09-17)

# 4.70.0 (2018-09-16)

* Display armor resistance type on item icon and include in search filters.
* Giving more weight to ratings with reviews than ratings alone. Also, hiding lone ratings.
* Custom loadouts now display below our special auto loadouts.
* Added inverse string search for items and perks (prefix with minus sign)
* Postmaster is now on top of the screen (but disappears when empty).
* Individual inventory buckets are no longer collapsible, but disappear when empty.
* D1 vault counts are removed from their section headers.
* Fixed an issue where the display would be messed up when colorblind mode is on.
* Restored the keyboard shortcut cheat sheet (press ?).
* The max light loadout prefers legendaries over rares.
* Unclaimed engrams are shown up in the Postmaster section.
* Infusion transfer button is now visible on mobile devices.

# 4.69.1 (2018-09-10)

* Max power value in 'Maximum Power' loadout is now calculated correctly.

# 4.69.0 (2018-09-09)

* Max power updated to 600 for Forsaken owners.
* Fixed Year 1 weapons not having an elemental damage type.
* Many bugfixes post-Forsaken launch.
* Add Infamy rank to progress page.
* Bounties now show their rewards on the Progress and Vendors pages.
* The Progress page has been cleaned up to better reflect the state of the game since Forsaken.
* Pursuits are sorted such that bounties are displayed together.
* Add "is:randomroll" search for items that have random rolls.
* Added "is:bow" and "is:machinegun" searches.
* Remove "is:powermod" and "basepower:" searches.
* Masterworks now have a gold border. Previously items with a power mod had a gold border, but there are no more power mods.
* Added Bow stats "Draw Time" and "Inventory Size".
* Disabled vendorengrams.xyz integration until they are back online.
* Review modes - say hello to Gambit (and goodbye to Trials, at least for a little while).
* Ratings platform selection changes made easier.
* Added Etheric Spiral and Etheric Helix to the list of reputation items.

# 4.68.3 (2018-09-03)

# 4.68.2 (2018-09-03)

# 4.68.1 (2018-09-03)

# 4.68.0 (2018-09-02)

* Fixed: Destiny 2 - Sort by character age.
* Item popup shows the ammo type of D2 weapons.
* New is:primary, is:special, and is:heavy search terms for ammo types.
* Add is:tracerifle and is:linearfusionrifle searches.
* Added Korean as a language option.
* We have a new Shop selling enamel pins and T-shirts.
* Ratings system understands random rolls in D2.
* Search help added for searching by # of ratings.

# 4.67.0 (2018-08-26)

# 4.66.0 (2018-08-19)

* DIM now refreshes your inventory automatically every 30 seconds, rather than every 5 minutes.
* Clicking "transfer items" in the Infusion tool will now always move them to the active character.
* The infusion tool will now include locked items as potential infusion targets even if the checkbox isn't checked (it still affects what can be a source item).
* If you are at maximum light, DIM now alerts you when vendors are selling maximum light gear and engrams, courtesy of VendorEngrams.xyz.

# 4.65.0 (2018-08-12)

# 4.64.0 (2018-08-05)

# 4.63.0 (2018-07-29)

* Fixed a bug that could cause iOS Safari to hang.

# 4.62.0 (2018-07-22)

* Xur has been removed from the header in D1. Find him in the Vendors page.

# 4.61.0 (2018-07-15)

* Fix a bug that would leave behind stackable items when moving certain loadouts like "Gather Reputation Items".
* The is:haspower search works once again.
* The is:cosmetic search will now work for Destiny 2.
* Added is:prophecy search which will return all prophecy weapons from CoO.
* Added is:ikelos search which will return all ikelos weapons from Warmind.

# 4.60.0 (2018-07-08)

* Farming mode won't try to move unmovable reputation tokens.
* Filters like stat:recovery:=0 now work (they couldn't match stat values of zero before).
* Checking with VendorEngrams.xyz to see if 380 drops may be right for you.

# 4.59.0 (2018-07-01)

* New iOS app icons when you add to home screen.
* Ornaments now show additional reasons why you can't equip them.
* The is:inloadout search works once again.
* Fix a bug where the item popup could hang iOS Safari in landscape view.
* Add a link to lowlines' Destiny map for collecting ghost scannables, latent memories, and sleeper nodes.

# 4.58.0 (2018-06-24)

* Factions now show seasonal rank instead of lifetime rank.
* Vendors show their faction rank next to their reward engrams.
* Factions in the progress page also link to their vendor.
* Quest keys in your Pursuits now show their quantity. They're still on the Progress page.

# 4.57.0 (2018-06-17)

* Item sizing setting works in Edge.
* Lock and unlock won't get "stuck" anymore.

# 4.56.5 (2018-06-11)

* Fix for item popups not working

# 4.56.0 (2018-06-10)

* Add "is:hasshader" search filter to select all items with shaders applied.
* Fixed some bugs in older Safari versions.
* Errors on Progress, Collections, and Vendors pages won't take out the whole page anymore, just the section with the error.
* Fix bugs where a stray "0" would show up in odd places.
* Align Progress columns better for accounts with fewer than 3 characters.

# 4.55.0 (2018-06-03)

* Displaying available rating data in spreadsheet export.
* Correctly display masterwork plug objectives - check the "Upgrade Masterwork" plug for catalyst updates.
* The Collections page now shows progress towards unlocking ornaments. Due to restrictions in the API, it can only show ornaments that go with items you already have.

# 4.54.0 (2018-05-27)

* Fix the display of crucible rank points.
* Fix faction rank progress bars on D1.
* Compare view includes perks and mods for D2 items.

# 4.53.0 (2018-05-20)

* Add previews for engrams and other preview-able items.
* Display Crucible ranks on the progress page.
* Add emotes back to the collections page.
* Remove masterwork objectives that never complete.
* Fix loading loadouts the first time you open a character menu.
* Fix exporting CSV inventories in Firefox.

# 4.52.0 (2018-05-13)

* Collection exotics are no longer duplicated. They are also sorted by name.
* Updated max power to 380.
* Vendors and collections will no longer show items exclusive to platforms other than the current account's platform.
* Fix masterworks not showing as masterworks.
* Set the max base power depending on which DLC you own.

# 4.51.2 (2018-05-09)

* Handle the Warmind API bug better, and provide helpful info on how to fix it.

# 4.51.1 (2018-05-08)

* Fix progress page not displaying after the Warmind update.

# 4.51.0 (2018-05-06)

* Fix a bug where having mods, shaders, or materials in the postmaster might make it impossible to move any mod/shader/material into or out of the vault.
* Add links to Ishtar Collective on items with lore.

# 4.50.0 (2018-04-30)

* The settings page now shows how much of your local storage quota is being used by DIM (if your browser supports it).
* Add search filters based on character location on dim (is:inleftchar / inmiddlechar / inrightchar) and for vault (is:invault) and current/last logged character (incurrentchar), that is marked with a yellow triangle.
* Fixed a bug where the "Restore Old Versions" tool wouldn't actually let you see and restore old versions.

# 4.49.1 (2018-04-23)

* Fix loadouts.

# 4.49.0 (2018-04-22)

* The DIM changelog popup has moved to a "What's New" page along with Bungie.net alerts and our Twitter feed. We also moved the "Update DIM" popup to the "What's New" link.
* Fix moving mods and shaders from the postmaster.
* Remove "Take" button from stackables in the postmaster.
* The Collections page now has a link to DestinySets.com.

# 4.48.0 (2018-04-15)

* You can specify game modes for reading and making ratings and reviews.
* Full General Vault, Mods, and Shaders buckets are highlighted in red.
* Adding DIM to your home screen on iOS was broken for iOS 11.3. It's fixed now!

# 4.47.0 (2018-04-09)

# 4.46.0 (2018-04-02)

* Added a page to browse and restore old revisions of Google Drive data.
* Emblems now show a preview of their nameplate in the item details popup.
* New Vendors page shows all the items you can buy from various vendors.
* New Collections page shows your exotics, emotes, and emblems kiosks.
* Engram previews from the faction display and vendors pages show what could be in an engram.
* Keyword search now includes item descriptions and socket perk names and descriptions.

# 4.45.0 (2018-03-26)

* Searching mods and perks in D2 now searches non-selected perks as well.
* Perks are in the correct order again (instead of the selected one being first always).
* Non-purchasable vendor items are displayed better.
* Storage settings break out loadouts and tags/notes between D1 and D2 items.
* A new revisions page allows you to restore old versions of settings from Google Drive.
* Emblems show a preview of the nameplate graphic.
* Fix "is:dupelower" to only affect Weapons/Armor
* Add armor stats to the "stat:" filter (in D2 only)
* Add ":=" comparison to the text complete tooltip

# 4.44.0 (2018-03-19)

* Fixed the "recommended perk" being wrong very often.
* Improved the display of perks, shaders, and mods on items. Improved the popup details for those items as well - this includes ornament unlock progress.
* Stackable items like mods and shaders have less chance of being left behind during search transfers.
* Put back "Make Room for Postmaster" in D1 - it was removed accidentally.
* Items matching a search are now more highlighted. Removed "Hide Unfiltered Items" setting.

# 4.43.0 (2018-03-12)

* Fix some cases where moving stacks of items would fail.
* Fix "Gather Reputation Items" from not gathering everything.
* More items can be successfully dragged out of the postmaster.

# 4.42.0 (2018-03-05)

* Compare tool shows ratings, and handles missing stats better.
* Fixed display of masterwork mod and ornaments.
* Remove Auras from inventory since they're part of Emblems now.
* Fancy new emblems show all their counters correctly.
* Improved moving mods, shaders, and consumables via search loadouts. They can now go to any character (not just the active one) and aren't limited to 9 items.
* Pausing over a drop zone to trigger the move-amount dialog works every time now, not just the first time.

# 4.41.1 (2018-02-19)

* Fix dupelower logic.
* Fixed bugs preventing DIM from loading in some browsers.
* See previews of the items you'll get from faction packages and Xur from links on the Progress page.

# 4.41.0 (2018-02-19)

* Mobile on portrait mode will be able to set the number of inventory columns (the icon size will be resized to accommodate).
* You can now check your emblem objectives.
* Armor mods show more info.
* Destiny 1 transfers are faster.
* DIM is better at equipping exotics when you already have exotic ghosts, sparrows, and ships equipped.
* Pulling an item from the postmaster updates the list of items quickly now.
* Navigation from "About" or "Backers" back to your inventory works.
* is:dupelower breaks ties more intelligently.

# 4.40.0 (2018-02-12)

# 4.39.0 (2018-02-05)

* Fixed random loadout feature taking you to a blank page.

# 4.38.0 (2018-01-31)

* Fixed display of Clan XP milestone.
* DIM's logic to automatically move aside items to make room for what you're moving is smarter - it'll leave put things you just moved, and it'll prefer items you've tagged as favorites.
* In D2, "Make room for Postmaster" has been replaced with "Collect Postmaster" which pulls all postmaster items we can onto your character. You can still make room by clicking "Space".
* Fix pull from postmaster to clear exactly enough space, not too many, but also not too few.
* Accounts with no characters will no longer show up in the account dropdown.
* Item tagging via keyboard should be a little more international-friendly. Calling the help menu (via shift+/) is too.
* Fixed XP required for well-rested perk after the latest Destiny update.

# 4.37.0 (2018-01-29)

* Masterwork differentiation between Vanguard / Crucible, highlight of stat being affected by MW.
* The "Well Rested" buff now appears as a Milestone on your Progress page.
* Nightfall modifiers are shown on the Progress page.
* Storage (Google Drive) settings have moved to the Settings page.
* You can configure a custom item sorting method from the Settings page.
* Improved display of the account selection dropdown.

# 4.36.1 (2018-01-22)

* Attempt to fix error on app.
* Moving an item from the postmaster will now only clear enough space for that one item.

# 4.36.0 (2018-01-22)

* Attempt to fix error on app.

# 4.35.0 (2018-01-22)

* The Settings page has been redesigned.
* Your character stats now update live when you change armor.
* New settings to help distinguish colors for colorblind users.
* DIM should load faster.
* DIM won't try to transfer Faction tokens anymore.

# 4.34.0 (2018-01-15)

* Sorting characters by age should be correct for D2 on PC.
* The infusion fuel finder now supports reverse lookups, so you can choose the best thing to infuse a particular item _into_.
* Labeled the Infusion Fuel Finder button.
* Trace Rifles are highlighted again on is:autorifle search.
* Factions that you can't turn in rewards to are now greyed out. We also show the vendor name, and the raw XP values have moved to a tooltip.
* The settings page has been cleaned up and moved to its own page.

# 4.33.1 (2018-01-09)

* Fix DIM loading on iOS 11.2.2.

# 4.33.0 (2018-01-08)

* A brand new Progress page for Destiny 2 displays your milestones, quests, and faction reputation all in one place. That information has been removed from the main inventory screen.
* We've changed around the effect for masterworks a bit more.

# 4.32.0 (2018-01-02)

* Added hotkey for search and clear (Shift+F).
* Masterworks show up with an orange glow like in the game, and gold borders are back to meaning "has power mod".
* Mercury reputation items are now handled by farming mode and gather reputation items.
* Tweak max base power / max light calculations to be slightly more accurate.
* Display D2 subclass talent trees. We can't show which ones are selected/unlocked yet.
* Moving items on Android should work better.
* Rotating to and from landscape and portrait should be faster.
* Fix quest steps showing up in the "haspower" search.
* Do a better job of figuring out what's infusable.
* Added a reverse lookup to Infusion Fuel Finder.

# 4.31.0 (2017-12-25)

* "is:complete" will find completed rare mod stacks in Destiny 2.

# 4.30.0 (2017-12-18)

* NEW - Revamped rating algorithm for D2 items.
* Fixed a bug trying to maximize power level (and sometimes transfer items) in Destiny 2.
* When hovering over an icon, the name and type will be displayed
* Allowing more exotic item types to be simultaneously equipped in Destiny 2
* Initial support for masterworks weapons.
* Fixed reporting reviews in Destiny 2.
* Fixed item filtering in Destiny 2.

# 4.29.0 (2017-12-13)

* Added Mercury reputation.
* Added Crimson Exotic Hand Canon.

# 4.28.0 (2017-12-11)

* NEW - Move items from the postmaster in DIM!

# 4.27.1 (2017-12-05)

* Key for perk hints in D2.
* Fixed bug loading items with Destiny 2 v1.1.0.

# 4.27.0 (2017-12-04)

* Added setting to pick relevant platforms for reviews.
* Fix review area not collapsing in popup.
* Fix display of option selector on reviews tab when detailed reviews are disabled.

# 4.26.0 (2017-11-27)

* Don't show community best rated perk tip if socket's plugged.
* is:haslevel/haspower (D1/D2) fix in cheatsheet.
* Fix mobile store pager width

# 4.25.1 (2017-11-22)

* Added Net Neutrality popup.

# 4.25.0 (2017-11-20)

# 4.24.1 (2017-11-13)

# 4.24.0 (2017-11-13)

* Bungie has reduced the throttling delay for moving items, so you may once again move items quickly.

# 4.23.0 (2017-11-06)

# 4.22.0 (2017-10-30)

* Add a 'bulk tag' button to the search filter.
* Add basepower: filter and is:goldborder filter.
* Fix filtering in D1.
* Add a button to clear the current search.
* Fix moving partial stacks of items.
* Fixed "transfer items" in the Infusion Fuel Finder.
* Giving hints about the community's favorite plugs on D2 items.

# 4.21.0 (2017-10-23)

* Community reviews (for weapons and armor) are in for Destiny 2 inventory.
* Charting weapon reviews.
* Fixed the shadow under the sticky characters bar on Chrome.
* Add an option to farming mode that stashes reputation items in the vault.
* Add a new smart loadout to gather reputation items for redemption.
* Scroll the loadout drawer on mobile.
* Show character level progression under level 20 for D2.
* Stacks of three or more rare mods now have a yellow border

# 4.20.1 (2017-10-16)

* Fixed an error when trying to space to move items.

# 4.20.0 (2017-10-16)

* Sort consumables, mods, and shaders in a more useful way (generally grouping same type together, alphabetical for shaders).
* Show the hidden recoil direction stat.
* Link to DestinyDB in your language instead of always English.
* Updated documentation for search filters.
* Fixed logic that makes room for items when your vault is full for D2.

# 4.19.2 (2017-10-11)

* Keyword searches now also search on mod subtitles, so `is:modifications helmet void` will bring only Helmet Mods for Void subclass.
* Add Iron Banner reputation.

# 4.19.1 (2017-10-10)

* Fix landscape orientation not working on mobile.
* Fix D1 stats in loadout builder and loadout editor.

# 4.19.0 (2017-10-09)

* Added `stack:` to search filters for easier maintenance of modifications.
* Add missing type filters for D2 (try `is:modifications`)!
* Bring back keyboard shortcuts for tagging (hit ? to see them all).
* The "Max Light" calculation is even more accurate now.
* Added `PowerMod` column to CSV export indicating whether or not a weapon or piece of armor has a power mod
* Support sorting by base power.
* Hide "split" and "take" button for D2 consumables.
* OK really really fix the vault count.
* Fix showing item popup for some D1 items.
* Changed how we do Google Drive log-in - it should be smoother on mobile.
* Completed objectives will now show as "complete".
* Bring back the yellow triangle for current character on mobile.
* Updated `is:dupelower` search filter for items to tie break by primary stat.

# 4.18.0 (2017-10-02)

* Updated `is:dupelower` search filter for items with the same/no power level.
* Fix some issues with Google Drive that might lead to lost data.
* Really fix vault counts this time!

# 4.17.0 (2017-09-29)

* Fix bug that prevented pinned apps in iOS from authenticating with Bungie.net.

# 4.16.2 (2017-09-29)

* Added `is:dupelower` to search filters for easier trashing.
* Added missing factions to the reputation section for Faction Rally.
* Fix in infusion calculator to correctly consider +5 mod
* Fix for CSV export (e.g.: First In, Last Out in 2 columns)

# 4.16.1 (2017-09-26)

* Bugfixes for iOS 10.0 - 10.2.

# 4.16.0 (2017-09-25)

* Added item type sort to settings group items by type (e.g. all Sniper Rifles together).
* Reputation emblems are the same size as items now, however you have item size set.
* Shaders show up in an item's mods now.
* Transfering search loadouts is more reliable.
* Fixed a serious bug with storage that may have deleted your tags and notes. It's fixed now, but hopefully you had a backup...
* Highlight mods that increase an item's power with a gold border. New 'is:powermod' search keyword can find them all.
* Phone mode should trigger even on really big phones.
* More places can be pressed to show a tooltip.
* Fixed showing quality for D1 items.
* D2 subclasses are diamonds instead of squares.
* Max Base Power, Mobility, Resilience, and Recovery are now shown for each character.
* Legendary shards have the right icon now.
* Fix newly created loadouts showing no items.
* Inventory (mods, shaders, and consumables) in your vault now show up separated into the vault, and you can transfer them to and from the vault.
* Search keywords are now case-insensitive.
* You can now lock and unlock D2 items.
* Equipping an exotic emote won't unequip your exotic sparrow and vice versa.
* Item popups aren't weirdly tall on Firefox anymore.
* Armor stats now match the order in the game.
* Infusion calculator now always gives you the full value of your infusion.
* Show a warning that your max light may be wrong if you have classified items.
* CSV export for D2 weapons and armor is back.
* Add text search for mods and perks.
* Add "Random Loadout" to D2. You gotta find it though...

# 4.15.0 (2017-09-18)

* D2 items with objectives now show them, and quests + milestones are displayed for your characters.
* Custom loadouts return for D2.
* D2 items now display their perks and mods.
* DIM won't log you out if you've been idle too long.
* Swipe left or right anywhere on the page in mobile mode to switch characters.
* If you have lots of inventory, it won't make the page scroll anymore.
* Power level will update when you change equipment again.
* Searches will stay searched when you reload info.
* Max light loadout won't try to use two exotics.
* Farming mode looks better on mobile.
* If you're viewing a non-current character in mobile, it won't mess up on reload anymore.
* You can tag and write notes on classified items to help remember which they are.
* The Infusion Fuel Finder is back for D2.
* The "Max Light" calculation is more accurate now.
* Mods now show more detail about what they do.

# 4.14.0 (2017-09-14)

* Added back in Reputation for D2.
* Max Light Loadout, Make Room for Postmaster, Farming Mode, and Search Loadout are all re-enabled for D2.
* Classified items can be transferred!
* Fixed search filters for D2.
* Show hidden stats on D2 items.
* D2 inventory (mods, shaders, etc) now take the full width of the screen.

# 4.13.0 (2017-09-09)

* DIM will remember whether you last used D2 or D1.
* Lots of DIM functionality is back for D2.
* We now highlight the perks from high community reviews that you don't have selected.

# 4.12.0 (2017-09-05)

* Early Destiny 2 support! We have really basic support for your Destiny 2 characters. Select your D2 account from the dropdown on the right. This support was built before we even got to start playing, so expect some rough edges.
* There's a new phone-optimized display for your inventory. See one character at a time, with larger items. Swipe between characters by dragging the character header directly.
* Info popups aren't gigantic on mobile anymore.
* Fix a case where changes to preferences may not be saved.

# 4.11.0 (2017-09-02)

* Fix a case where DIM wouldn't work because auth tokens had expired.

# 4.10.0 (2017-08-26)

* You can flag reviews for being offensive or arguing or whatever. Be helpful but also be nice.
* Remove the browser compatibility warning for Opera and prerelease Chrome versions.

# 4.9.0 (2017-08-19)

* No changes!

# 4.8.0 (2017-08-12)

* No changes!

# 4.7.0 (2017-08-05)

* Made loadout builder talent grids tiny again.
* If you autocomplete the entire filter name and hit enter, it will no longer hang the browser.
* Updated the About page and FAQ.
* Fixed a case where DIM would fail to load the latest version, or would load to a blank page unless force-reloaded.
* Added some helpful info for cases where DIM might fail to load or auth with Bungie.net.
* Added a warning when your browser is not supported by DIM.
* DIM no longer supports iOS 9.

# 4.6.0 (2017-07-29)

* Fix a bug where the popup for Xur items was below Xur's own popup.
* Hiding community rating for items with only one (non-highlighted) review.
* The first item in the search autocompleter is once again selected automatically.
* If you don't have the vault width set to "auto", the inventory is once again centered.

# 4.5.0 (2017-07-22)

* Added "reviewcount" filter to filter on the number of reviews on an item.
* Fix slight horizontal scroll on inventory view.
* On mobile, tapping outside of dialogs and dropdowns to dismiss them now works.
* The item detail popup now does a better job of fitting itself onto the screen - it may appear to the left or right of an item now!
* Press on a talent grid node to read its description. The same goes for the stats under your character.
* Subclasses now have the correct elemental type in their header color.
* Drag and drop should be much smoother now.
* You can select Destiny 2 accounts from the account dropdown now - but won't do much until Destiny 2 is released and we have a chance to update DIM to support it!

# 4.4.0 (2017-07-15)

* New filters for ornaments - is:ornament, is:ornamentmissing, is:ornamentunlocked
* Fixed a bug where item data would not respect your language settings.
* Weapon reviews now show up immediately, and can be edited.
  - If you have been less than friendly, now would be a very good time to edit yourself and put a better foot forward.
* Sorting reviews to support edits and highlighted reviews.
* Logging out now brings you to Bungie's auth page, where you can choose to change account or not.
* Fixed "Clear New Items" not working.
* Adjusted the UI a bunch to make it work better on mobile. Just a start - there's still a long way to go.
* The announcement about DIM being a website won't show more than once per app session.
* Google Drive syncing is a bit smoother.
* Fixed a case where you couldn't create a new class-specific loadout.
* On Firefox, the new-item shines don't extend past the item anymore.
* Do a better job of refreshing your authentication credentials - before, we'd sometimes show errors for a few minutes after you'd used DIM for a while.
* The filters help page has been localalized.
* Separate the light: and level: filters. level now returns items matching required item level, light returns items matching the light level.

# 4.3.0 (2017-07-08)

* DIM is now just a website - the extension now just sends you to our website. This gives us one, more cross-platform, place to focus on and enables features we couldn't do with just an extension. Don't forget to import your data from the storage page!
* Scrolling should be smoother overall.
* Vendor weapons now show reviews.
* Add a "sort by name" option for item sorting.
* In Google Chrome (and the next version of Firefox), your local DIM data won't be deleted by the browser in low storage situations if you visit DIM frequently.
* Ratings will no longer disappear from the item details popup the second time it is shown.
* Info popups should do a better job of hiding when you ask them to hide.

# 4.2.4 (2017-07-03)

* Work around a Chrome bug that marked the extension as "corrupted".

# 4.2.3 (2017-07-03)

* Fix log out button.
* Put back the accidentally removed hotkeys for setting tags on items.
* Fixed some visual goofs on Firefox.
* Fix a case where DIM would never finish loading.

# 4.2.2 (2017-07-02)

* Fix DIM being invisible on Firefox
* Fix a case where DIM would never finish loading.
* Put back the accidentally removed hotkeys for setting tags on items.

# 4.2.1 (2017-07-01)

* Actually turn on Google Drive in prod.

# 4.2.0 (2017-07-01)

* Exclude all variants of 'Husk of the Pit' from 'Item Leveling' loadout.
* Add a new storage page (under the floppy disk icon) for managing your DIM data. Import and export to a file, and set up Google Drive storage to sync across machines (website only). You can import your data from the Chrome extension into the website from this page as well.
* The settings page has been cleaned up and reworded.
* Added missing Trials emblems and shaders to the is:trials search.
* DIM should look more like an app if you add it to your home screen on Android.
* DIM will show service alerts from Bungie.

# 4.1.2 (2017-06-25)

* Add a "Log Out" button in settings.

# 4.1.1

* Fixed changelog popup too large to close.

# 4.1.0 (2017-06-24)

* Fixed the logic for deciding which items can be tagged.
* Fix "Make room for postmaster".
* Record books have been moved out of the inventory into their own page. Get a better look at your records, collapse old books, and narrow records down to only those left to complete.
* Fix changing new-item shine, item quality display, and show elemental damage icon preferences. They should apply immediately now, without a reload.x
* Localization updates.
* Fixed objective text in the record book floating above stuff.
* Fixed displaying record objectives that are time-based as time instead of just a number of seconds.
* When pinned to the iOS home screen, DIM now looks more like a regular browser than an app. The upside is you can now actually authorize it when it's pinned!
* Loadouts with a complete set of equipped armor now include a stat bar that will tell you the stat tiers of the equipped loadout pieces.
* Loadouts with non-equipping items now won't _de-equip_ those items if they're already equipped. #1567
* The count of items in your loadout is now more accurate.
* DIM is now better at figuring out which platforms you have Destiny accounts on.
* DIM is faster!
* Added Age of Triumph filters is:aot and is:triumph
* Add gunsmith filter is:gunsmith
* Updated filters to remove common items for specific filters (e.g. is:wotm no longer shows exotic items from xur, engrams, and planetary materials)
* Loadout Builder's equip button now operates on the selected character, not your last-played character.
* Loadout Builder no longer has equip and create loadout buttons for loadouts that include vendor items.
* Loadout Builder is faster.
* DIM has a new logo!
* Elemental damage color has been moved to a triangle in the upper-left corner of your weapon.
* See community weapon ratings in DIM, and submit your own! Weapon ratings can be turned on in Settings, and will show up on your individual weapons as well as in the details popup. You can submit your own reviews - each review is specific to the weapon roll you're looking at, so you know whether you've got the god roll.

# 3.17.1

* Fixed a bug with the display of the amount selection controls in the move popup for stackable items.
* Localization updates
* Moved the "VCR" controls for stackable item amount selection to their own row.

# 3.17.0

* Fixed the perk selection in Loadout Builder. #1453
* Integrated Trials-centric weapon reviews (and the ability to rate your own gear (and make comments about your gear)). Done in conjunction with destinytracker.com.
* Fixed the logic for artifact bonuses to compute the right number. #1477
* Restore some missing images from our build system changes.
* Don't allow engrams to be tagged. #1478
* Add home screen icons (and Safari tab icons, and Windows tile icons) for the website.
* Fixed "is:locked" filters to be consistent for engrams. #1489
* The Beta website is now updated automatically for every PR.
* If you're not logged in to the website, we show the login screen.
* Better error messages for when you have the wrong platform selected, plus the error doesn't cover the platform selector.
* Improved website compatibility with Firefox, Safari, and Edge.
* Many style fixes for Safari.
* Drag and drop is now supported on touch devices. Press and hold an item to drag it. #1499
* Armsday packages can no longer be dragged. #1512
* Add tags and notes to items! This has been in Beta forever but now it's official. Hit ? to see the keyboard shortcuts, and use "tag:" searches to find your tagged gear.
* Remove Materials Exchange from the beta.
* Vendors now show where they are, and are sorted better. All the cryptarchs now appear. Engrams waiting to be decrypted aren't shown in the vendor screen.
* Experimental iOS 9 Mobile Safari compatibility. May be removed in the future.
* Style updates to clean up DIM's look and make sure more screen space is being used for items.
* Gained the ability for us to fill in classified items, even if Bungie hasn't unclassified them. You still can't transfer them though.
* The "Hide Unfiltered Items while Filtering" preference now applies to vendor gear too. #1528
* When moving stacks of items through the popup, there are now buttons to max out the amount, and add and remove up to even stacks of items.
* Xur should disappear on Sundays again.

# 3.16.1

* Significantly increased the storage limit for tags and notes. It's still possible to go over (especially with long notes) but it should happen far less frequently - and it should notify you when it happens.

# 3.16.0

* Removed farming option to keep greens since they're disassembled by default now.
* Added stat search, for example: "stat:rof:>= 22"
* Fixed formatting for search loadouts when the search terms contain angle brackets.
* A new "Make room for Postmaster items" auto layout will clear out enough space on your character to pick up all the stuff you've accumulated at the Postmaster.
* Vendor items now explain what you need to do to get them.
* Xur looks like the other vendors, and correctly displays both heavies now.
* Compare tool styling updates.
* Compare tool shows attack/defense.
* In the compare tool, stats that are the same across all items are white instead of blue.
* There's now a picture of each item in the compare tool.
* Clicking the title of an item in the compare tool will scroll to that item and "pop" it so you know which one it is.
* Armor and items that don't match the equipping character will once again transfer in loadouts. You can still put multiple subclasses of the same damage type in a loadout.
* Empty space around talent grids has been eliminated.
* Memory of Felwinter's stat bar no longer overflows its container.

# 3.15.0

* Permit the same damage type of subclass in loadouts (#1067)
* Update record books to properly display time instead of a large number. (#1051)
* Moving an item into a full vault but an empty bucket (such as full General but the vault contains no Consumables) now works.
* Stacks of items are properly accounted for. They'll now combine as things are moved to make space - previously even a stack of 1 consumable would count as taking up the whole slot and would prevent a move of 2 more of that consumable.
* We now catch errors trying to move aside items and retry with a different item. You should see fewer failed moves!
* "Thrashing" in farming mode is fixed. When farming mode can't proceed (because moving anything off the character would result in something else being moved back on, because you're out of space), we now show a friendly info message. This message is throttled to show up no more than once a minute.
* Fixed a bug where a full vault would prevent farming mode from moving things to other characters.
* The move aside logic strongly prefers putting things on characters other than the original item's owner. This makes it much easier to move a bunch of stuff off of a character without other things bouncing right back in.
* Prefer putting engrams in the vault and not taking them out when choosing items to move aside.
* Farming mode now makes room to pick up artifacts, materials, and consumables.
* When making space in the "General" category or in Materials/Consumables buckets, we'll choose to move aside an item that can be combined with another stack somewhere without increasing the total number of stacks. This trends towards consolidation and can help free up a full vault, as well as getting rid of stray stacks.
* We swapped in "special ammo synth" and "primary ammo synth" instead of "motes of light" and "strange coins" for the farming mode quick gather buttons. They seemed more useful in the heat of battle.
* When dequipping an item, we try harder to find a good item to equip in its place. We also prefer replacing exotics with other exotics, and correctly handle The Life Exotic perk.
* Lots of new translations and localized strings.
* Vendors update when you reach a new level in their associated faction, or when you change faction alignment.
* Fixed a too-small perk selection box in the loadout builder, and properly handle when vendors are selling Memory of Felwinter.

# 3.14.1 (2016-12-06)

* Internationalization updates.
* Fix for Loadout Class Type bug.

# 3.14.0

* Compare Weapons and Armor side-by-side.
* Added `is:sublime` filter
* Added detailed information to the Trials of Osiris popup card.
* Added more detection for item years.
* The collapse button now no longer takes up the whole bucket height.
* Fixed marking which characters had access to vendor items.
* Fix tracking new items when the new-item shine is disabled.
* Added option to Farming Mode to not move weapons and armor to make space for engrams.
* About and Support pages are now translatable.
* Improved error handling and error messages.
* Vendors are collapsible.
* All vendor items (including duplicates with different rolls) will now show up.
* Added more translations.
* If you have more than one Memory of Felwinter, they are all excluded from loadout builder.
* Export correct quality rating for items in CSV.

# 3.13.0 (2016-10-31)

* The vendors page is back. It'll show all available vendors. It's now a lot faster, and combines vendor inventory across your characters. Consumables and Bounties are now shown. Item stats and quality will hopefully show up on 11/8.
* Loadout builder has option to load from equipped items.
* Added option to farm green engrams or not.
* When moving consumable stacks, you can now choose to fill up one stack's worth.
* Don't sort bounties (the API does not currently provide the in-game order.)
* Fix max-light rounding.
* Fix a bug in the new filters for source.
* Fix incognito mode launching
* More i18n.
* Classified items in the vault are now counted and shown.
* DIM is faster!
* Memory of Felwinter is now excluded from loadout builder by default.

# 3.11.1 (2016-10-04)

* Fixed an issue with farming mode where users without motes, 3oC, coins, or heavy could not use farming mode.
* Fixed an issue where classified items would not show up in the UI.

# 3.11.0 (2016-10-04)

##### New

* Added Quick Move items to farming mode.
* Farming mode now also moves glimmer items to vault.
* Added `is:inloadout` filter
* New filters: is:light, is:hasLight, is:weapon, is:armor, is:cosmetic, is:equipment, is:equippable, is:postmaster, is:inpostmaster, is:equipped, is:transferable, is:movable.
* New filters for items based on where they come from: is:year3, is:fwc, is:do, is:nm, is:speaker, is:variks, is:shipwright, is:vanguard, is:osiris, is:xur, is:shaxx, is:cq, is:eris, is:vanilla, is:trials, is:ib, is:qw, is:cd, is:srl, is:vog, is:ce, is:ttk, is:kf, is:roi, is:wotm, is:poe, is:coe, is:af.
* Added debug mode (ctrl+alt+shift+d) to view an item in the move-popup dialog.
* Added max light value to max light button in dropdown.
* Major loadout builder performance enhancements.
* Support rare (blue) items in loadout builder.

##### Tweaks

* Consumables and materials are now sorted by category.
* All other items in the General Bucket are sorted by Rarity.
* Move ornaments in between materials and emblems.
* Link to wiki for stat quality in the move-popup box.
* Full item details are shown in the move popup by default (they can still be turned off in settings).

##### Bugfixes

* Prevent double click to move item if loadout dialog is open.
* [#889](https://github.com/DestinyItemManager/DIM/issues/889) Fixed stats for Iron Banner and Trials of Osiris items.
* Fix infusion finder preview item not changing as you choose different fuel items. Also filter out year 1 items.
* Fix some green boots that would show up with a gold border.
* A bunch of consumables that can't be moved by the API (Treasure Keys, Splicer Keys, Wormsinger Runes, etc) now show up as non-transferable in DIM.
* Husk of the Pit will no longer be equipped by the Item Leveling loadout.
* Fixed equipping loadouts onto the current character from Loadout Builder.
* The default shader no longer counts as a duplicate item.
* DIM no longer tries to equip exotic faction class items where your character isn't aligned with the right faction.
* Fixed more cases where your loadouts wouldn't be applied because you already had an exotic equipped.
* Elemental Icons moved to bottom left to not cover the expansion symbol.
* Loadout builder no longer shows duplicate sets.
* Fix equip loadout builder equip to current character.

# 3.10.6 (2016-09-23)

* The DestinyTracker link in the item popup header now includes your perk rolls and selected perk. Share your roll easily!
* Fixed moving consumables in loadouts. Before, you would frequently get errors applying a loadout that included consumables. We also have a friendlier, more informative error message when you don't have enough of a consumable to fulfill your loadout.
* Fixed a bug where when moving stacks of items, the stack would disappear.
* The progress bar around the reputation diamonds is now more accurate.
* Enabled item quality.
* Item Quality is enabled by default for new installs.
* A new Record Books row in Progress has your Rise of Iron record book.
* Searches now work for all characters and the vault again.
* Can equip loadouts onto the current character from Loadout Builder.
* Added ability to feature toggle items between Beta + Release.

# 3.10.5

* Added Ornaments.

# 3.10.4

* We handle manifest download/cache errors better, by deleting the cached file and letting you retry.
* Date armor ratings end is on 9/20/2016 @ 2AM Pacific.
* Fixed issues with broken images by downloading from Bungie.net with https.
* Loadouts for multi-platform users will now save selected and equipped items for both platforms. Previously, when switching platforms, loadouts would remove items from the loadout for the opposite platform.

# 3.10.3

* Fixed a "move-canceled" message showing up sometimes when applying loadouts.
* Bugged items like Iron Shell no longer attempt to compute quality. They'll fix themselves when Bungie fixes them.
* Fixed "Aim assist" stat not showing up in CSV (and no stats showing up if your language wasn't English).
* We now catch manifest updates that don't update the manifest version - if you see broken images, try reloading DIM and it should pick up new info.
* Worked around a bug in the manifest data where Ornament nodes show up twice.
* DIM won't allow you to move rare Masks, because that'll destroy them.
* The "Random" auto loadout can now be un-done from the loadout menu.
* For non-variable items (emblems, shaders, ships, etc) in a loadout, DIM will use whichever copy is already on a character if it can, rather than moving a specific instance from another character.

# 3.10.2 (2016-09-10)

* Fixed error building talent grid for Hawkmoon.
* Don't attempt to build record books when advisors are not loaded.
* Dragged items now include their border and light level again.
* New-item overlays have been restored (enable in settings).
* Re-enable record book progress.
* Better handle errors when record book info isn't available.
* Show an error message if the manifest doesn't load.
* Fix an error when equipping loadouts.
* DIM usage tips will only show up once per session now. You can bring back previously hidden tips with a button in the settings page.

# 3.10.0

* Add ability to create loadouts by selecting sets of perks.
* [#823](https://github.com/DestinyItemManager/DIM/issues/823) Added 'current' property to stores.
* The DIM extension is now much smaller.
* DIM can now display item information in all supported Destiny languages. Choose your language in the settings then reload DIM.
* We now automatically pick up Destiny data updates, so DIM should work after patches without needing an update.
* The Reputation section should match the in-game logos better now.
* Disable new item overlays due to a bug.

# 3.9.2

* [#812](https://github.com/DestinyItemManager/DIM/issues/812) Removed rare masks from the items table used by the random item loadout.

# 3.9.1

* [#801](https://github.com/DestinyItemManager/DIM/issues/801) Resolved error with vendor page character sorting.
* [#792](https://github.com/DestinyItemManager/DIM/pull/792) Warning if user clicks on perks to notify them that they can only be changed in game.
* [#795](https://github.com/DestinyItemManager/DIM/pull/795) Updated strange coin icon for Xur.

# 3.9.0

* New glimmer-based filters, is:glimmeritem, is:glimmerboost, is:glimmersupply
* Add option for new item and its popup to be hidden
* Add ability to exclude items from loadout builder.
* Expand/collapse sections in DIM.
* Double clicking an item will equip it on the current character. 2x click on equipped, dequips.
* Show current vendor items being sold.
* Move popup won't pop up under the header anymore.
* If you have an open loadout, and you click "Create loadout", it switches to the new loadout now instead of leaving the previous loadout open.
* DIM is once again faster.
* The loadout editor won't stay visible when you change platforms.
* Fixed a lot of bugs that would show all your items as new.
* New-ness of items persists across reloads and syncs across your Chrome profile.
* New button to clear all new items. Keyboard shortcut is "x".
* Help dialog for keyboard shortcuts. Triggered with "?".
* When you have two characters of the same class, applying a loadout with a subclass will work all the time now.
* Item class requirements are part of the header ("Hunter Helmet") instead of in the stats area.
* You can search for the opposite of "is:" filters with "not:" filters. For example, "is:helmet not:hunter quality:>90".
* Clicking away from the Xur dialog will close any open item popups.
* Fixed an issue where you could not equip a loadout that included an exotic item when you already had an exotic equipped that was not going to be replaced by the loadout.
* Better handling of items with "The Life Exotic" perk.
* New aliases for rarity filters (is:white, is:green, is:blue, is:purple, is:yellow).
* An alternate option for the "Gather Engrams" loadout can exclude gathering exotic engrams.
* Removed popup notification for new items.
* #798 Keyword searches will now scan perk descriptions.
* #799 Randomize equipped items for current character. Don't look at us if you have to play a match using Thorn.

# 3.8.3

* Fix move popup not closing when drag-moving an item.
* Added ability to and filters for track or untrack quests and bounties.
* Fix issue where some sets would be missing from the loadout builder.
* Fixed #660 where postmaster items would not appear in the Postmaster section of DIM, ie Sterling Treasure after the reset.
* Fixed #697 where loadouts will no longer remove the loadouts for the opposite platform.
* Fix an issue where loadouts will not show any items, or transfer any items.
* Add option to show new item overlay animation

# 3.8.2

* Update filter list to include quality/percentage filters
* Add year column to CSV export scripts
* When you have filtered items with a search, you can select a new search loadout option in the loadout menu to transfer matching items.
* The screen no longer jumps around when clicking on items, and the item details popup should always be visible.
* Dialogs should be sized better now.
* Fix character order in move popup buttons.
* Restored the ability to set a maximum vault size. "Auto" (full width) is still an option, and is the default.
* Armor quality is shown in Xur, loadouts, and the infusion dialog if advanced stats is turned on.
* "Take" stackables works again.

# 3.8.1

* Added steps to Moments of Triumph popup (and other record books.)
* Fixed wobbly refresh icon.
* Fixed single item stat percentages.
* Fixed armor export script.
* Possible fix for loadout builder.

# 3.8.0

* Loadout builder redesign and major performance enchancements.
* Items in the postmaster now have quality ratings, can use the infusion fuel finder, show up in the infusion fuel finder, compare against currently equipped items, etc. They behave just like a normal item except you can't move them and they're in a different spot.
* The vault width preference has been removed - the vault now always takes up all the remaining space on the screen.
* Section headers don't repeat themselves anymore.
* Drop zones for items are larger.
* Returning from the min-max tool no longer greets you with a blank, item-less screen.
* Fixed a bug where loadouts were not properly restricted to the platform they were created for.
* Xur's menu item will properly disappear when he leaves for the week.
* New items are marked with a "shiny" animation, and there are notifications when new items appear.
* The loadout menu may expand to fill the height of the window, but no more. The scrollbar looks nicer too.
* Items can now be made larger (or smaller) in settings. Pick the perfect size for your screen!
* The item info popup has a new header design. Let us know what you think!
* Changing settings is faster.
* You can now download your weapon and armor data as spreadsheets for the true data nerds among us.
* The settings dialog is less spacious.
* Engrams and items in the postmaster can now be locked (and unlocked).
* The buttons on the move item popup are now grouped together by character.
* When the "Hide Unfiltered Items while Filtering" option is on, things look a lot nicer than they did.
* DIM is generally just a little bit snappier, especially when scrolling.
* Clicking the icon to open DIM will now switch to an active DIM tab if it's already running.
* Bungie.net will open in a new tab as a convenience for expired cookies.
* Items in the Postmaster are sorted by the order you got them, so you know what'll get bumped when your postmaster is full.
* Clicking the loadout builder button again, or the DIM logo, will take you back to the main screen.
* You may now order your characters by the reverse of the most recent, so the most recent character is next to the vault.

# 3.7.4

* Removed the option to hide or show the primary stat of items - it's always shown now.
* Add mode selection full/fast for users willing to wait for all best sets.
* Loadout menus are now scrollable for users with over 8 custom loadouts on a single character.
* Changing the character sort order now applies live, rather than requiring a refresh.
* Use most recently logged in player to start with loadout builder.
* Search queries will exclude the token `" and "` as some users were including that when chaining multiple filters.
* Fix UI issue on move popup dialog that had some numbers expanding outside the dialog.
* Consolidate beta icons to the icons folder.

# 3.7.3

* Fix rounding error that prevented some loadout sets from showing up.
* Added filter for quality rating, ex - quality:>90 or percentage:<=94

# 3.7.2

* Always show locked section in loadout builder.
* Fix NaN issue in loadout builder.
* Fix issues with 'create loadout' button in loadout builder.
* For item leveling don't prefer unlevelled equipped items on other characters.
* Various Loadout builder bug fixes and performance updates.

# 3.7.1

* Various Loadout builder bug fixes and performance updates.

# 3.7.0

* Added new armor/loadout tier builder.
* Fix for all numbers appearing red in comparison view.
* Updated to latest stat estimation formula.
* Use directive for percentage width.

# 3.6.5

* Fix an issue where warlocks would see loadouts for all the other classes.

# 3.6.2 & 3.6.3 (2016-05-23)

* Add warning if the lost items section of the postmaster has 20 items.
* Stat bars are more accurately sized.
* Add vendor progress
* Add prestige level with xp bar under characters to replace normal xp bar after level 40.
* It is no longer possible to choose column sizes that cause the vault to disappear.
* The Vault now has a character-style header, and can have loadouts applied to it. Full-ness of each vault is displayed below the vault header.
* New option to restore all the items that were in your inventory before applying a loadout, rather than just the equipped ones.
* You can now undo multiple loadouts, going backwards in time.

# 3.6.1

* Removed the "Only blues" option in the infusion fuel finder, because it wasn't necessary.
* Engram searches and the engram loadout features won't mistake Candy Engrams for real engrams.
* Items in the Postmaster include their type in the move popup, so they're easier to distinguish.
* Sometimes equipping loadouts would fail to equip one of your exotics. No more!
* Add an 'is:infusable' search filter.
* Add 'is:intellect', 'is:discipline', 'is:strength' search filters for armor.
* XP Progress on bar items

# 3.6.0 (2016-05-03)

* Bring back the infusion dialog as an Infusion Fuel Finder. It doesn't do as much as it used to, but now it's optimized for quickly finding eligable infusion items.
* Fix a bug where hovering over a drop zone with a consumable/material stack and waiting for the message to turn green still wouldn't trigger the partial move dialog.
* Added a new "Item Leveling" auto-loadout. This loadout finds items for you to dump XP into. It strongly favors locked items, and won't replace an incomplete item that you have equipped. Otherwise, it goes after items that already have the most XP (closest to completion), preferring exotics and legendaries if they are locked, and rares and legendaries if they're not locked (because you get more materials out of disassembling them that way).
* There's a new setting that will show elemental damage icons on your weapons. Elemental damage icons are now always shown in the title of the item popup.
* Elder's Sigil won't go above 100% completion for the score portion anymore.
* Added roll quality percentage indicator. You can now see how your intellect/discipline/strength stacks up against the maximum stat roll for your armor.
* DIM is smarter about what items it chooses to move aside, or to equip in the place of a dequipped item.
* Added a new "Gather Engrams" loadout that will pull all engrams to your character.

# 3.5.4

* We won't try to equip an item that is too high-level for your character when dequipping items.
* Fix a regression where subclasses wouldn't show up in Loadouts. They're still there, they just show up now!
* Fixed another bug that could prevent item popups from showing up.
* The vault can now be up to 12 items wide.
* Sterling Treasure, Junk Items, and SLR Record Book added to DIM.
* Manifest file updated.

# 3.5.3

* Fixed a bug that would prevent the loading of DIM if Spark of Light was in the postmaster.
* Fixed a bug that prevented the Xur dialog from rendering.

# 3.5.2

* Fix a bug where item details popups would show above the header.
* Fix showing Sterling Treasures in Messages.
* Better error handling when Bungie.net is down.
* Fix a bug where having items in the postmaster would confuse moves of the same item elsewhere.
* Fix a bug where item comparisons no longer worked.
* Added support for the classified shader "Walkabout".

# 3.5.1

* The Infusion Calculator has been removed, now that infusions are much more straightforward.
* Pressing the "i" key on the keyboard will toggle showing item details in the item popup.
* Add a menu item for when Xur is in town. This brings up a panel with Xur's wares, how much everything costs, how many strange coins you have, and lets you show the item details popup plus compare against any version of exotics you might already have to see if there's a better roll.

# 3.5 (2016-04-11)

* DIM will now go to great lengths to make sure your transfer will succeed, even if your target's inventory is full, or the vault is full. It does this by moving stuff aside to make space, automatically.
* Fixed a bug that would cause applying loadouts to fill up the vault and then fail.
* Fixed a bug where DIM would refuse to equip an exotic when dequipping something else, even if the exotic was OK to equip.
* When applying a loadout, DIM will now equip and dequip loadout items all at once, in order to speed up applying the loadout.
* The search box has a new style.
* Item moves and loadouts will now wait for each other, to prevent errors when they would collide. This means if you apply two loadouts, the second will wait for the first to complete before starting.
* Item details are now toggled by clicking the "i" icon on the item popup, rather than just by hovering over it.

# 3.4.1

* Bugfix to address an infinite loop while moving emotes.

# 3.4.0

* Moving and equipping items, especially many at a time (loadouts) is faster.
* When you save a loadout, it is now scoped to the platform it's created on, rather than applying across accounts. Loadouts created on one account used to show on both accounts, but wouldn't work on the wrong account.
* You can now move partial amounts of materials. There's a slider in the move popup, and holding "shift" or hovering over the drop area will pop up a dialog for draggers. You can choose to move more than one stack's worth of an item, up to the total amount on a character.
* New commands for materials to consolidate (move them all to this character) and distribute (divide evenly between all characters).
* Loadouts can now contain materials and consumables. Add or remove 5 at a time by holding shift while clicking. When the loadout is applied, we'll make sure your character has _at least_ that much of the consumable.
* Loadouts can now contain 10 weapons or armor of a single type, not just 9.
* When making space for a loadout, we'll prefer putting extra stuff in the vault rather than putting it on other characters. We'll also prefer moving aside non-equipped items of low rarity and light level.
* The is:engram search filter actually works.
* Fixed an error where DIM would not replace an equipped item with an instance of the same item hash. This would cause an error with loadouts and moving items. [448](https://github.com/DestinyItemManager/DIM/issues/448)
* Loadouts can now display more than one line of items, for you mega-loadout lovers.
* Items in the loadout editor are sorted according to your sort preference.

# 3.3.3 (2016-03-08)

* Infusion calculator performance enhancements
* Larger lock icon
* Completed segments of Intelligence, Discipline, and Strength are now colored orange.

# 3.3.2 (2016-03-04)

* If multiple items in the infusion calculator have the same light, but different XP completion percentage, favor suggesting the item with the least XP for infusion.
* Keyword search also searches perks on items.
* New search terms for is:engram, is:sword, is:artifact, is:ghost, is:consumable, is:material, etc.
* Items can be locked and unlocked by clicking the log icon next to their name.
* Display intellect/discipline/strength bars and cooldown for each character
* Loadouts have a "Save as New" button which will let you save your modified loadout as a new loadout without changing the loadout you started editing.
* Autocomplete for search filters.
* Comparing stats for armor now shows red and green better/worse bars correctly.
* Fixed showing magazine stat for weapons in the vault.
* Fixed infusion material cost for Ghosts and Artifacts (they cost motes of light).
* Fix a case where the item properties popup may be cut off above the top of the screen.
* Transfer/equip/dequip actions for edge cases will now succeed as expected without errors.
* Manifest file update.

# 3.3.1 (2016-02-19)

* Updated the manifest file.

# 3.3 (2016-02-15)

* Infusion auto calculator is much faster.
* Items in the infusion calculator don't grey out when a search is active anymore.
* Full cost of infusions is now shown, including exotic shards, weapon parts / armor materials, and glimmer.
* Show a better error message when trying to equip an item for the wrong class. Before it would say you weren't experienced enough.
* Add a button to the infusion calculator that moves the planned items to your character.
* Add a filter to the infusion calculator to limit the search to only rare (blue) items.
* The infusion auto calculator runs automatically, and now presents a list of different attack/defense values for you to choose from. Selecting one will show the best path to get to that light level.
* The infusion calculator greys out items that are already used or are too low light to use, rather than hiding them.
* The item move popup now has an entry for the infusion calculator, to make it easier to find.
* Hold Shift and click on items in the infusion calculator to prevent the calculator from using that item.
* If you have an exotic class item (with "The Life Exotic" perk) equipped, you can now equip another exotic without having the class item get automatically de-equipped. Previously, this worked only if you equipped the non-class-item exotic first.
* Armor, Artifacts, and Ghosts now show the difference in stats with your currently equipped item. Also, magazine/energy between swords and other heavy weapons compares correctly.
* The is:complete, is:incomplete, is:upgraded, is:xpincomplete, and is:xpcomplete search keywords all work again, and their meanings have been tweaked so they are all useful.
* The talent grid for an item are now shown in the item details, just like in the game, including XP per node.
* Subclasses show a talent grid as well!
* The item stats comparison will no longer be cleared if DIM reloads items while an item popup is open.
* Bounties and quests are now separated, and under their own "Progress" heading.
* Bounties, quests, and anything else that can have objectives (like test weapons and runes) now show their objectives and the progress towards them. As a result, completion percentages are also now accurate for those items.
* Descriptions are now shown for all items.
* Include hidden stats "Aim Assist" and "Equip Speed" for all weapons. You can still see all hidden stats by visiting DTR via the link at the top of item details.
* Weapon types are now included in their popup title.
* Removed Crimson Days theme. It will return.
* Fixed issue at starts up when DIM cannot resolve if the user is logged into Bungie.net.

# 3.2.3

* Updated Crimson Days Theme.
* Removed verge.js

# 3.2.2

* Updated Crimson Days Theme.

# 3.2.1 (2016-02-04)

* Crimson Days theme.
* Weapons and armor now show all activated perks (including scopes, etc), in the same order they are shown in the game.
* Only display the "more info" detail icon if there's something to show.
* If you try to move an item into a full inventory, we'll reload to see if you've already made space in the game, rather than failing the move immediately.
* The Infusion dialog now has a "Maximize Attack/Defense" button that figures out how to get the highest stats with the fewest number of infusions.
* You can now create a loadout based on what you've got equipped by selecting "From Equipped" in the "Create Loadout" menu item.
* After applying a loadout, a new pseudo-loadout called "Before 'Your Loadout'" appears that will put back the items you had equipped.

# 3.2

* In the "Loadouts" dropdown is a new "Maximize Light" auto-loadout that does what it says, pulling items from all your characters and the vault in order to maximize your character's light.
* Lots of performance improvements! Loading DIM, refreshing, moving items, and searching should all be faster.
* DIM will now refresh immediately when you switch back to its tab, or come back from screensaver, etc. It won't automatically update when it's in the background anymore. It still periodically updates itself when it is the focused tab.
* New "is:year1" and "is:year2" search filters.
* Artifacts now have the right class type (hunter, titan, etc).
* The reload and settings icons are easier to hit (remember you can also hit "R" to reload.
* The move popup closes immediately when you select a move, rather than waiting for the move to start.
* New sort option of "rarity, then primary stat".<|MERGE_RESOLUTION|>--- conflicted
+++ resolved
@@ -1,11 +1,8 @@
 # Next
 
 * Wish lists support integrating with DTR's item database URLs.
-<<<<<<< HEAD
-* Armor 2.0 is now correctly considered a random roll. (is:randomroll)
-=======
 * Added the ability to search for items that have notes. is:hasnotes
->>>>>>> 9f7186aa
+* Armor 2.0 is now correctly considered a random roll. is:randomroll
 
 # 5.51.0 (2019-10-20)
 
