--- conflicted
+++ resolved
@@ -1,11 +1,8 @@
 ## Next
 
-<<<<<<< HEAD
 * If the DIM API is down and you have pending updates, DIM will load correctly instead of spinning forever. We also do a better job of keeping changes you make while the API is down.
 * If the DIM API is not returning some info (e.g. searches), we'll fall back to your locally cached data instead of wiping it out.
-=======
 * Updating/overwriting a Loadout using Loadout Optimizer's "Compare Loadout" button will now correctly remove the placeholders for armor equipped in the Loadout that no longer exists.
->>>>>>> fc42b045
 
 ## 7.31.1 <span class="changelog-date">(2022-08-23)</span>
 
