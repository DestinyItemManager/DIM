--- conflicted
+++ resolved
@@ -1,11 +1,8 @@
 # Next
 
 * New iOS app icons when you add to home screen.
-<<<<<<< HEAD
+* Fix a bug where the item popup could hang iOS Safari in landscape view.
 * Added profile progression checklist.
-=======
-* Fix a bug where the item popup could hang iOS Safari in landscape view.
->>>>>>> 4c0f4bad
 
 # 4.58.0 (2018-06-24)
 
