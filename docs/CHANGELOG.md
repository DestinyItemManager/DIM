--- conflicted
+++ resolved
@@ -1,14 +1,12 @@
 ## Next
 
-<<<<<<< HEAD
 * Add `breaker:intrinsic` search that highlights items that have an intrinsic breaker ability (i.e. not granted by the seasonal artifact).
 * Breaker type granted by the seasonal artifact now has a green box around it, reminiscent of the artifact mod that grants it.
-=======
+
 ## 8.38.0 <span class="changelog-date">(2024-09-22)</span>
 
 * Renamed `is:class` to `is:subclass`.
 * Fixed D1 item category searches such as `is:primary` and `is:horn`. Now they're up to parity with the D2 categories.
->>>>>>> 53320a9b
 
 ## 8.37.0 <span class="changelog-date">(2024-09-15)</span>
 
