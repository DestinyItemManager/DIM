## Next

<<<<<<< HEAD
* Loadout Optimizer now shows the maximum stat tier you can get for each stat, taking into account all of your loadout settings including min/max stats, mods, and search filter.
* Loadout Optimizer no longer saves stat min/max settings as the default for the next time you use it. Opening an existing loadout in the Optimizer will still reload the min/max settings for that loadout.
* We won't automatically refresh your inventory when you're on the Loadout Optimizer screen anymore - click the refresh button or hit R to recalculate sets with your latest items.
* We've tweaked the way Loadout Optimizer chooses which subset of items to look at when you have too many items to process. We should be better at making use of items that have "spiky" stats.
=======
* Clicking a perk in the item popup now previews the stat changes from switching to that perk.
* Clicking a perk in the Organizer view also previews the stats for that perk.
* Changes to the Armory view (bring up Armory by clicking an item's name in the item popup):
  * Armory highlights which perks cannot roll on new copies of the weapon.
  * Armory highlights the perks rolled on the item you clicked.
  * Clicking other perk option previews their stat effects.
  * You can click the "DIM" link to open the item info on its own, and share a roll with others.
* Inventory screen can now be sorted by whether an item is masterworked. Check [Settings](/settings) to view and rearrange your sort strategy.
* Loadout Optimizer shows an estimate of how long it'll take to complete finding sets.
* DIM shouldn't bounce you to your D1 account when Bungie.net is having issues anymore.
* `is:maxpower` search now shows all the items at maximum power, instead of just the items that are part of your maximum power loadout. The previous meaning has been moved to `is:maxpowerloadout`. Keep in mind that because of exotics, you may not be able to equip all your max power items at once.

## 6.85.0 <span class="changelog-date">(2021-10-03)</span>

* Postmaster and Engrams should be sorted exactly like in game now.
>>>>>>> 93be00a7
* Loadout Optimizer no longer saves stat min/max settings as the default for the next time you use it. Opening an existing loadout in the Optimizer will still reload the min/max settings for that loadout.
* We won't automatically refresh your inventory when you're on the Loadout Optimizer screen anymore - click the refresh button or hit R to recalculate sets with your latest items.
* The "Perks, Mods & Shaders" column in Organizer no longer shows the Kill Tracker socket.
* The Recoil Direction stat now sorts and highlights differently in both Compare and Organizer - the best recoil is now straight up, and recoil that goes side to side is worse.

## 6.84.0 <span class="changelog-date">(2021-09-26)</span>

* Items in the Compare view no longer move around according to the character they're on.
* Fixed an issue where the Loadout Optimizer would not load due to deprecated settings.
* Hovering over stat tiers in the Loadout Optimizer's compare drawer now shows stat tier effects for the new set too.

## 6.83.0 <span class="changelog-date">(2021-09-19)</span>

* Still adjusting to Stasis... `is:kineticslot` now identifies items which are in the "Kinetic" slot (the top weapon slot) but aren't Kinetic type damage.
* Loadout Optimizer finds better mod assignments.
* Engram power level is now also shown on hover.
* Clicking on the title of an item now brings up a new item detail page which shows all possible perks and wishlist rolls.
* Note that D1 items no longer have a link at all. We're not adding D1 features anymore.
* Random-roll items in Collections now show all the perk possibilities they could roll with.
* Armor in Collections now shows what mod slots it has.
* Fixed vendor items showing some incorrect wishlist matches.

### Beta Only

* Removed the press-and-hold mobile item menu, which saw very limited use. This will also be removed in the release version after some time.
* Removed the "Active Mode" experiment - its ideas will come back in the future in other forms, but for now it doesn't offer enough above the Progress page (which can be opened in another tab/window next to Inventory if you want to see both).

## 6.82.0 <span class="changelog-date">(2021-09-12)</span>

* Loadout Optimizer remembers stats you've Ignored between sessions.
* Opening a saved loadout in Loadout Optimizer restores all the mods and other settings from when it was originally created.
* Share your Loadout Optimizer build - the new share button copies a link to all your build settings. Share great mod combos with other DIM users!
* Fixed issue in Loadout Optimizer where locking energy type didn't work for slot specific mods.
* Clicking on an item's picture in the Compare tool now opens the full item popup.
* Added a "pull" button (down-arrow) to each item in the Compare tool that will pull the item to your current character.
* Collapsed the Tag menu into an icon in Compare to allow more items to fit on screen.
* Shortened the names of stats in Compare to allow more items to fit on screen.
* Added hover titles to the new compare buttons for more clarity.
* Selecting "Add Unequipped" in the loadout editor no longer tries to equip all your unequipped items.
* Progress win streak will now correctly display when a user hits a 5 win streak.
* Fixed broken description for some new triumphs.
* Loadout Optimizer's exotic picker now consistently orders slots.
* Loadout Optimizer's stat filters no longer attempt to automatically limit to possible ranges.
* Added numerical faction ranks alongside rank names on the Progress page.
* Fixed the order of items in vendors and seasonal vendor upgrade grids.
* Seasonal artifact display now matches the games display.
* Ritual rank progress for vendors now matches the ritual rank circle shape.
* Fixed vendor ranks being off by 1.
* Accounts list shows your Bungie Name.
* Add a tip for how to scroll Compare on iOS.

## 6.81.0 <span class="changelog-date">(2021-09-05)</span>

* Fixed wonky rank display in the phone portrait layout.
* Elemental Capacitor stats are no longer added to weapons with the perk enabled.
* In the Loadout Optimizer, searching items now works in conjunction with locking exotics and items.
* Added `is:currentclass` filter, which selects items currently equippable on the logged in guardian.
* Fixed armor swaps away from Stasis in Loadout Optimizer.
* Added a warning indicator to previously created loadouts that are now missing items.

## 6.80.0 <span class="changelog-date">(2021-08-29)</span>

* Fix sorting by power and energy in Compare when "Show Base Stats" is enabled.
* Fixed misalignment in stat rows, and vertical scrolling, in Compare.
* Highlighting stats in Compare is faster.
* You can click any perk in Compare, not just the first couple.
* Clicking an item's name to find it in the inventory view will now change character on mobile to wherever the item is.
* In Compare for D1, fixed an issue where you could only see the first 2 perk options.
* Mods can be saved and viewed in Loadouts - this is automatic for loadouts created by Loadout Optimizer but you can edit the mods directly in the loadout editor.
* Search results can be shown in their own popup sheet now (this shows by default on mobile)
* There is now a helpful banner prompt to install the app on mobile.
* When the postmaster is near full, a banner will warn you even if you're not on the inventory screen.
* Artifact XP progress is now displayed for the correct season.
* Rearranged the search buttons so the menu icon never moves.
* Ranks for Vanguard and Trials are now shown in the Progress page.
* Changed the icons in the Vendors menu.
* Added Parallax Trajectory to the currencies hover menu.

## 6.79.1 <span class="changelog-date">(2021-08-25)</span>

* Legacy mods are no longer selectable in the Loadout Optimizer.

## 6.79.0 <span class="changelog-date">(2021-08-22)</span>

## 6.78.0 <span class="changelog-date">(2021-08-15)</span>

* Armor in the Organizer no longer displays the now-standard Combat Mod Slot

## 6.77.0 <span class="changelog-date">(2021-08-08)</span>

* Timelost weapons now include their additional Level 10 Masterwork stats.

## 6.76.0 <span class="changelog-date">(2021-08-01)</span>

* Legendary Marks and Silver once again appear in the D1 inventory view.
* Tap/hover the Artifact power level in the header, to check XP progress towards the next level.
* When you install DIM on your desktop or home screen, it will now be badged with the number of postmaster items on the current character. You can disable this from Settings. This won't work on iOS.

## 6.75.0 <span class="changelog-date">(2021-07-25)</span>

* When opening Compare for a Timelost weapon, we now also include non-Timelost versions of that weapon.
* Display the energy swap or upgrade details for items in the Optimiser.
* Optimiser is now better at matching a set to an existing loadout.
* Compare will properly close (and not just become invisible) if all the items you're comparing are deleted.
* Fixed the search actions (three dots) menu not appearing in Safari.

## 6.74.0 <span class="changelog-date">(2021-07-18)</span>

* Added the option to lock item element in the Optimizer's armor upgrade menu.
* Not be broken
* Fix issue with Optimiser crashing when socket data is not available.
* Invalid search queries are greyed out, and the save search star is hidden.
* Favour higher energy and equipped items for grouped items in the Optimizer. This will mainly be noticed by the shown class item.
* Adding unequipped items to a loadout no longer also adds items from the Postmaster.

### Beta Only

* The Search Results drawer is back in beta, ready for some more feedback. On mobile it shows up whenever you search, on desktop you can either click the icon or hit "Enter" in the search bar. Try clicking on items in the search results drawer - or even dragging them to characters!

## 6.73.0 <span class="changelog-date">(2021-07-11)</span>

* Solstice of Heroes pursuit list now shows the full description of the objectives, not just the checkboxes.
* Recent searches are now capped at 300 searches, down from 500.
* Armor synthesis materials are no longer shown in the currencies block under the vault.

## 6.72.1 <span class="changelog-date">(2021-07-06)</span>

* Solstice of Heroes is back and so is the **Solstice of Heroes** section of the **Progress** tab. Check it out and view your progress toward upgrading armor.

## 6.72.0 <span class="changelog-date">(2021-07-04)</span>

* Fixed issue with locked mod stats not being applied to a compared loadouts in the Optimizer.

## 6.71.0 <span class="changelog-date">(2021-06-27)</span>

* Armor 1 exotics are visible in the exotic picker, albeit unselectable.
* Default to similar loadout as comparison base in Loadout Optimizer.
* Armor upgrades in the Optimizer have full descriptions of their functionality. Added Ascendant Shard 'Not Masterworked' and 'Lock Energy Type' options.
* In the Exotic Selector, the currently selected exotic is now highlighted.

## 6.70.0 <span class="changelog-date">(2021-06-23)</span>

* Fixed an issue where unwanted energy swaps were happening in the Optimizer.
* Fixed an issue where mod energy types could be mismatched in the Optimizer.

## 6.69.2 <span class="changelog-date">(2021-06-22)</span>

* Fixed an issue with general mods returning no results in the Optimizer.

## 6.69.1 <span class="changelog-date">(2021-06-21)</span>

* Fix an issue crashing DIM on older versions of Safari.

## 6.69.0 <span class="changelog-date">(2021-06-20)</span>
* Added "Recency" Column & Sorting to Loadout Organizer, this allows viewing gear sorted by acquisition date.
* Added ctrl-click to toggle item selection in Organizer.
 * Fix over-eager prompt to backup data when signing in.
* Viewing artifact details no longer always shows The Gate Lord's Eye.
* Scrolling to an item tile is now more accurate.
* Vault of Glass milestone is now more clearly named.
* Loadout Optimizer support for Vault of Glass mods.

## 6.68.0 <span class="changelog-date">(2021-06-06)</span>

* Some support for Vault of Glass mods in filters. Expect Loadout Optimizer fixes next week.
* Clearer hover text for some Destiny icons inline with text.
* Hovering Consumables in the Vault header now shows a list of owned materials and currencies.
* `is:hasornament` now recognizes Synthesized armor.
* DIM is less likely to log you out if Bungie.net is experiencing difficulties.
* Stat searches now support `highest`, `secondhighest`, `thirdhighest`, etc as stat names.
  * Try out `basestat:highest:>=20 basestat:secondhighest:>=15`
* Login screen is now more descriptive, and helps back up your settings if you're enabling DIM Sync for the first time.

## 6.67.0 <span class="changelog-date">(2021-05-30)</span>

* Items tagged "archive" are no longer automatically excluded from Loadout Optimizer and the Organizer.
* Vendor items can now match wish lists. Check what Banshee has for sale each week!
* You can put tags and notes on Shaders again. And for the first time, you can put them on Mods. Both are accessible from the Collections row in the Records tab.
* iPhone X+ screens once again do not show grey corners in landscape mode.
* Fixed a bug that broke part of the Progress page.
* Fixed a bug that crashed DIM if you clicked the masterwork of some items.

## 6.66.2 <span class="changelog-date">(2021-05-25)</span>

* Fix for errors on viewing some items when DIM had just loaded.

## 6.66.1 <span class="changelog-date">(2021-05-24)</span>

* Fix for 404 errors when signing in with Bungie.

## 6.66.0 <span class="changelog-date">(2021-05-23)</span>

* Fix strange wrapping and blank space on the list of Currencies in the header.

## 6.65.1 <span class="changelog-date">(2021-05-17)</span>

* Fix for a crash on older browsers.

## 6.65.0 <span class="changelog-date">(2021-05-16)</span>

* Reimplemented the is:shaded / is:hasshader searches.
* Crucible and Gambit ranks show on the Progress page again.
* Fixed the display text for some bounties and rewards from a new text system in Season of the Splicer.
* Fixed currencies wrapping weirdly when you're not in-game.

## 6.64.1 <span class="changelog-date">(2021-05-11)</span>

* Fix an issue where owning Synthesis currency was causing a crash.

## 6.64.0 <span class="changelog-date">(2021-05-09)</span>

## 6.63.0 <span class="changelog-date">(2021-05-02)</span>

## 6.62.0 <span class="changelog-date">(2021-04-25)</span>

* Exotic class item perks don't prevent selecting another exotic perk in Loadout Optimizer.
* Buttons and menus are bigger and easier to tap on mobile.
* Fixes to the heights of Loadout Optimizer result sets.
* Aeon perks are highlighted as their armor's exotic effect.
* Notes field hashtag suggestions tuned a bit to be more helpful.
* Item notes are displayed in Compare sheet when hovering or holding down on an item icon.
* Improvements to how drawer-style elements size themselves and interact with mobile keyboard popups.
* Some quests were being skipped, but now display on the Progress page (catalyst quests, Guardian Games cards, Medal Case).
* Armor stats changes
  * Stats have been revamped and show their actual game effect, including stats past the in-game display caps of 0 and 42.
  * Base stats are no longer confused by very large or very low current values.
  * Multiple mods affecting the same stat now display as separate stat bar segments. You can hover or tap these for more information.
  * Armor in collections now includes default stats and their exotic perks.

### Beta Only

* If your postmaster is getting full, we'll show a banner if you're on a page where you wouldn't otherwise notice your full postmaster. Hopefully this helps avoid some lost items.
* On mobile, if you're using DIM through a browser, we prompt to install the app. Not trying to be annoying, but DIM is way better installed!

## 6.61.0 <span class="changelog-date">(2021-04-18)</span>

* Fixed the stats for some perks if they would bring a stat above the maximum value.
* Creating a loadout from existing items will also save the items' current mods in the loadout. Viewing the mods is still Beta-only.
* Fixed Loadout Optimizer mod assignment for raid mods.
* Fixed Loadout Optimizer sometimes not handling T10+ stats correctly.
* Loadout Optimizer knows about Nightmare Mods now.
* You can now combine stats in search with & to average multiple stats. For example `basestat:intellect&mobility:>=15` shows if the average of intellect & mobility is greater than or equal to 15.
* Notes field now suggests your previously-used hashtags as you type.
* Collect Postmaster button is looking as slick as the rest of the app now.

## 6.60.0 <span class="changelog-date">(2021-04-11)</span>

* When opening Compare for an Adept weapon, we now also include non-Adept versions of that weapon.
* We now remove leading or trailing spaces from loadout names when they are saved.
* In the item popup, exotic armor's exotic perk is now described in full above the mods.
* You can once again compare ghosts and ships. You can no longer compare emblems.
* Changing perks on items in Compare now re-sorts the items based on any updated stats.

### Beta Only

* You can now edit a loadout's mods in the loadout drawer.

## 6.59.1 <span class="changelog-date">(2021-04-05)</span>

* Correct suggestions & interpretation for `inloadout` filter.

## 6.59.0 <span class="changelog-date">(2021-04-04)</span>

* Visual refresh for buttons and some dropdowns.
* Swiping between characters on mobile by swiping the inventory works again.
* Swiping the character headers behaves more sensibly now.
* Search
  * Loadouts can be found by exact name. For instance, `inloadout:"My PVP Equipment"` will highlight any items in the `My PVP Equipment` loadout.
  * To help reduce typing and remembering, `inloadout` names, `perkname`s, and item `name`s are now suggested as you type them.
  * We will also suggest any #hashtags found in your notes, for instance... `#pve`?
* Loadout Optimizer
  * Mod groupings have been updated so inconsistent labels don't split them apart.
  * Half-tiers show up in results to warn you when a +5 stat mod might benefit you.
  * In these cases, a new +5 button can quickly the suggested mods to your loadout.

## 6.58.0 <span class="changelog-date">(2021-03-28)</span>

* When comparing items, the item you launched Compare from is now highlighted with an orange title.
* The Compare screen has an "Open in Organizer" button that shows the exact same items in the Organizer which has more options for comparing items.
* Fixed some mods in Loadout Organizer that weren't applying the right stats.
* You can now sort inventory by how recently you acquired the item.

## 6.57.1 <span class="changelog-date">(2021-03-22)</span>

* Remove `sunsetsin:` and `sunsetsafter:` filters, and remove power cap display from Compare/Organizer. Organizer gains a new "Sunset" column. Items that are sunset can still be selected with `is:sunset` and have a grey corner.
* Fix Loadout Optimizer acting as if "Assume Masterworked" was always checked.

## 6.57.0 <span class="changelog-date">(2021-03-21)</span>

* We went back to the old way search worked, reverting the change from v6.56. So now `gnaw rampage zen` searches for three independent properties instead of the literal string `"gnaw rampage zen"`.
* Clicking on the empty area below Organizer can now close item popups, where it didn't before.
* Fix an issue where an exotic perk could sometimes be unselectable in Loadout Optimizer.
* Added a new `is:pinnaclereward` search that searches for pinnacle rewards on the Progress page.
* DIM Sync now less picky about saving very simple searches.
* Fix mis-sized kill tracker icons in Organizer.
* Support addition syntax in stat filters, i.e. `stat:recovery+mobility:>30`
* Mulligan now shows up as a Wishlisted perk.
* Search bar expands more readily to replace the top tabs, so the field isn't squished really tiny.
* Loadout Optimizer
  * Reposition some misplaced pieces of UI
  * Performance optimizations and some tweaks that could theoretically include some builds that wouldn't have shown up before.
  * Fixed an issue that would show builds with more than 100 in a single stat once mods were included.
  * Removed the minimum power and minimum stat total filters. Minimum power didn't see much use and minimum stat total can be achieved by searching `basestat:total:>52` in the search bar.

## 6.56.1 <span class="changelog-date">(2021-03-14)</span>

* Fix a bug where clicking inside the mod picker would dismiss the popup.

## 6.56.0 <span class="changelog-date">(2021-03-14)</span>

* On the Compare screen, items will update to show their locked or unlocked state.
* Deleting multiple searches from your search history works now - before there was a bug where only the first delete would succeed.
* On the Search History page accessible from Settings, you can now clear all non-saved searches with a single button.
* Deprecated search filters no longer show up in Filter Help.
* Searches that don't use any special filters now search for the entire string in item names and descriptions and perk names and descriptions. e.g. `gnawing hunger` now searches for the full string "gnawing hunger" as opposed to being equivalent to `"gnawing" and "hunger"`.
* Invalid searches no longer save to search history.
* Bright engrams show up correctly in the seasonal progress again.
* Added an icon for Cabal Gold in objective text.
* You can sort items by ammo type.
* There's a new button in the Loadout editor to add all unequipped items, similar to adding all equipped items.
* The farming mode "stop" button no longer covers the category strip on mobile.
* Reverting a loadout (the button labeled "Before [LoadoutName]") no longer pulls items from Postmaster.

## 6.55.0 <span class="changelog-date">(2021-03-07)</span>

* You can once again select how much of a stackable item to move, by editing the amount in the move popup before clicking a move button. Holding shift during drag no longer allows you to select the amount - you must do it from the buttons in the popup.

## 6.54.0 <span class="changelog-date">(2021-02-28)</span>

## 6.53.0 <span class="changelog-date">(2021-02-21)</span>

* Pulling from postmaster, applying loadouts, moving searches, moving individual items, and more are now cancel-able. Click the "cancel" button in the notification to prevent any further actions.
* Bulk tagging in the Organizer no longer shows an "undo" popup. We expect you know what you're doing there!

## 6.52.0 <span class="changelog-date">(2021-02-14)</span>

* Search filters that operate on power levels now accept the keywords "pinnaclecap", "powerfulcap", "softcap", and "powerfloor" to refer to the current season's power limits. e.g "power:>=softcap"
  * `powerlimit:pinnaclecap` will show items with a power limit that matches this season's limit on all items.
  * `sunsetsin:next` will show the same items: items whose power limit won't reach next season's limit on all items.
* Confirm before pulling all items from Postmaster.
* Added Seasonal Challenges to the Records page. You can track as many of these as you want in DIM and the tracked ones will show up in the Progress page.
* Quests that expire after a certain season now show that info in the item popup.
* Quests show which step number on the questline they are.
* Triumphs that provide rewards for completing a part of the triumph now show that reward.

## 6.51.1 <span class="changelog-date">(2021-02-10)</span>

* Updates for Season of the Chosen

## 6.51.0 <span class="changelog-date">(2021-02-07)</span>

## 6.50.0 <span class="changelog-date">(2021-01-31)</span>

* Some emblem stats have better formatting now.
* Perks which would grant a bonus in a stat, but which grant zero points due to how stats work, now show +0 instead of just not showing the stat.
* Bounty guide for special grenade launchers now shows a label and not just an icon.
* Fixed some issues with Loadout Optimizer on mobile.

## 6.49.0 <span class="changelog-date">(2021-01-24)</span>

* Mod categorization in the Loadout Optimizer mod picker is now driven from game data - it should stay up to date better as new mods appear.
* Disabled weapon mods no longer contribute to stats.
* Automatic updates for the latest patch.

## 6.48.0 <span class="changelog-date">(2021-01-17)</span>

* Allow clicking through the loading screen to get to the troubleshooting link.

## 6.47.1 <span class="changelog-date">(2021-01-11)</span>

* Fix a bug that could crash loadout optimizer.

## 6.47.0 <span class="changelog-date">(2021-01-10)</span>

* Show a star icon for favorited finishers rather than a lock icon.
* Search history truncates huge searches to three lines and aligns the icons and delete button to the first line.
* Added indicators in the Compare view to show which stat we are sorting by, and in which direction.
* Fix visuals on the pull from postmaster buttons.
* Loadout Optimizer now allows selecting up to 5 raid mods, not just 2.
* Armor mods with conditional stats, like Powerful Friends and Radiant Light, now correctly take into account the conditions that cause their stats to be applied. This only works within a single piece of armor - for example, it will work if you have Powerful Friends and another Arc mod is socketed into that piece of armor, but will not yet correctly identify that the stats should be enabled when you have another Arc Charged With Light mod on *another* piece of armor.
* Masterworked Adept weapons should show all their stat bonuses.
* Fix a bug where using the move buttons instead of drag and drop wouldn't show item move progress popups or error popups.
* The most recent Steam Overlay browser version shouldn't be reported as not supported anymore. Keep in mind we can't really debug any problems that happen in the Steam Overlay.
* Fixed some event-specific searches, such as source:dawning.

## 6.46.0 <span className="changelog-date">(2021-01-03)</span>

* Base stats no longer cause sort issues in the compare pane, and no longer apply to weapons.
* Older pieces of Last Wish and Reverie Dawn armor now count as having normal Legacy mod slots.
* Deep Stone Crypt Raid mods now show up in the Loadout Optimizer mod picker.

## 6.45.2 <span className="changelog-date">(2020-12-30)</span>

* Fixed an issue that could harm the DIM Sync service.

## 6.45.1 <span className="changelog-date">(2020-12-29)</span>

* Fixed an issue where linking directly to any page would redirect to the inventory.

## 6.45.0 <span class="changelog-date">(2020-12-27)</span>

* Faster initial page load for inventory (loading a subset of things from bungie.net api)
* Wishlists now support multiple URLs
* Collection items in records now display the intrinsic perk.
* Fixed an issue with the item popup sidecar on safari.
* Fixes for compare view on mobile.
* The optimizer now clears results if a character is changed.
* Fix typo in energycapacity organizer search
* Clean up toolbar on organizer page on mobile.
* Some routes can now be accessed without being logged in (Whats New, Privacy Policy, etc.)
* What's new page is now rendered at build time instead of run-time, so it should load faster.
* Various dependency upgrades

## 6.44.0 <span class="changelog-date">(2020-12-20)</span>

* Fixed a bug that could potentially erase some tags/notes if there were errors in DIM.
* When Bungie.net is undergoing maintenance, item perks won't be shown anymore. Before, we'd show the default/collections roll, which confused people.
* Fix the element type of items not showing in some cases.
* Improved the sizing of sheet popups on Android when the keyboard is up.
* You can no longer transfer Spoils of Conquest anywhere.
* Hide action buttons on collections/vendors items.
* Fixed character headers wrapping on non-English locales.

### Beta Only

* We continue to experiment with the order of the list-style perk display on weapons - the most important perks tend to be on the rightmost column of the grid, so now we list the perks in right-to-left order from the original grid.

## 6.43.2 <span class="changelog-date">(2020-12-13)</span>

## 6.43.1 <span class="changelog-date">(2020-12-13)</span>

## 6.43.0 <span class="changelog-date">(2020-12-13)</span>

* New Rich Texts added for Lost Sectors and Stasis.
* Show reasons why you can't buy vendor items, and grey out bounties that you've already purchased on the vendors screen.
* Updated the item popup header for mobile and desktop. The buttons on mobile now have larger click targets and should be easier to find/use.
* Green items can no longer mess up loadout optimizer.
* Special-ammo grenade launchers are now distinguished from heavy grenade launchers.

## 6.42.3 <span class="changelog-date">(2020-12-07)</span>

* Filter ornaments to the correct class for season pass on progress page.
* Enable bounty guide on app.destinyitemmanager.com.
* Spoils of Conquest vault prevention.

### Beta Only

* Re-order sockets putting key traits first.

## 6.42.2 <span class="changelog-date">(2020-12-06)</span>

* Banner Tweaks

## 6.42.1 <span class="changelog-date">(2020-12-06)</span>

* Banner Tweaks

## 6.42.0 <span class="changelog-date">(2020-12-06)</span>

* Farming mode now refreshes only every 30 seconds, instead of every 10 seconds, to reduce load on Bungie.net.
* When the postmaster section is collapsed, it now shows the number of items in your postmaster so you can keep an eye on it.
* Fixed an issue where the Game2Give donation banner could sometimes appear in the mobile layout.

### Beta Only

* We're trying out a new display for weapon perks, which displays the name of the active perk and shows details on click, instead of on hover. This is partly to make perks easier to understand, but also to allow for more actions on perks in the future. Let us know what you think! Animations will be added later if this design catches on.
* Continued improvements to Active mode, incorporating Bounty Guide and better suggested vendor bounties.

## 6.41.1 <span class="changelog-date">(2020-12-02)</span>

## 6.41.0 <span class="changelog-date">(2020-12-02)</span>

* Bounties and Quests sections on the Progress page now show a summary of bounties by their requirement - weapon, location, activity, and element. Click on a category to see bounties that include that category. Other categories will light up to show "synergy" categories that can be worked on while you work on the selected one. Shift-click to select multiple categories. Click the (+) on a weapon type to pull a weapon matching that type.
* New item sort option to sort sunset items last.
* Engrams show their power level - click on small engrams to see their power level in the item popup.
* The checkmark for collectibles is now on the bottom right corner, so it doesn't cover mod cost.
* Mod costs display correctly on Firefox.
* Fixed the `is:powerfulreward` search to recognize new powerful/pinnacle engrams.
* When items are classified (like the new Raid gear was for a bit), any notes added to the item will show on the tile so you can keep track of them.
* Fixed filter helper only opening the first time it is selected in the search bar
* Pinnacle/powerful rewards show a more accurate bonus, taking into account your current max power.

### Beta Only

* A new "Single character mode" can be enabled through settings, or the « icon on desktop. This focuses down to a single character, and merges your other characters' inventories into the vault (they're really still on the other characters, we're just displaying them different). This is intended for people who are focused on one character, and always shows the last played character when collapsed.

## 6.40.0 <span class="changelog-date">(2020-11-22)</span>

* Mod and mod slot info in Loadout Optimizer have been updated to handle the new mod slots better.
* Postmaster items can be dragged over any items on your character to transfer them - they don't need to be dragged to the matching item type.
* Stop showing extra +3 stats on masterwork weapons. The fix for this means that Adept weapons may not show that bonus when they are released.
* Progress page now shows more Milestones/Challenges, shows rewards for all of them, includes vendor pictures where available, and gives a hint as to what power pinnacle/powerful engrams can drop at.

## 6.39.1 <span class="changelog-date">(2020-11-16)</span>

* Farming mode will no longer immediately kick out items you manually move onto your character.
* The Records page now includes all the Triumps and Collections info that are in the game.
* Mods in the Loadout Optimizer can be searched by their description.
* Fixed Active Mode showing up in release version if you'd enabled it in Beta.
* Fixed a crash when viewing Stasis subclasses.

## 6.39.0 <span class="changelog-date">(2020-11-15)</span>

* Xur's location is now shown on his entry in the Vendors page.
* The Raids section is back in Progress, and Garden of Salvation shows up in Milestones.
* Search autocomplete suggests the `current` and `next` keywords for seasons.
* Reworked mod handling to account for new legacy and combat mod slots. New searches include `holdsmod:chargedwithlight`, `holdsmod:warmindcell`, etc., and `modslot:legacy` and `modslot:combatstyle`.
* Armor tiles now display the energy capacity of the armor.
* Masterwork levels in the mod details menu once again show which level masterwork they are.
* Added a new sort order for items, sort by Seasonal icon.
* Darkened the item actions sidecar to improve contrast with the background.
* Fixed a visual glitch where the tagging menu looked bad.
* Fixed logic for determining what can be pulled from postmaster to exclude stacked items like Upgrade Modules when you cannot actually pull any more of them.
* Removed the counter of how many items were selected in Organizer. This fixes a visual glitch that cut off the icons when items were selected.
* Fixed the vendor icon for Variks.
* Loadout drawer, Compare, Farming, and Infusion now work on every page that shows an item from your inventory.
* Deleting a loadout from the loadout drawer now closes the loadout drawer.
* When Bungie.net is not returning live perk information, we won't show the default perks anymore.

### Beta Only

* Preview of "Active Mode", an in-progress new view that focuses down to a single character plus your vault, and has easy access to pursuits, farming, max light, and more.

## 6.38.1 <span class="changelog-date">(2020-11-11)</span>

* Removed character gender from tiles and notifications.
* Don't show empty archetype bar for items in collections.
* Deprecated the `sunsetsafter` search filter because its meaning is unclear. Introduced the `sunsetsin` filter and the `is:sunset` filter.
  * Try out `sunsetsin:hunt` for weapons which reached their power cap in season 11.
  * `is:sunset` won't show anything until Beyond Light launches!
* Added `current` and `next` as season names for searches. Search `sunsetsin:next` to see what'll be capped in next season even before it has an official name.
* Vendorengrams.xyz integration has been removed, because of the vendor changes in Beyond Light.
* Legacy Triumphs have been removed.
* Fixed the Progress page not loading.
* Fixed Catalysts not showing on the Records page.
* Fix errors when selecting mods in Loadout Optimizer.
* Removed the opaque background from item season icons.

## 6.38.0 <span class="changelog-date">(2020-11-08)</span>

* New background color theme to tie in with Beyond Light. The character column coloring based on your equipped emblem has been removed.
* Perk and mod images are once again affected by the item size setting.

## 6.37.2 <span class="changelog-date">(2020-11-03)</span>

* Fix the item tagging popup not working on mobile by un-fixing the Safari desktop item popup.

## 6.37.1 <span class="changelog-date">(2020-11-02)</span>

* Fixed not being able to scroll on mobile.
* Fixed filter help not always showing up.

## 6.37.0 <span class="changelog-date">(2020-11-01)</span>

* Removed "Color Blind Mode" setting. This didn't help with DIM's accessibility - it just put a filter over the page to *simulate what it would be like* if you had various forms of color blindness.
* Added `hunt` as valid season synonym.
* Clicking on the energy track or element for armor can now let you preview how much it'd cost in total to upgrade energy or change element.
* Redesigned weapon perks/mods to more clearly call out archetype and key stats.
* Improved the buttons that show in the item popup for items in postmaster. For stacked items you can now take just one, or all of the item.
* Some items that DIM couldn't pull from postmaster before, can be pulled now.
* Fixed the display of stat trackers for raid speed runs.
* Hide the "kill tracker" perk column on masterworked weapons.
* Fixed the tagging dropdown not being attached on desktop Safari.

## 6.36.1 <span class="changelog-date">(2020-10-26)</span>

* Some more tweaks to the sidecar layout.
* Put back automatically showing dupes when launching compare.
* The item popup now closes when you start dragging an item.

## 6.36.0 <span class="changelog-date">(2020-10-25)</span>

* Rearranged equip/move buttons on sidecar to be horizontal icons instead of menu items.
* On mobile, you can switch characters in either direction, in a loop.
* Added cooldown and effect values to stat tooltips.
* Added stat tooltips to the Loadout Optimizer.
* Fixed descriptions for mod effects in the Loadout Optimizer's mod picker.
* New keyboard shortcuts for pull item (P), vault item (V), lock/unlock item (L), expand/collapse sidecar (K), and clear tag (Shift+0). Remember, you must click an item before being able to use shortcuts.
* Made the item popup a bit thinner.
* Collapsing sections now animate open and closed.

### Beta Only

* We're experimenting with a new "Search Results" sheet that shows all the items matching your search in one place.

## 6.35.0 <span class="changelog-date">(2020-10-18)</span>

* Added the "sidecar" for item popup actions on desktop. This lets us have more actions, and they're easier to understand. If you always use drag and drop, you can collapse the sidecar down into a smaller version.
* On mobile, press and hold on an item to access a quick actions menu, then drag your finger to an option and release to execute it. Move items faster than ever before!
* Added buttons to the settings page to restore the default wish list URL.
* Tweaked the Loadout Optimizer to make it easier to understand, and more clearly highlight that stats can be dragged to reorder them.
* In Loadout Optimizer, Compare Loadout can now compare with your currently equipped gear. Also, clicking "Save Loadout" will prompt you for whether you want to overwrite the loadout you're comparing with.
* Fixed an issue where you couldn't directly edit the minimum power field in Loadout Optimizer.
* D1 items can no longer incorrectly offer the ability to pull from postmaster.
* Tuned the search autocomplete algorithm a bit to prefer shorter matches.
* Fixed multi-stat masterworked exotics messing up the CSV export.
* Darkened the keyboard shortcut help overlay (accessed via the ? key).
* Removed tagging keyboard shortcut tips from places where they wouldn't work.

## 6.34.0 <span class="changelog-date">(2020-10-11)</span>

* Replaced the tagging dropdown with a nicer one that shows the icon and keyboard shortcut hints.
* Made the farming mode popup on mobile not overlap the category selector, and made it smaller.
* Secretly started recording which mods you selected in Loadout Optimizer when you create a loadout, for future use.
* In the Organizer, the selected perk for multi-option perks is now bold.
* Updated the style and tooltip for wishlist perks to match the thumb icon shown on tiles.
* Fix some display of masterworked exotics in the CSV export.

## 6.33.0 <span class="changelog-date">(2020-10-04)</span>

* The Organizer's buttons now show you how many items you have in each category. These counts update when you use a search too!
* On mobile, the search bar appears below the header, instead of on top of it.
* Changed the effect when hovering over character headers.
* Hitting Tab while in the search bar will only autocomplete when the menu is open.
* Fixed the "custom stat" setting not being editable from Safari.
* Consumables may no longer be added to loadouts for D2.
* The Loadout Optimizer lock item picker will show items that are in the Postmaster.

### Beta Only

* Removed the ability to move a specific amount of a stacked consumable item.
* Continued updates to our new background style and desktop item actions menu.

## 6.32.2 <span class="changelog-date">(2020-09-29)</span>

* Actually fixed "Store" buttons not showing for items in Postmaster.
* Fix wishlists not highlighting the right rolls.

## 6.32.1 <span class="changelog-date">(2020-09-29)</span>

* Fixed "Store" buttons not showing for items in Postmaster.
* Fixed masterwork stats for Exotics not displaying correctly.
* Fixed character stats only displaying the current character's stats on mobile.
* Fixed Postmaster not appearing on D1 for mobile.

## 6.32.0 <span class="changelog-date">(2020-09-27)</span>

* In Compare, you can click on perks to see what the new stats would look like if you chose another option.
* When the item popup is open, hitting the "c" key will open Compare.
* Your subclass has been moved below weapons and armor (it's been this way in Beta for a while).
* On mobile, instead of showing all your items at once, there's now a category selection bar that lets you quickly swap between weapons, armor, etc. The postmaster is under "inventory".
* Transferring items is just a touch snappier.
* The tag and compare button on the search bar have been replaced with a dropdown menu (three dots) with a lot more options for things you can do with the items that match your search.
* On mobile, your equipped emblem no longer affects the color of your screen.
* Loadout Optimizer has a nicer layout on mobile and narrower screens.
* Fix some masterwork stats not showing.
* Fix some issues with how mods got auto-assigned in Loadout Optimizer.
* Fix masterwork stats not always highlighting.
* Fix masterwork tier for some items.
* Fix an issue where searching for "ote" wouldn't suggest "note:"
* The Organizer shows up in the mobile menu, but it just tells you to turn your phone.

### Beta Only

* We're experimenting with moving the item action buttons to the side of the item popup on desktop - we call it the "sidecar". It moves the actions closer to the mouse, allows room to have clearer labels, and gives more room to add more commands. Plus generally people have screens that are wider than they are tall, so this reduces the height of the popup which could previously put buttons off screen. We'll be tweaking this for a while before it launches fully.
* Beta now has an early preview of a new theme for DIM.

## 6.31.2 <span class="changelog-date">(2020-09-22)</span>

* Fix an issue where moving Exotic Cipher to vault with DIM would cause your characters to be filled up with items from your vault.

## 6.31.1 <span class="changelog-date">(2020-09-21)</span>

* Loadout Optimizer highlights loadouts you've already saved.
* Add new searches `kills:`, `kills:pvp:`, and `kills:pve:` for Masterwork kill trackers.
* Fixed: "Source" was not being set for all items.
* Fixed: Item type searches (e.g. is:pulserifle) not working for D1.
* Fixed: Spreadsheets missing power cap.

## 6.31.0 <span class="changelog-date">(2020-09-20)</span>

* Added a link to the DIM User Guide to the hamburger menu.
* "Clear new items" has been moved into the Settings page instead of being a floating button. The "X" keyboard shortcut no longer clears new items.
* Linear Fusion rifles are technically Fusion Rifles, but they won't show up in Organizer or in searches under Fusion Rifle anymore.
* While API performance is ultimately up to Bungie, we've changed things around in DIM to hopefully make item transfers snappier. Note that these changes mean you may see outdated information in DIM if you've deleted or vaulted items in-game and haven't clicked the refresh button in DIM.
* Improved the autocomplete for `sunsetsafter:` searches.
* Fix the `is:new` search.
* The D1 Activities page now shows Challenge of the Elders completion.
* Fixed buttons not showing up on tablets for track/untrack triumphs.
* Invalid searches are no longer saved to your search history.
* The "Filter Help" page is now searchable, and clicking on search terms applies them to your current search.
* Added a Search History page accessible from "Filter Help" and Settings so you can review and delete old searches.
* Shift+Delete while highlighting a past search in the search dropdown will delete it from your history.
* Fixed the `masterwork:` filters.
* Fixed the icon for "Take" on the item popup for stackable items.
* Removed the ability to restore old backups from Google Drive, or backups created from versions of DIM pre-6.0 (when DIM Sync was introduced).
* Armor 1.0 mods and Elemental Affinities removed from the perk picker in Loadout Optimizer.
* Improved search performance.
* Items in collections now show their power cap.
* Character stats now scroll with items on mobile, instead of always being visible. Max power is still shown in the character header.
* Added "Location" column to the Organizer to show what character the item is on.
* When "Base Stats" is checked in the Compare tool, clicking on stats will sort by base stat, not actual stat.

### Beta Only

* On mobile, there is now a bar to quickly swap between different item categories on the inventory screen.

## 6.30.0 <span class="changelog-date">(2020-09-13)</span>

* Compare loadouts in Loadout Optimizer to your existing loadout by clicking the "Compare Loadout" button next to a build.
* Improvements to search performance, and search autocomplete suggestions.
* Fix cases where some odd stats would show up as kill trackers.
* Sword-specific stats now show up in `stat:` filters.

## 6.29.1 <span class="changelog-date">(2020-09-11)</span>

* Improved performance of item transfers. We're still limited by how fast Bungie.net's API can go, though.
* Fixed a couple of the legacy triumphs that indicated the wrong triumph was being retired.
* Completed legacy triumph categories, and collections categories, now show the "completed" yellow background.
* is:seasonaldupe now correctly pays attention to the season of the item.
* Fixed a bug where notes wouldn't be saved if you clicked another item before dismissing the item popup.
* Tweaks to the display of legacy triumphs.
* Reduce the number of situations in which we autoscroll the triumph category you clicked into view.

## 6.29.0 <span class="changelog-date">(2020-09-10)</span>

* Legacy Triumphs are now indicated on the Records page and have their own checklist section. Legacy Triumphs are triumphs that will not be possible to complete after Beyond Light releases. The list of which Triumphs are Legacy Triumphs was provided by Bungie.
* Mods in the Loadout Optimizer mod picker are now split up by season.
* The number of selected items is now shown on the Organizer page.
* Empty mod slot tooltips spell out which season they're from.
* Locking/unlocking items in D1 works again.

## 6.28.1 <span class="changelog-date">(2020-09-06)</span>

* Actually release the Records page

## 6.28.0 <span class="changelog-date">(2020-09-06)</span>

* Triumphs, Collections, and Stat Trackers are now all together in the new Records page.
* You can track triumphs in DIM - tracked triumphs are stored and synced with DIM Sync. These show up on both the Progress and Records pages.
* Everything on the Records page responds to search - search through your Collections, Triumphs, and Stat Trackers all at once!
* Unredeemed triumphs show their rewards
* Compare sheet now offers a Base Stat option for armor, so you can directly compare your stat rolls
* Mod costs now shown in Loadout Optimizer results
* Vendors can now track some "pluggable" items like emotes & ghost projections, to filter by whether you already own them
* Clearing the search input no longer re-opens the search dropdown
* Mod slot column in the Organizer now shows all supported mod types (i.e. season 10 armor will show seasons 9,10,11)
* Support for `mod:` and `modname:` filters to parallel the `perk:` and `perkname:` ones
* Use the dark theme for Twitter widget

## 6.27.0 <span class="changelog-date">(2020-08-30)</span>

* The new armor 2.0 mod workflow is available in the Loadout Optimizer, this includes:
  * A new Mod Picker component to let you choose armor 2.0 mods to lock.
  * The mod sockets shown in the optimiser are now the locked mods, rather than the mods currently equipped on the item.
  * Clicking on a mod socket will open the picker to show available mods for that slot. Note that locking a mod from this won't guarantee it gets locked to the item specifically.
  * Items have different levels of grouping depending on the requirements of the locked mods. Locking no mods keeps the previous grouping behaviour.
  * The mods stat contributions are now shown in the picker.
  * The Mod Picker can now filter for items from a specific season, just filter by the season number directly e.g. "11" for arrivals.
* The search bar now remembers your past searches and allows you to save your favorite searches. These saved and recent searches are synced between devices using DIM Sync.
* The quick item picker (plus icon) menu no longer has an option to equip the selected item. Instead it will always just move the item - very few users selected "Equip" and it won't ever work in game activities.
* Added background colors for items and characters before their images load in, which should reduce the "pop-in" effect.
* Shaders can be tagged from the Collections page and the tags/notes show up there as well.
* Shift+Click on the Notes field in Organizer while in edit mode no longer applies a search.
* For pages with sidebars (like Progress), scrollbars appearing will no longer cover content.
* Add character stats to loadout sheet if full armor set is added.

### Beta Only

* Long-pressing on an item in mobile mode will bring up a quick actions menu - drag and release on a button to apply the action to the item you pressed on.
* Move Sub-class out of Weapons to the General category

## 6.26.0 <span class="changelog-date">(2020-08-23)</span>

* Better touchscreen support for drag and drop.
* Wishlists now support Github gists (raw text URLs), so there's no need to set up an entire repository to host them. If you are making wishlists, you can try out changes easier than ever. If you're not making wishlists, hopefully you're using them. If you don't know what wishlists are, [here you go](https://destinyitemmanager.fandom.com/wiki/Wish_Lists)
* Engrams get a more form-fitting outline on mouse hover.
* If you have a search query active, DIM will not automatically reload to update itself.
* The `is:curated` search has been overhauled to better find curated rolls.
* Fixes to how the character headers look in different browsers.
* Fixed the missing armor.csv button on the Organizer.

### Beta Only
* Loadout Optimizer: DIM Beta is now using the new Mod Picker, a separate and improved picker just for armor mods. Try it out and let us know how it feels
* In Beta only, the filter search bar has been upgraded to remember recent searches and let you save your favorite searches.
* Phone/mobile resolutions will now show a mini-popup to make inspecting and moving items much easier.

## 6.25.0 <span class="changelog-date">(2020-08-16)</span>

* Removed `is:reacquireable` as it is inaccurate in its current state
* Removed outline from clicked character headers on iOS
* Adjusted spacing on items in the loadout drawer, so they can fit 3-wide again
* Main (top) search field is now the place to filter items for the Loadout Optimizer
* For real, stat bars should be the right length this time
* Keyboard controls in the Notes field: ESC reverts and leaves editing, ENTER saves the value
* Item notes can now be edited directly in the notes column of the Organizer tab
* Mobile - changes in DIM beta only: different parts of the header now stick with you as you scroll down.
* Armor CSV export appearing properly on the Organizer tab again.

## 6.24.1 <span class="changelog-date">(2020-08-12)</span>

* Updated the character tiles, now uses triple dot instead of chevron
* Solstice of Heroes is back and so is the **Solstice of Heroes** section of the **Progress** tab. Check it out and view your progress toward upgrading armor.

## 6.24.0 <span class="changelog-date">(2020-08-09)</span>

* Configure a custom armor stat per-class in Settings, and it'll show up in item popups, Organizer, Compare, and the new `stat:custom:` search.
* Speed improvements to wishlist processing.
* `is:smg` for if you're as bad at remembering "submachine gun" as.. some of us are.
* No more accidental app reloads when swiping down hard on the page on mobile.
* Spring (Summer?) cleaning in the Item Popup. Some less important elements have been moved or removed, to make room for more functionality and stats.
* Bar-based stat values in the Mod preview menu are no longer extremely large bois.
* Anti-champion damage types are now interpreted in tooltip descriptions.
* Seasonal Artifact is now previewable, but be warned:
  * Some data from the API is wrong, and the Season 11 artifact is incorrectly labeled.
  * It can show seasonal mods you have equipped, but Season 11 mods still aren't in Collections data, so mod unlocks aren't displayed.
* Spreadsheet columns slightly adjusted to get them back to their usual column names.
* Lots going on behind the scenes to clear up errors and get Loadout Optimizer ready for upgrades!

## 6.23.0 <span class="changelog-date">(2020-08-02)</span>

* You can add tags and notes to shaders! Keep track of your favorites and which shaders you could do without.
* Searches now support parentheses for grouping, the "and" keyword, and the "not" keyword. Example: `(is:weapon and is:sniperrifle) or not (is:armor and modslot:arrival)`. "and" has higher precedence than "or", which has higher precedence than just a space (which still means "and").
* Fixed the size of damage type icons in D1.
* Our Content Security Policy is more restrictive now, external and injected scripts may fail but this keeps your account and data safer.

## 6.22.1 <span class="changelog-date">(2020-07-27)</span>

## 6.22.0 <span class="changelog-date">(2020-07-26)</span>

* New: More detailed gear information is available by hovering or clicking the Maximum Gear Power stat in each character's header.
* Improved detection that you need to reauthorize DIM to your Bungie account.
* Fixes to how stat bars display when affected by negative modifiers & perks.
* Clearer errors if DIM is unable to save the item information database.
* Organizer
  * Power Limit column now generates the right filter when Shift-clicked.
  * Traits column content has been narrowed down.
  * Improved top level categories take fewer clicks to reach your items.
* Loadout Optimizer
  * Fixed finding slots for seasonal mods.

## 6.21.0 <span class="changelog-date">(2020-07-19)</span>

* Added support for negative stats on mods. This should be visible in item displays and make loadout optimizer results more accurate.
* Fix quick item picker not remembering your preference for "equip" vs "store".
* Some quests can now be tracked or untracked from DIM.
* Locking or unlocking items from DIM is now reflected immediately on the item tiles.
* Items with the Arrivals mod slot now match the `holdsmod:dawn` search.

## 6.20.0 <span class="changelog-date">(2020-07-12)</span>

* Fix sorting by Power Limit in the compare pane.
* When opening a loadout in the loadout optimizer from the inventory page, the correct character is now selected rather than the last played character.
* Allow masterworks to affect more than one stat
* Exclude subclasses from `is:weapon` filter.
* Fixed Loadout Optimizer not including all the right tiers when tier filtering was in place.

## 6.19.0 <span class="changelog-date">(2020-07-05)</span>

* Loadout Optimizer has been... optimized. It now calculates sets in the background, so you can still interact with it while it works.
* Removed ghosts from loadout optimizer as they don't have enough interesting perks to build into loadouts.
* The filter help button is now always shown in the search bar, even when a search is active.
* The item count in the search bar is now more accurate to what you see on the inventory screen.
* Make it clearer that not having Google Drive set up doesn't matter that much since it's only for importing legacy data.
* Better handling for if the DIM Sync API is down.

## 6.18.0 <span class="changelog-date">(2020-07-02)</span>

* Breaker type is now shown on the item popup and in the Organizer.
* New filter for breaker types on weapons, `breaker:`.
* Fixed another crash on the vendors screen also caused by the Twitch gift sub shader.
* Protect against certain weird cases where DIM can get stuck in a non-working state until you really, thoroughly, clear your cache.

## 6.17.1 <span class="changelog-date">(2020-07-01)</span>

* Fix a crash with the Twitch gift sub shader.

## 6.17.0 <span class="changelog-date">(2020-06-28)</span>

* You can now filter out armor in the Loadout Optimizer by minimum total stats. This narrows down how many items are considered for builds and speeds up the optimizer.
* Renamed the "is:reacquireable" filter to "is:reacquirable"
* Searches like "is:inleftchar" now work with consumables in the postmaster.
* Fixed the inventory screen jumping a bit when the item popup is open on mobile.
* Add a link to the troubleshooting guide to error pages.
* Seasonal mods in the loadout optimizer now force armor to match their element, again.
* The stat in parentheses in a weapon perk tooltip, is the stat matching the masterwork. UI slightly updated to help show this.

## 6.16.1 <span class="changelog-date">(2020-06-22)</span>

* Fix a crash when opening some items in Organizer.

## 6.16.0 <span class="changelog-date">(2020-06-21)</span>

* Remove `is:ikelos` filter
* Loadout Optimizer: Save stat order and "assume masterworked" choices.
* Fixed a bug that caused the inventory view to jump to the top of the screen when items were inspected.
* Add a disclaimer to power limit displays that they may change in the future. Please see https://www.bungie.net/en/Help/Article/49106 for updates
* Save column selection for Ghosts in the Organizer separate from Armor.
* Display how many tags were cleaned up in the DIM Sync audit log.
* Fix a bug where canceling setting a note in the Organizer would wipe notes from selected items.
* Add a pointer cursor on item icons in the Organzier to indicate they're clickable.
* Fix minimum page width when there are fewer than three characters.
* Fix Arrival mods not appearing in the Loadout Optimizer.
* Fix a bug when DIM Sync is off that could repeatedly show a notification that an import had failed. Please consider enabling DIM Sync though, your data WILL get lost if it's disabled.

## 6.15.1 <span class="changelog-date">(2020-06-15)</span>

## 6.15.0 <span class="changelog-date">(2020-06-14)</span>

* Items now show their power limit in the item popup, Compare, and in the Organizer (new column). Keep in mind some power limits may change in upcoming seasons.
* Try the `sunsetsafter:` or `powerlimit:` filters to find things by their power limit.
* Fix the season icon for reissued items.
* Fix not being able to dismiss the item popup on the Organizer in certain cases.
* Remove the 15 second timeout for loading data from Bungie.net.
* Fix umbral engrams showing up weird in the engram row.
* Prevent Chrome on Android from showing a "download this image" prompt when long-pressing on images.
* Fix non-selected perks not showing on old fixed-roll weapons.
* Add Charge Rate and Guard Endurance stat to swords.

## 6.14.0 <span class="changelog-date">(2020-06-07)</span>

* Fixed misdetection of seasonal mods in Compare.
* Work around a Bungie.net issue that could prevent the Destiny info database from loading.
* Improved the experience for users who previously had DIM Sync off.

## 6.13.2 <span class="changelog-date">(2020-06-03)</span>

## 6.13.1 <span class="changelog-date">(2020-06-01)</span>

* Add a banner to support Black Lives Matter.
* Avoid an issue where shift-clicking on empty space near perks in the Organizer can enable a useless filter.

## 6.13.0 <span class="changelog-date">(2020-05-31)</span>

* DIM data (loadouts, tags, settings) can no longer be stored in Google Drive. If you already have things stored there, you can use that data to import into the new storage, but it will no longer be updated. Disabling DIM Sync will now store data locally only.
* The Vault Organizer is now available for D1.
* CSV export will no longer erroneously consider calus as a source and instead output the correct source.
* CSV export will now export the same source information that DIM uses for items that do not have a source in the API.
* Fixed import/export of data - if your backups didn't load before, they should now.
* Fixed Organizer default sorting for stats, and shift-click filtering for modslot.
* Vendors data no longer has to reload every time you visit the page.
* is:dupelower search is stabilized so that tagging items as junk doesn't change what is considered "lower"
* Fixed loadouts with subclasses not fully transferring to the vault.
* Don't display "ms" unit on Charge Time stat for D1 fusion rifles.

## 6.12.0 <span class="changelog-date">(2020-05-24)</span>

* DIM has a new community-driven user guide at https://destinyitemmanager.fandom.com/wiki/Destiny_Item_Manager_Wiki

## 6.11.0 <span class="changelog-date">(2020-05-17)</span>

* Added the Organizer page, which lets you see all your items in a table form, which you can sort and filter (try shift-clicking on a cell!). Add and remove columns and bulk-tag your items to help quickly figure out which items you want to keep and which you can get rid of.
* Fixed stat calculations for special Taken King class items in D1.

## 6.10.0 <span class="changelog-date">(2020-05-10)</span>

## 6.9.0 <span class="changelog-date">(2020-05-03)</span>

* In the Loadout Optimizer, mods have been split into their own menu, separate from perks.
* Fixed a bug where wishlists would ignore settings and load the default wishlist instead.

## 6.8.0 <span class="changelog-date">(2020-04-26)</span>

* Added "armor 2.0" column to spreadsheet exports.
* Fixed a bug that could affect the display of percentage-based objectives.

## 6.7.0 <span class="changelog-date">(2020-04-19)</span>

* Emblems now show a preview of their equipped stat tracker, and show which types of stat tracker the emblem can use.
* Certain stat trackers (under "Metrics" in "Collections") had the wrong display value, like KDA. These have been fixed.
* Loadout Optimizer now allows you to select seasonal mods independent of the gear they go on - it'll try to slot them into any gear.

## 6.6.0 <span class="changelog-date">(2020-04-12)</span>

* Better handling of logging out and into a different Bungie.net account.
* Improved error handling for Bungie.net and DIM Sync issues.

## 6.5.0 <span class="changelog-date">(2020-04-10)</span>

* Improved overall performance and memory usage of DIM - as the game grows, so has DIM's memory usage. If your browser was crashing before, give it a try now.
* Collectibles now show perks.

## 6.4.0 <span class="changelog-date">(2020-04-05)</span>

* Added stat trackers to the Collections page (under "Metrics")
* Improved error handling when Bungie.net is down or something is wrong with your account. Includes helpful tips for D1 users locked out by Twitch-linking bug. If your D1 accounts disappeared, they're in the menu now.
* Accounts in the menu are now always ordered by last-played date.
* DIM will no longer bounce you to a different account if the one you wanted cannot be loaded.
* Fixed some bugs that could cause D1 pages to not display.
* Fix display of collectibles that are tied to one of your alternate characters.
* Fix the levels that reward Bright Engrams after season rank 100.

## 6.3.1 <span class="changelog-date">(2020-03-29)</span>

* Fixed a bug where D1 items could fail to display.
* Fixed a bug where responding "Not now" to the DIM Sync prompt wouldn't cause it to go away forever.
* Make mod slot for Reverie Dawn armor set detect correctly as outlaw.

## 6.3.0 <span class="changelog-date">(2020-03-29)</span>

* Removed duplicate Mods section from the top level of the Collections screen - they're still under the normal collections tree.
* Fixed a missing icon when season rank is over 100.

## 6.2.0 <span class="changelog-date">(2020-03-22)</span>

## 6.1.1 <span class="changelog-date">(2020-03-22)</span>

## 6.1.0 <span class="changelog-date">(2020-03-22)</span>

* Introducing [DIM Sync](https://github.com/DestinyItemManager/DIM/wiki/DIM-Sync-(new-storage-for-tags,-loadouts,-and-settings)), a brand new way for DIM to store your loadouts and tags and sync them between all your devices. This is a big step forward that'll let us build lots of new things and share data between other apps and websites! Plus, you no longer have to log into anything separate, and we should avoid some of the bugs that have in the past led to lost data.
* External wish lists will be checked daily. Settings menu shows last fetched time.
* Seasonal Artifact is no longer considered a weapon or a dupe when searching.
* Event sources for items like Festival of the Lost and Revelry are now under the `source:` search like other sources, instead of `event:`.
* Fixed some recent bugs that prevented editing loadouts.
* Show how much of each material you have next to Spider's vendor info.
* Updated privacy policy with DIM Sync info.<|MERGE_RESOLUTION|>--- conflicted
+++ resolved
@@ -1,11 +1,9 @@
 ## Next
 
-<<<<<<< HEAD
 * Loadout Optimizer now shows the maximum stat tier you can get for each stat, taking into account all of your loadout settings including min/max stats, mods, and search filter.
 * Loadout Optimizer no longer saves stat min/max settings as the default for the next time you use it. Opening an existing loadout in the Optimizer will still reload the min/max settings for that loadout.
 * We won't automatically refresh your inventory when you're on the Loadout Optimizer screen anymore - click the refresh button or hit R to recalculate sets with your latest items.
 * We've tweaked the way Loadout Optimizer chooses which subset of items to look at when you have too many items to process. We should be better at making use of items that have "spiky" stats.
-=======
 * Clicking a perk in the item popup now previews the stat changes from switching to that perk.
 * Clicking a perk in the Organizer view also previews the stats for that perk.
 * Changes to the Armory view (bring up Armory by clicking an item's name in the item popup):
@@ -21,7 +19,6 @@
 ## 6.85.0 <span class="changelog-date">(2021-10-03)</span>
 
 * Postmaster and Engrams should be sorted exactly like in game now.
->>>>>>> 93be00a7
 * Loadout Optimizer no longer saves stat min/max settings as the default for the next time you use it. Opening an existing loadout in the Optimizer will still reload the min/max settings for that loadout.
 * We won't automatically refresh your inventory when you're on the Loadout Optimizer screen anymore - click the refresh button or hit R to recalculate sets with your latest items.
 * The "Perks, Mods & Shaders" column in Organizer no longer shows the Kill Tracker socket.
