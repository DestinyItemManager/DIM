--- conflicted
+++ resolved
@@ -1,10 +1,7 @@
 # Next
 * Added `stack:` to search filters for easier maintenance of modifications
-<<<<<<< HEAD
 * Community reviews (for weapons and armor) are in for Destiny 2 inventory.
-=======
 * The "Max Light" calculation is even more accurate now.
->>>>>>> b1d4f9f9
 
 # 4.18.0
 
