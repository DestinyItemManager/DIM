--- conflicted
+++ resolved
@@ -1,13 +1,9 @@
 ## Next
 
-<<<<<<< HEAD
-* Loadouts can now be copied and edited without having to save a copy of an existing loadout from the Loadouts tab.
-
-## 8.12.0 <span class="changelog-date">(2024-03-10)</span>
-=======
 * The search suggestions dropdown now shows more results, based on the size of your screen.
 * Added an overload to the `inloadout:` search which allows searching items based on how many loadouts they are in, for example `inloadout:>2`.
 * Pages such as "About" and "Settings" now respect device safe areas when the device is in landscape mode.
+* Loadouts can now be copied and edited without having to save a copy of an existing loadout from the Loadouts tab.
 
 ## 8.20.0 <span class="changelog-date">(2024-05-19)</span>
 
@@ -64,7 +60,6 @@
 ## 8.11.1 <span class="changelog-date">(2024-03-13)</span>
 
 * Updates for new game content, including Wild Style detection as a breech-loaded grenade launcher.
->>>>>>> 1149502f
 
 ## 8.11.0 <span class="changelog-date">(2024-03-10)</span>
 
