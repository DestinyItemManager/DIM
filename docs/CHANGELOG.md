--- conflicted
+++ resolved
@@ -4,15 +4,12 @@
 * Added an overload to the `inloadout:` search which allows searching items based on how many loadouts they are in, for example `inloadout:>2`.
 * Added `is:fashiononly` and `is:modsonly` search keywords to loadouts search.
 * Pages such as "About" and "Settings" now respect device safe areas when the device is in landscape mode.
-<<<<<<< HEAD
-* Loadouts can now be copied and edited without having to save a copy of an existing loadout from the Loadouts tab.
-=======
+* You can now edit a copy of a Loadout directly, with no risk of overwriting the existing loadout.
 * Fixed some bounties showing as "Arc" that were not, in fact, Arc.
 * Fixed the too-narrow width of the sidebar on the Loadout Optimizer on app.destinyitemmanager.com.
 * Fixed distorted icons for owned mods in collections.
 * Due to a change in how Bungie.net works, DIM now loads vendor information one at a time, which may mean it takes longer to see accurate vendor items.
 * Minor clarifications to the privacy policy.
->>>>>>> 3f60838d
 
 ## 8.20.0 <span class="changelog-date">(2024-05-19)</span>
 
