--- conflicted
+++ resolved
@@ -1,10 +1,8 @@
 ## Next
 
-<<<<<<< HEAD
 * Add `foundry` search term. Try `foundry:hakke` for all your items brought to you by Hakke.
-=======
+
 ## 7.36.0 <span class="changelog-date">(2022-09-25)</span>
->>>>>>> 62e856b0
 
 ## 7.35.0 <span class="changelog-date">(2022-09-18)</span>
 
