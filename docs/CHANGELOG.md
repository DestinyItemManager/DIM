--- conflicted
+++ resolved
@@ -1,13 +1,10 @@
 # Next
-<<<<<<< HEAD
 * Added `stack:` to search filters for easier maintenance of modifications
 * Community reviews (for weapons and armor) are in for Destiny 2 inventory.
-=======
 
 * Added `stack:` to search filters for easier maintenance of modifications.
 * Add missing type filters for D2 (try `is:modifications`)!
 * Bring back keyboard shortcuts for tagging (hit ? to see them all).
->>>>>>> d8b54789
 * The "Max Light" calculation is even more accurate now.
 * Added `PowerMod` column to CSV export indicating whether or not a weapon or piece of armor has a power mod
 * Support sorting by base power.
