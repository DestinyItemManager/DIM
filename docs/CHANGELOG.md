## Next

<<<<<<< HEAD
### Beta Only

* Loadouts can now save stasis subclass abilities, aspects, and fragments.
=======
## 6.89.0 <span class="changelog-date">(2021-10-31)</span>
>>>>>>> 07aae041

## 6.88.1 <span class="changelog-date">(2021-10-28)</span>

* `modslot:activity` now identifies Armor 2.0 items that have a modslot related to an activity (currently, a raid or a Nightmare mod slot).
* Fix an issue where an invalid query is passed to the Loadout Optimizer when you click a mod socket.

### Beta Only

* Loadouts can now show you an assignment strategy for mods. It optimizes for the least number of unassigned mods.

## 6.88.0 <span class="changelog-date">(2021-10-24)</span>

* DIM will now display Shaders if they were leftover in your Vault after the transmog conversion.
* The item popup has a toggle to choose between list-style perks (easier to read!) and grid-style perks (matches in game). No, we will not add an option to change the order of the list-style perks.
* List-style perks in the item popup have a hover tooltip on desktop so you don't have to click them if you don't want to.
* The item popup has a button to select all the wishlisted perks if they aren't already the active perks, so you can preview the wishlisted version of the item quickly.
* Added a "is:statlower" search that shows armor that has strictly worse stats than another piece of armor of the same type. This does not take into account special mod slots, element, or masterworked-ness. "is:customstatlower" is the same thing but only pays attention to the stats in each class' custom total stat.
* Stat bars now correctly subtract the value of mods from the base segment.

## 6.87.0 <span class="changelog-date">(2021-10-17)</span>

* Moved "Tracked Triumphs" section to the top of the Progress page.
* You can now track and untrack Seasonal Challenges from the Progress page.
* Loadout Optimizer now correctly handles nightmare mods.
* Loadout Optimizer makes a better attempt at assigning mods to compared loadouts.
* Added `is:infusionfodder` search to show items where a lower-power version of the same item exists. Use `tag:junk is:infusionfodder` to check your trash for its potential to infuse!
* Loadout Optimizer will warn you if you try to load a build that's for a character class you don't have.
* If your D1 account had disappeared from DIM, it's back now.
* Aeon exotic armor pieces now show mod slots again.
* In Loadout Optimizer, the Select Exotic menu now lets you select "No Exotic" and "Any Exotic". "No Exotic" is the same as searching "not:exotic" before, and "Any Exotic" makes sure each set has an exotic, but doesn't care which one.

## 6.86.0 <span class="changelog-date">(2021-10-10)</span>

* Clicking a perk in the item popup now previews the stat changes from switching to that perk.
* Clicking a perk in the Organizer view also previews the stats for that perk.
* Changes to the Armory view (bring up Armory by clicking an item's name in the item popup):
  * Armory highlights which perks cannot roll on new copies of the weapon.
  * Armory highlights the perks rolled on the item you clicked.
  * Clicking other perk option previews their stat effects.
  * You can click the "DIM" link to open the item info on its own, and share a roll with others.
  * Clicking modslots lets you change mods.
  * Selecting different ornaments shows what the ornament looks like on the item.
  * Added a link to D2 Gunsmith for weapons.
* Inventory screen can now be sorted by whether an item is masterworked. Check [Settings](/settings) to view and rearrange your sort strategy.
* Loadout Optimizer shows an estimate of how long it'll take to complete finding sets.
* DIM shouldn't bounce you to your D1 account when Bungie.net is having issues anymore.
* `is:maxpower` search now shows all the items at maximum power, instead of just the items that are part of your maximum power loadout. The previous meaning has been moved to `is:maxpowerloadout`. Keep in mind that because of exotics, you may not be able to equip all your max power items at once.

### Beta Only

* Loadout Optimizer now shows the maximum stat tier you can get for each stat, taking into account all of your loadout settings including min/max stats, mods, and search filter. We're still not sure of the best way to display this, so it's in Beta only for now to get some feedback.
* We've tweaked the way Loadout Optimizer chooses which subset of items to look at when you have too many items to process. We should be better at making use of items that have "spiky" stats.


## 6.85.0 <span class="changelog-date">(2021-10-03)</span>

* Postmaster and Engrams should be sorted exactly like in game now.
* Loadout Optimizer no longer saves stat min/max settings as the default for the next time you use it. Opening an existing loadout in the Optimizer will still reload the min/max settings for that loadout.
* We won't automatically refresh your inventory when you're on the Loadout Optimizer screen anymore - click the refresh button or hit R to recalculate sets with your latest items.
* The "Perks, Mods & Shaders" column in Organizer no longer shows the Kill Tracker socket.
* The Recoil Direction stat now sorts and highlights differently in both Compare and Organizer - the best recoil is now straight up, and recoil that goes side to side is worse.
* Farming mode can now be configured in settings to clear a preferred number of slots (1-9)

## 6.84.0 <span class="changelog-date">(2021-09-26)</span>

* Items in the Compare view no longer move around according to the character they're on.
* Fixed an issue where the Loadout Optimizer would not load due to deprecated settings.
* Hovering over stat tiers in the Loadout Optimizer's compare drawer now shows stat tier effects for the new set too.

## 6.83.0 <span class="changelog-date">(2021-09-19)</span>

* Still adjusting to Stasis... `is:kineticslot` now identifies items which are in the "Kinetic" slot (the top weapon slot) but aren't Kinetic type damage.
* Loadout Optimizer finds better mod assignments.
* Engram power level is now also shown on hover.
* Clicking on the title of an item now brings up a new item detail page which shows all possible perks and wishlist rolls.
* Note that D1 items no longer have a link at all. We're not adding D1 features anymore.
* Random-roll items in Collections now show all the perk possibilities they could roll with.
* Armor in Collections now shows what mod slots it has.
* Fixed vendor items showing some incorrect wishlist matches.

### Beta Only

* Removed the press-and-hold mobile item menu, which saw very limited use. This will also be removed in the release version after some time.
* Removed the "Active Mode" experiment - its ideas will come back in the future in other forms, but for now it doesn't offer enough above the Progress page (which can be opened in another tab/window next to Inventory if you want to see both).

## 6.82.0 <span class="changelog-date">(2021-09-12)</span>

* Loadout Optimizer remembers stats you've Ignored between sessions.
* Opening a saved loadout in Loadout Optimizer restores all the mods and other settings from when it was originally created.
* Share your Loadout Optimizer build - the new share button copies a link to all your build settings. Share great mod combos with other DIM users!
* Fixed issue in Loadout Optimizer where locking energy type didn't work for slot specific mods.
* Clicking on an item's picture in the Compare tool now opens the full item popup.
* Added a "pull" button (down-arrow) to each item in the Compare tool that will pull the item to your current character.
* Collapsed the Tag menu into an icon in Compare to allow more items to fit on screen.
* Shortened the names of stats in Compare to allow more items to fit on screen.
* Added hover titles to the new compare buttons for more clarity.
* Selecting "Add Unequipped" in the loadout editor no longer tries to equip all your unequipped items.
* Progress win streak will now correctly display when a user hits a 5 win streak.
* Fixed broken description for some new triumphs.
* Loadout Optimizer's exotic picker now consistently orders slots.
* Loadout Optimizer's stat filters no longer attempt to automatically limit to possible ranges.
* Added numerical faction ranks alongside rank names on the Progress page.
* Fixed the order of items in vendors and seasonal vendor upgrade grids.
* Seasonal artifact display now matches the games display.
* Ritual rank progress for vendors now matches the ritual rank circle shape.
* Fixed vendor ranks being off by 1.
* Accounts list shows your Bungie Name.
* Add a tip for how to scroll Compare on iOS.

## 6.81.0 <span class="changelog-date">(2021-09-05)</span>

* Fixed wonky rank display in the phone portrait layout.
* Elemental Capacitor stats are no longer added to weapons with the perk enabled.
* In the Loadout Optimizer, searching items now works in conjunction with locking exotics and items.
* Added `is:currentclass` filter, which selects items currently equippable on the logged in guardian.
* Fixed armor swaps away from Stasis in Loadout Optimizer.
* Added a warning indicator to previously created loadouts that are now missing items.

## 6.80.0 <span class="changelog-date">(2021-08-29)</span>

* Fix sorting by power and energy in Compare when "Show Base Stats" is enabled.
* Fixed misalignment in stat rows, and vertical scrolling, in Compare.
* Highlighting stats in Compare is faster.
* You can click any perk in Compare, not just the first couple.
* Clicking an item's name to find it in the inventory view will now change character on mobile to wherever the item is.
* In Compare for D1, fixed an issue where you could only see the first 2 perk options.
* Mods can be saved and viewed in Loadouts - this is automatic for loadouts created by Loadout Optimizer but you can edit the mods directly in the loadout editor.
* Search results can be shown in their own popup sheet now (this shows by default on mobile)
* There is now a helpful banner prompt to install the app on mobile.
* When the postmaster is near full, a banner will warn you even if you're not on the inventory screen.
* Artifact XP progress is now displayed for the correct season.
* Rearranged the search buttons so the menu icon never moves.
* Ranks for Vanguard and Trials are now shown in the Progress page.
* Changed the icons in the Vendors menu.
* Added Parallax Trajectory to the currencies hover menu.

## 6.79.1 <span class="changelog-date">(2021-08-25)</span>

* Legacy mods are no longer selectable in the Loadout Optimizer.

## 6.79.0 <span class="changelog-date">(2021-08-22)</span>

## 6.78.0 <span class="changelog-date">(2021-08-15)</span>

* Armor in the Organizer no longer displays the now-standard Combat Mod Slot

## 6.77.0 <span class="changelog-date">(2021-08-08)</span>

* Timelost weapons now include their additional Level 10 Masterwork stats.

## 6.76.0 <span class="changelog-date">(2021-08-01)</span>

* Legendary Marks and Silver once again appear in the D1 inventory view.
* Tap/hover the Artifact power level in the header, to check XP progress towards the next level.
* When you install DIM on your desktop or home screen, it will now be badged with the number of postmaster items on the current character. You can disable this from Settings. This won't work on iOS.

## 6.75.0 <span class="changelog-date">(2021-07-25)</span>

* When opening Compare for a Timelost weapon, we now also include non-Timelost versions of that weapon.
* Display the energy swap or upgrade details for items in the Optimiser.
* Optimiser is now better at matching a set to an existing loadout.
* Compare will properly close (and not just become invisible) if all the items you're comparing are deleted.
* Fixed the search actions (three dots) menu not appearing in Safari.

## 6.74.0 <span class="changelog-date">(2021-07-18)</span>

* Added the option to lock item element in the Optimizer's armor upgrade menu.
* Not be broken
* Fix issue with Optimiser crashing when socket data is not available.
* Invalid search queries are greyed out, and the save search star is hidden.
* Favour higher energy and equipped items for grouped items in the Optimizer. This will mainly be noticed by the shown class item.
* Adding unequipped items to a loadout no longer also adds items from the Postmaster.

### Beta Only

* The Search Results drawer is back in beta, ready for some more feedback. On mobile it shows up whenever you search, on desktop you can either click the icon or hit "Enter" in the search bar. Try clicking on items in the search results drawer - or even dragging them to characters!

## 6.73.0 <span class="changelog-date">(2021-07-11)</span>

* Solstice of Heroes pursuit list now shows the full description of the objectives, not just the checkboxes.
* Recent searches are now capped at 300 searches, down from 500.
* Armor synthesis materials are no longer shown in the currencies block under the vault.

## 6.72.1 <span class="changelog-date">(2021-07-06)</span>

* Solstice of Heroes is back and so is the **Solstice of Heroes** section of the **Progress** tab. Check it out and view your progress toward upgrading armor.

## 6.72.0 <span class="changelog-date">(2021-07-04)</span>

* Fixed issue with locked mod stats not being applied to a compared loadouts in the Optimizer.

## 6.71.0 <span class="changelog-date">(2021-06-27)</span>

* Armor 1 exotics are visible in the exotic picker, albeit unselectable.
* Default to similar loadout as comparison base in Loadout Optimizer.
* Armor upgrades in the Optimizer have full descriptions of their functionality. Added Ascendant Shard 'Not Masterworked' and 'Lock Energy Type' options.
* In the Exotic Selector, the currently selected exotic is now highlighted.

## 6.70.0 <span class="changelog-date">(2021-06-23)</span>

* Fixed an issue where unwanted energy swaps were happening in the Optimizer.
* Fixed an issue where mod energy types could be mismatched in the Optimizer.

## 6.69.2 <span class="changelog-date">(2021-06-22)</span>

* Fixed an issue with general mods returning no results in the Optimizer.

## 6.69.1 <span class="changelog-date">(2021-06-21)</span>

* Fix an issue crashing DIM on older versions of Safari.

## 6.69.0 <span class="changelog-date">(2021-06-20)</span>
* Added "Recency" Column & Sorting to Loadout Organizer, this allows viewing gear sorted by acquisition date.
* Added ctrl-click to toggle item selection in Organizer.
 * Fix over-eager prompt to backup data when signing in.
* Viewing artifact details no longer always shows The Gate Lord's Eye.
* Scrolling to an item tile is now more accurate.
* Vault of Glass milestone is now more clearly named.
* Loadout Optimizer support for Vault of Glass mods.

## 6.68.0 <span class="changelog-date">(2021-06-06)</span>

* Some support for Vault of Glass mods in filters. Expect Loadout Optimizer fixes next week.
* Clearer hover text for some Destiny icons inline with text.
* Hovering Consumables in the Vault header now shows a list of owned materials and currencies.
* `is:hasornament` now recognizes Synthesized armor.
* DIM is less likely to log you out if Bungie.net is experiencing difficulties.
* Stat searches now support `highest`, `secondhighest`, `thirdhighest`, etc as stat names.
  * Try out `basestat:highest:>=20 basestat:secondhighest:>=15`
* Login screen is now more descriptive, and helps back up your settings if you're enabling DIM Sync for the first time.

## 6.67.0 <span class="changelog-date">(2021-05-30)</span>

* Items tagged "archive" are no longer automatically excluded from Loadout Optimizer and the Organizer.
* Vendor items can now match wish lists. Check what Banshee has for sale each week!
* You can put tags and notes on Shaders again. And for the first time, you can put them on Mods. Both are accessible from the Collections row in the Records tab.
* iPhone X+ screens once again do not show grey corners in landscape mode.
* Fixed a bug that broke part of the Progress page.
* Fixed a bug that crashed DIM if you clicked the masterwork of some items.

## 6.66.2 <span class="changelog-date">(2021-05-25)</span>

* Fix for errors on viewing some items when DIM had just loaded.

## 6.66.1 <span class="changelog-date">(2021-05-24)</span>

* Fix for 404 errors when signing in with Bungie.

## 6.66.0 <span class="changelog-date">(2021-05-23)</span>

* Fix strange wrapping and blank space on the list of Currencies in the header.

## 6.65.1 <span class="changelog-date">(2021-05-17)</span>

* Fix for a crash on older browsers.

## 6.65.0 <span class="changelog-date">(2021-05-16)</span>

* Reimplemented the is:shaded / is:hasshader searches.
* Crucible and Gambit ranks show on the Progress page again.
* Fixed the display text for some bounties and rewards from a new text system in Season of the Splicer.
* Fixed currencies wrapping weirdly when you're not in-game.

## 6.64.1 <span class="changelog-date">(2021-05-11)</span>

* Fix an issue where owning Synthesis currency was causing a crash.

## 6.64.0 <span class="changelog-date">(2021-05-09)</span>

## 6.63.0 <span class="changelog-date">(2021-05-02)</span>

## 6.62.0 <span class="changelog-date">(2021-04-25)</span>

* Exotic class item perks don't prevent selecting another exotic perk in Loadout Optimizer.
* Buttons and menus are bigger and easier to tap on mobile.
* Fixes to the heights of Loadout Optimizer result sets.
* Aeon perks are highlighted as their armor's exotic effect.
* Notes field hashtag suggestions tuned a bit to be more helpful.
* Item notes are displayed in Compare sheet when hovering or holding down on an item icon.
* Improvements to how drawer-style elements size themselves and interact with mobile keyboard popups.
* Some quests were being skipped, but now display on the Progress page (catalyst quests, Guardian Games cards, Medal Case).
* Armor stats changes
  * Stats have been revamped and show their actual game effect, including stats past the in-game display caps of 0 and 42.
  * Base stats are no longer confused by very large or very low current values.
  * Multiple mods affecting the same stat now display as separate stat bar segments. You can hover or tap these for more information.
  * Armor in collections now includes default stats and their exotic perks.

### Beta Only

* If your postmaster is getting full, we'll show a banner if you're on a page where you wouldn't otherwise notice your full postmaster. Hopefully this helps avoid some lost items.
* On mobile, if you're using DIM through a browser, we prompt to install the app. Not trying to be annoying, but DIM is way better installed!

## 6.61.0 <span class="changelog-date">(2021-04-18)</span>

* Fixed the stats for some perks if they would bring a stat above the maximum value.
* Creating a loadout from existing items will also save the items' current mods in the loadout. Viewing the mods is still Beta-only.
* Fixed Loadout Optimizer mod assignment for raid mods.
* Fixed Loadout Optimizer sometimes not handling T10+ stats correctly.
* Loadout Optimizer knows about Nightmare Mods now.
* You can now combine stats in search with & to average multiple stats. For example `basestat:intellect&mobility:>=15` shows if the average of intellect & mobility is greater than or equal to 15.
* Notes field now suggests your previously-used hashtags as you type.
* Collect Postmaster button is looking as slick as the rest of the app now.

## 6.60.0 <span class="changelog-date">(2021-04-11)</span>

* When opening Compare for an Adept weapon, we now also include non-Adept versions of that weapon.
* We now remove leading or trailing spaces from loadout names when they are saved.
* In the item popup, exotic armor's exotic perk is now described in full above the mods.
* You can once again compare ghosts and ships. You can no longer compare emblems.
* Changing perks on items in Compare now re-sorts the items based on any updated stats.

### Beta Only

* You can now edit a loadout's mods in the loadout drawer.

## 6.59.1 <span class="changelog-date">(2021-04-05)</span>

* Correct suggestions & interpretation for `inloadout` filter.

## 6.59.0 <span class="changelog-date">(2021-04-04)</span>

* Visual refresh for buttons and some dropdowns.
* Swiping between characters on mobile by swiping the inventory works again.
* Swiping the character headers behaves more sensibly now.
* Search
  * Loadouts can be found by exact name. For instance, `inloadout:"My PVP Equipment"` will highlight any items in the `My PVP Equipment` loadout.
  * To help reduce typing and remembering, `inloadout` names, `perkname`s, and item `name`s are now suggested as you type them.
  * We will also suggest any #hashtags found in your notes, for instance... `#pve`?
* Loadout Optimizer
  * Mod groupings have been updated so inconsistent labels don't split them apart.
  * Half-tiers show up in results to warn you when a +5 stat mod might benefit you.
  * In these cases, a new +5 button can quickly the suggested mods to your loadout.

## 6.58.0 <span class="changelog-date">(2021-03-28)</span>

* When comparing items, the item you launched Compare from is now highlighted with an orange title.
* The Compare screen has an "Open in Organizer" button that shows the exact same items in the Organizer which has more options for comparing items.
* Fixed some mods in Loadout Organizer that weren't applying the right stats.
* You can now sort inventory by how recently you acquired the item.

## 6.57.1 <span class="changelog-date">(2021-03-22)</span>

* Remove `sunsetsin:` and `sunsetsafter:` filters, and remove power cap display from Compare/Organizer. Organizer gains a new "Sunset" column. Items that are sunset can still be selected with `is:sunset` and have a grey corner.
* Fix Loadout Optimizer acting as if "Assume Masterworked" was always checked.

## 6.57.0 <span class="changelog-date">(2021-03-21)</span>

* We went back to the old way search worked, reverting the change from v6.56. So now `gnaw rampage zen` searches for three independent properties instead of the literal string `"gnaw rampage zen"`.
* Clicking on the empty area below Organizer can now close item popups, where it didn't before.
* Fix an issue where an exotic perk could sometimes be unselectable in Loadout Optimizer.
* Added a new `is:pinnaclereward` search that searches for pinnacle rewards on the Progress page.
* DIM Sync now less picky about saving very simple searches.
* Fix mis-sized kill tracker icons in Organizer.
* Support addition syntax in stat filters, i.e. `stat:recovery+mobility:>30`
* Mulligan now shows up as a Wishlisted perk.
* Search bar expands more readily to replace the top tabs, so the field isn't squished really tiny.
* Loadout Optimizer
  * Reposition some misplaced pieces of UI
  * Performance optimizations and some tweaks that could theoretically include some builds that wouldn't have shown up before.
  * Fixed an issue that would show builds with more than 100 in a single stat once mods were included.
  * Removed the minimum power and minimum stat total filters. Minimum power didn't see much use and minimum stat total can be achieved by searching `basestat:total:>52` in the search bar.

## 6.56.1 <span class="changelog-date">(2021-03-14)</span>

* Fix a bug where clicking inside the mod picker would dismiss the popup.

## 6.56.0 <span class="changelog-date">(2021-03-14)</span>

* On the Compare screen, items will update to show their locked or unlocked state.
* Deleting multiple searches from your search history works now - before there was a bug where only the first delete would succeed.
* On the Search History page accessible from Settings, you can now clear all non-saved searches with a single button.
* Deprecated search filters no longer show up in Filter Help.
* Searches that don't use any special filters now search for the entire string in item names and descriptions and perk names and descriptions. e.g. `gnawing hunger` now searches for the full string "gnawing hunger" as opposed to being equivalent to `"gnawing" and "hunger"`.
* Invalid searches no longer save to search history.
* Bright engrams show up correctly in the seasonal progress again.
* Added an icon for Cabal Gold in objective text.
* You can sort items by ammo type.
* There's a new button in the Loadout editor to add all unequipped items, similar to adding all equipped items.
* The farming mode "stop" button no longer covers the category strip on mobile.
* Reverting a loadout (the button labeled "Before [LoadoutName]") no longer pulls items from Postmaster.

## 6.55.0 <span class="changelog-date">(2021-03-07)</span>

* You can once again select how much of a stackable item to move, by editing the amount in the move popup before clicking a move button. Holding shift during drag no longer allows you to select the amount - you must do it from the buttons in the popup.

## 6.54.0 <span class="changelog-date">(2021-02-28)</span>

## 6.53.0 <span class="changelog-date">(2021-02-21)</span>

* Pulling from postmaster, applying loadouts, moving searches, moving individual items, and more are now cancel-able. Click the "cancel" button in the notification to prevent any further actions.
* Bulk tagging in the Organizer no longer shows an "undo" popup. We expect you know what you're doing there!

## 6.52.0 <span class="changelog-date">(2021-02-14)</span>

* Search filters that operate on power levels now accept the keywords "pinnaclecap", "powerfulcap", "softcap", and "powerfloor" to refer to the current season's power limits. e.g "power:>=softcap"
  * `powerlimit:pinnaclecap` will show items with a power limit that matches this season's limit on all items.
  * `sunsetsin:next` will show the same items: items whose power limit won't reach next season's limit on all items.
* Confirm before pulling all items from Postmaster.
* Added Seasonal Challenges to the Records page. You can track as many of these as you want in DIM and the tracked ones will show up in the Progress page.
* Quests that expire after a certain season now show that info in the item popup.
* Quests show which step number on the questline they are.
* Triumphs that provide rewards for completing a part of the triumph now show that reward.

## 6.51.1 <span class="changelog-date">(2021-02-10)</span>

* Updates for Season of the Chosen

## 6.51.0 <span class="changelog-date">(2021-02-07)</span>

## 6.50.0 <span class="changelog-date">(2021-01-31)</span>

* Some emblem stats have better formatting now.
* Perks which would grant a bonus in a stat, but which grant zero points due to how stats work, now show +0 instead of just not showing the stat.
* Bounty guide for special grenade launchers now shows a label and not just an icon.
* Fixed some issues with Loadout Optimizer on mobile.

## 6.49.0 <span class="changelog-date">(2021-01-24)</span>

* Mod categorization in the Loadout Optimizer mod picker is now driven from game data - it should stay up to date better as new mods appear.
* Disabled weapon mods no longer contribute to stats.
* Automatic updates for the latest patch.

## 6.48.0 <span class="changelog-date">(2021-01-17)</span>

* Allow clicking through the loading screen to get to the troubleshooting link.

## 6.47.1 <span class="changelog-date">(2021-01-11)</span>

* Fix a bug that could crash loadout optimizer.

## 6.47.0 <span class="changelog-date">(2021-01-10)</span>

* Show a star icon for favorited finishers rather than a lock icon.
* Search history truncates huge searches to three lines and aligns the icons and delete button to the first line.
* Added indicators in the Compare view to show which stat we are sorting by, and in which direction.
* Fix visuals on the pull from postmaster buttons.
* Loadout Optimizer now allows selecting up to 5 raid mods, not just 2.
* Armor mods with conditional stats, like Powerful Friends and Radiant Light, now correctly take into account the conditions that cause their stats to be applied. This only works within a single piece of armor - for example, it will work if you have Powerful Friends and another Arc mod is socketed into that piece of armor, but will not yet correctly identify that the stats should be enabled when you have another Arc Charged With Light mod on *another* piece of armor.
* Masterworked Adept weapons should show all their stat bonuses.
* Fix a bug where using the move buttons instead of drag and drop wouldn't show item move progress popups or error popups.
* The most recent Steam Overlay browser version shouldn't be reported as not supported anymore. Keep in mind we can't really debug any problems that happen in the Steam Overlay.
* Fixed some event-specific searches, such as source:dawning.

## 6.46.0 <span className="changelog-date">(2021-01-03)</span>

* Base stats no longer cause sort issues in the compare pane, and no longer apply to weapons.
* Older pieces of Last Wish and Reverie Dawn armor now count as having normal Legacy mod slots.
* Deep Stone Crypt Raid mods now show up in the Loadout Optimizer mod picker.

## 6.45.2 <span className="changelog-date">(2020-12-30)</span>

* Fixed an issue that could harm the DIM Sync service.

## 6.45.1 <span className="changelog-date">(2020-12-29)</span>

* Fixed an issue where linking directly to any page would redirect to the inventory.

## 6.45.0 <span class="changelog-date">(2020-12-27)</span>

* Faster initial page load for inventory (loading a subset of things from bungie.net api)
* Wishlists now support multiple URLs
* Collection items in records now display the intrinsic perk.
* Fixed an issue with the item popup sidecar on safari.
* Fixes for compare view on mobile.
* The optimizer now clears results if a character is changed.
* Fix typo in energycapacity organizer search
* Clean up toolbar on organizer page on mobile.
* Some routes can now be accessed without being logged in (Whats New, Privacy Policy, etc.)
* What's new page is now rendered at build time instead of run-time, so it should load faster.
* Various dependency upgrades

## 6.44.0 <span class="changelog-date">(2020-12-20)</span>

* Fixed a bug that could potentially erase some tags/notes if there were errors in DIM.
* When Bungie.net is undergoing maintenance, item perks won't be shown anymore. Before, we'd show the default/collections roll, which confused people.
* Fix the element type of items not showing in some cases.
* Improved the sizing of sheet popups on Android when the keyboard is up.
* You can no longer transfer Spoils of Conquest anywhere.
* Hide action buttons on collections/vendors items.
* Fixed character headers wrapping on non-English locales.

### Beta Only

* We continue to experiment with the order of the list-style perk display on weapons - the most important perks tend to be on the rightmost column of the grid, so now we list the perks in right-to-left order from the original grid.

## 6.43.2 <span class="changelog-date">(2020-12-13)</span>

## 6.43.1 <span class="changelog-date">(2020-12-13)</span>

## 6.43.0 <span class="changelog-date">(2020-12-13)</span>

* New Rich Texts added for Lost Sectors and Stasis.
* Show reasons why you can't buy vendor items, and grey out bounties that you've already purchased on the vendors screen.
* Updated the item popup header for mobile and desktop. The buttons on mobile now have larger click targets and should be easier to find/use.
* Green items can no longer mess up loadout optimizer.
* Special-ammo grenade launchers are now distinguished from heavy grenade launchers.

## 6.42.3 <span class="changelog-date">(2020-12-07)</span>

* Filter ornaments to the correct class for season pass on progress page.
* Enable bounty guide on app.destinyitemmanager.com.
* Spoils of Conquest vault prevention.

### Beta Only

* Re-order sockets putting key traits first.

## 6.42.2 <span class="changelog-date">(2020-12-06)</span>

* Banner Tweaks

## 6.42.1 <span class="changelog-date">(2020-12-06)</span>

* Banner Tweaks

## 6.42.0 <span class="changelog-date">(2020-12-06)</span>

* Farming mode now refreshes only every 30 seconds, instead of every 10 seconds, to reduce load on Bungie.net.
* When the postmaster section is collapsed, it now shows the number of items in your postmaster so you can keep an eye on it.
* Fixed an issue where the Game2Give donation banner could sometimes appear in the mobile layout.

### Beta Only

* We're trying out a new display for weapon perks, which displays the name of the active perk and shows details on click, instead of on hover. This is partly to make perks easier to understand, but also to allow for more actions on perks in the future. Let us know what you think! Animations will be added later if this design catches on.
* Continued improvements to Active mode, incorporating Bounty Guide and better suggested vendor bounties.

## 6.41.1 <span class="changelog-date">(2020-12-02)</span>

## 6.41.0 <span class="changelog-date">(2020-12-02)</span>

* Bounties and Quests sections on the Progress page now show a summary of bounties by their requirement - weapon, location, activity, and element. Click on a category to see bounties that include that category. Other categories will light up to show "synergy" categories that can be worked on while you work on the selected one. Shift-click to select multiple categories. Click the (+) on a weapon type to pull a weapon matching that type.
* New item sort option to sort sunset items last.
* Engrams show their power level - click on small engrams to see their power level in the item popup.
* The checkmark for collectibles is now on the bottom right corner, so it doesn't cover mod cost.
* Mod costs display correctly on Firefox.
* Fixed the `is:powerfulreward` search to recognize new powerful/pinnacle engrams.
* When items are classified (like the new Raid gear was for a bit), any notes added to the item will show on the tile so you can keep track of them.
* Fixed filter helper only opening the first time it is selected in the search bar
* Pinnacle/powerful rewards show a more accurate bonus, taking into account your current max power.

### Beta Only

* A new "Single character mode" can be enabled through settings, or the « icon on desktop. This focuses down to a single character, and merges your other characters' inventories into the vault (they're really still on the other characters, we're just displaying them different). This is intended for people who are focused on one character, and always shows the last played character when collapsed.

## 6.40.0 <span class="changelog-date">(2020-11-22)</span>

* Mod and mod slot info in Loadout Optimizer have been updated to handle the new mod slots better.
* Postmaster items can be dragged over any items on your character to transfer them - they don't need to be dragged to the matching item type.
* Stop showing extra +3 stats on masterwork weapons. The fix for this means that Adept weapons may not show that bonus when they are released.
* Progress page now shows more Milestones/Challenges, shows rewards for all of them, includes vendor pictures where available, and gives a hint as to what power pinnacle/powerful engrams can drop at.

## 6.39.1 <span class="changelog-date">(2020-11-16)</span>

* Farming mode will no longer immediately kick out items you manually move onto your character.
* The Records page now includes all the Triumps and Collections info that are in the game.
* Mods in the Loadout Optimizer can be searched by their description.
* Fixed Active Mode showing up in release version if you'd enabled it in Beta.
* Fixed a crash when viewing Stasis subclasses.

## 6.39.0 <span class="changelog-date">(2020-11-15)</span>

* Xur's location is now shown on his entry in the Vendors page.
* The Raids section is back in Progress, and Garden of Salvation shows up in Milestones.
* Search autocomplete suggests the `current` and `next` keywords for seasons.
* Reworked mod handling to account for new legacy and combat mod slots. New searches include `holdsmod:chargedwithlight`, `holdsmod:warmindcell`, etc., and `modslot:legacy` and `modslot:combatstyle`.
* Armor tiles now display the energy capacity of the armor.
* Masterwork levels in the mod details menu once again show which level masterwork they are.
* Added a new sort order for items, sort by Seasonal icon.
* Darkened the item actions sidecar to improve contrast with the background.
* Fixed a visual glitch where the tagging menu looked bad.
* Fixed logic for determining what can be pulled from postmaster to exclude stacked items like Upgrade Modules when you cannot actually pull any more of them.
* Removed the counter of how many items were selected in Organizer. This fixes a visual glitch that cut off the icons when items were selected.
* Fixed the vendor icon for Variks.
* Loadout drawer, Compare, Farming, and Infusion now work on every page that shows an item from your inventory.
* Deleting a loadout from the loadout drawer now closes the loadout drawer.
* When Bungie.net is not returning live perk information, we won't show the default perks anymore.

### Beta Only

* Preview of "Active Mode", an in-progress new view that focuses down to a single character plus your vault, and has easy access to pursuits, farming, max light, and more.

## 6.38.1 <span class="changelog-date">(2020-11-11)</span>

* Removed character gender from tiles and notifications.
* Don't show empty archetype bar for items in collections.
* Deprecated the `sunsetsafter` search filter because its meaning is unclear. Introduced the `sunsetsin` filter and the `is:sunset` filter.
  * Try out `sunsetsin:hunt` for weapons which reached their power cap in season 11.
  * `is:sunset` won't show anything until Beyond Light launches!
* Added `current` and `next` as season names for searches. Search `sunsetsin:next` to see what'll be capped in next season even before it has an official name.
* Vendorengrams.xyz integration has been removed, because of the vendor changes in Beyond Light.
* Legacy Triumphs have been removed.
* Fixed the Progress page not loading.
* Fixed Catalysts not showing on the Records page.
* Fix errors when selecting mods in Loadout Optimizer.
* Removed the opaque background from item season icons.

## 6.38.0 <span class="changelog-date">(2020-11-08)</span>

* New background color theme to tie in with Beyond Light. The character column coloring based on your equipped emblem has been removed.
* Perk and mod images are once again affected by the item size setting.

## 6.37.2 <span class="changelog-date">(2020-11-03)</span>

* Fix the item tagging popup not working on mobile by un-fixing the Safari desktop item popup.

## 6.37.1 <span class="changelog-date">(2020-11-02)</span>

* Fixed not being able to scroll on mobile.
* Fixed filter help not always showing up.

## 6.37.0 <span class="changelog-date">(2020-11-01)</span>

* Removed "Color Blind Mode" setting. This didn't help with DIM's accessibility - it just put a filter over the page to *simulate what it would be like* if you had various forms of color blindness.
* Added `hunt` as valid season synonym.
* Clicking on the energy track or element for armor can now let you preview how much it'd cost in total to upgrade energy or change element.
* Redesigned weapon perks/mods to more clearly call out archetype and key stats.
* Improved the buttons that show in the item popup for items in postmaster. For stacked items you can now take just one, or all of the item.
* Some items that DIM couldn't pull from postmaster before, can be pulled now.
* Fixed the display of stat trackers for raid speed runs.
* Hide the "kill tracker" perk column on masterworked weapons.
* Fixed the tagging dropdown not being attached on desktop Safari.

## 6.36.1 <span class="changelog-date">(2020-10-26)</span>

* Some more tweaks to the sidecar layout.
* Put back automatically showing dupes when launching compare.
* The item popup now closes when you start dragging an item.

## 6.36.0 <span class="changelog-date">(2020-10-25)</span>

* Rearranged equip/move buttons on sidecar to be horizontal icons instead of menu items.
* On mobile, you can switch characters in either direction, in a loop.
* Added cooldown and effect values to stat tooltips.
* Added stat tooltips to the Loadout Optimizer.
* Fixed descriptions for mod effects in the Loadout Optimizer's mod picker.
* New keyboard shortcuts for pull item (P), vault item (V), lock/unlock item (L), expand/collapse sidecar (K), and clear tag (Shift+0). Remember, you must click an item before being able to use shortcuts.
* Made the item popup a bit thinner.
* Collapsing sections now animate open and closed.

### Beta Only

* We're experimenting with a new "Search Results" sheet that shows all the items matching your search in one place.

## 6.35.0 <span class="changelog-date">(2020-10-18)</span>

* Added the "sidecar" for item popup actions on desktop. This lets us have more actions, and they're easier to understand. If you always use drag and drop, you can collapse the sidecar down into a smaller version.
* On mobile, press and hold on an item to access a quick actions menu, then drag your finger to an option and release to execute it. Move items faster than ever before!
* Added buttons to the settings page to restore the default wish list URL.
* Tweaked the Loadout Optimizer to make it easier to understand, and more clearly highlight that stats can be dragged to reorder them.
* In Loadout Optimizer, Compare Loadout can now compare with your currently equipped gear. Also, clicking "Save Loadout" will prompt you for whether you want to overwrite the loadout you're comparing with.
* Fixed an issue where you couldn't directly edit the minimum power field in Loadout Optimizer.
* D1 items can no longer incorrectly offer the ability to pull from postmaster.
* Tuned the search autocomplete algorithm a bit to prefer shorter matches.
* Fixed multi-stat masterworked exotics messing up the CSV export.
* Darkened the keyboard shortcut help overlay (accessed via the ? key).
* Removed tagging keyboard shortcut tips from places where they wouldn't work.

## 6.34.0 <span class="changelog-date">(2020-10-11)</span>

* Replaced the tagging dropdown with a nicer one that shows the icon and keyboard shortcut hints.
* Made the farming mode popup on mobile not overlap the category selector, and made it smaller.
* Secretly started recording which mods you selected in Loadout Optimizer when you create a loadout, for future use.
* In the Organizer, the selected perk for multi-option perks is now bold.
* Updated the style and tooltip for wishlist perks to match the thumb icon shown on tiles.
* Fix some display of masterworked exotics in the CSV export.

## 6.33.0 <span class="changelog-date">(2020-10-04)</span>

* The Organizer's buttons now show you how many items you have in each category. These counts update when you use a search too!
* On mobile, the search bar appears below the header, instead of on top of it.
* Changed the effect when hovering over character headers.
* Hitting Tab while in the search bar will only autocomplete when the menu is open.
* Fixed the "custom stat" setting not being editable from Safari.
* Consumables may no longer be added to loadouts for D2.
* The Loadout Optimizer lock item picker will show items that are in the Postmaster.

### Beta Only

* Removed the ability to move a specific amount of a stacked consumable item.
* Continued updates to our new background style and desktop item actions menu.

## 6.32.2 <span class="changelog-date">(2020-09-29)</span>

* Actually fixed "Store" buttons not showing for items in Postmaster.
* Fix wishlists not highlighting the right rolls.

## 6.32.1 <span class="changelog-date">(2020-09-29)</span>

* Fixed "Store" buttons not showing for items in Postmaster.
* Fixed masterwork stats for Exotics not displaying correctly.
* Fixed character stats only displaying the current character's stats on mobile.
* Fixed Postmaster not appearing on D1 for mobile.

## 6.32.0 <span class="changelog-date">(2020-09-27)</span>

* In Compare, you can click on perks to see what the new stats would look like if you chose another option.
* When the item popup is open, hitting the "c" key will open Compare.
* Your subclass has been moved below weapons and armor (it's been this way in Beta for a while).
* On mobile, instead of showing all your items at once, there's now a category selection bar that lets you quickly swap between weapons, armor, etc. The postmaster is under "inventory".
* Transferring items is just a touch snappier.
* The tag and compare button on the search bar have been replaced with a dropdown menu (three dots) with a lot more options for things you can do with the items that match your search.
* On mobile, your equipped emblem no longer affects the color of your screen.
* Loadout Optimizer has a nicer layout on mobile and narrower screens.
* Fix some masterwork stats not showing.
* Fix some issues with how mods got auto-assigned in Loadout Optimizer.
* Fix masterwork stats not always highlighting.
* Fix masterwork tier for some items.
* Fix an issue where searching for "ote" wouldn't suggest "note:"
* The Organizer shows up in the mobile menu, but it just tells you to turn your phone.

### Beta Only

* We're experimenting with moving the item action buttons to the side of the item popup on desktop - we call it the "sidecar". It moves the actions closer to the mouse, allows room to have clearer labels, and gives more room to add more commands. Plus generally people have screens that are wider than they are tall, so this reduces the height of the popup which could previously put buttons off screen. We'll be tweaking this for a while before it launches fully.
* Beta now has an early preview of a new theme for DIM.

## 6.31.2 <span class="changelog-date">(2020-09-22)</span>

* Fix an issue where moving Exotic Cipher to vault with DIM would cause your characters to be filled up with items from your vault.

## 6.31.1 <span class="changelog-date">(2020-09-21)</span>

* Loadout Optimizer highlights loadouts you've already saved.
* Add new searches `kills:`, `kills:pvp:`, and `kills:pve:` for Masterwork kill trackers.
* Fixed: "Source" was not being set for all items.
* Fixed: Item type searches (e.g. is:pulserifle) not working for D1.
* Fixed: Spreadsheets missing power cap.

## 6.31.0 <span class="changelog-date">(2020-09-20)</span>

* Added a link to the DIM User Guide to the hamburger menu.
* "Clear new items" has been moved into the Settings page instead of being a floating button. The "X" keyboard shortcut no longer clears new items.
* Linear Fusion rifles are technically Fusion Rifles, but they won't show up in Organizer or in searches under Fusion Rifle anymore.
* While API performance is ultimately up to Bungie, we've changed things around in DIM to hopefully make item transfers snappier. Note that these changes mean you may see outdated information in DIM if you've deleted or vaulted items in-game and haven't clicked the refresh button in DIM.
* Improved the autocomplete for `sunsetsafter:` searches.
* Fix the `is:new` search.
* The D1 Activities page now shows Challenge of the Elders completion.
* Fixed buttons not showing up on tablets for track/untrack triumphs.
* Invalid searches are no longer saved to your search history.
* The "Filter Help" page is now searchable, and clicking on search terms applies them to your current search.
* Added a Search History page accessible from "Filter Help" and Settings so you can review and delete old searches.
* Shift+Delete while highlighting a past search in the search dropdown will delete it from your history.
* Fixed the `masterwork:` filters.
* Fixed the icon for "Take" on the item popup for stackable items.
* Removed the ability to restore old backups from Google Drive, or backups created from versions of DIM pre-6.0 (when DIM Sync was introduced).
* Armor 1.0 mods and Elemental Affinities removed from the perk picker in Loadout Optimizer.
* Improved search performance.
* Items in collections now show their power cap.
* Character stats now scroll with items on mobile, instead of always being visible. Max power is still shown in the character header.
* Added "Location" column to the Organizer to show what character the item is on.
* When "Base Stats" is checked in the Compare tool, clicking on stats will sort by base stat, not actual stat.

### Beta Only

* On mobile, there is now a bar to quickly swap between different item categories on the inventory screen.

## 6.30.0 <span class="changelog-date">(2020-09-13)</span>

* Compare loadouts in Loadout Optimizer to your existing loadout by clicking the "Compare Loadout" button next to a build.
* Improvements to search performance, and search autocomplete suggestions.
* Fix cases where some odd stats would show up as kill trackers.
* Sword-specific stats now show up in `stat:` filters.

## 6.29.1 <span class="changelog-date">(2020-09-11)</span>

* Improved performance of item transfers. We're still limited by how fast Bungie.net's API can go, though.
* Fixed a couple of the legacy triumphs that indicated the wrong triumph was being retired.
* Completed legacy triumph categories, and collections categories, now show the "completed" yellow background.
* is:seasonaldupe now correctly pays attention to the season of the item.
* Fixed a bug where notes wouldn't be saved if you clicked another item before dismissing the item popup.
* Tweaks to the display of legacy triumphs.
* Reduce the number of situations in which we autoscroll the triumph category you clicked into view.

## 6.29.0 <span class="changelog-date">(2020-09-10)</span>

* Legacy Triumphs are now indicated on the Records page and have their own checklist section. Legacy Triumphs are triumphs that will not be possible to complete after Beyond Light releases. The list of which Triumphs are Legacy Triumphs was provided by Bungie.
* Mods in the Loadout Optimizer mod picker are now split up by season.
* The number of selected items is now shown on the Organizer page.
* Empty mod slot tooltips spell out which season they're from.
* Locking/unlocking items in D1 works again.

## 6.28.1 <span class="changelog-date">(2020-09-06)</span>

* Actually release the Records page

## 6.28.0 <span class="changelog-date">(2020-09-06)</span>

* Triumphs, Collections, and Stat Trackers are now all together in the new Records page.
* You can track triumphs in DIM - tracked triumphs are stored and synced with DIM Sync. These show up on both the Progress and Records pages.
* Everything on the Records page responds to search - search through your Collections, Triumphs, and Stat Trackers all at once!
* Unredeemed triumphs show their rewards
* Compare sheet now offers a Base Stat option for armor, so you can directly compare your stat rolls
* Mod costs now shown in Loadout Optimizer results
* Vendors can now track some "pluggable" items like emotes & ghost projections, to filter by whether you already own them
* Clearing the search input no longer re-opens the search dropdown
* Mod slot column in the Organizer now shows all supported mod types (i.e. season 10 armor will show seasons 9,10,11)
* Support for `mod:` and `modname:` filters to parallel the `perk:` and `perkname:` ones
* Use the dark theme for Twitter widget

## 6.27.0 <span class="changelog-date">(2020-08-30)</span>

* The new armor 2.0 mod workflow is available in the Loadout Optimizer, this includes:
  * A new Mod Picker component to let you choose armor 2.0 mods to lock.
  * The mod sockets shown in the optimiser are now the locked mods, rather than the mods currently equipped on the item.
  * Clicking on a mod socket will open the picker to show available mods for that slot. Note that locking a mod from this won't guarantee it gets locked to the item specifically.
  * Items have different levels of grouping depending on the requirements of the locked mods. Locking no mods keeps the previous grouping behaviour.
  * The mods stat contributions are now shown in the picker.
  * The Mod Picker can now filter for items from a specific season, just filter by the season number directly e.g. "11" for arrivals.
* The search bar now remembers your past searches and allows you to save your favorite searches. These saved and recent searches are synced between devices using DIM Sync.
* The quick item picker (plus icon) menu no longer has an option to equip the selected item. Instead it will always just move the item - very few users selected "Equip" and it won't ever work in game activities.
* Added background colors for items and characters before their images load in, which should reduce the "pop-in" effect.
* Shaders can be tagged from the Collections page and the tags/notes show up there as well.
* Shift+Click on the Notes field in Organizer while in edit mode no longer applies a search.
* For pages with sidebars (like Progress), scrollbars appearing will no longer cover content.
* Add character stats to loadout sheet if full armor set is added.

### Beta Only

* Long-pressing on an item in mobile mode will bring up a quick actions menu - drag and release on a button to apply the action to the item you pressed on.
* Move Sub-class out of Weapons to the General category

## 6.26.0 <span class="changelog-date">(2020-08-23)</span>

* Better touchscreen support for drag and drop.
* Wishlists now support Github gists (raw text URLs), so there's no need to set up an entire repository to host them. If you are making wishlists, you can try out changes easier than ever. If you're not making wishlists, hopefully you're using them. If you don't know what wishlists are, [here you go](https://destinyitemmanager.fandom.com/wiki/Wish_Lists)
* Engrams get a more form-fitting outline on mouse hover.
* If you have a search query active, DIM will not automatically reload to update itself.
* The `is:curated` search has been overhauled to better find curated rolls.
* Fixes to how the character headers look in different browsers.
* Fixed the missing armor.csv button on the Organizer.

### Beta Only
* Loadout Optimizer: DIM Beta is now using the new Mod Picker, a separate and improved picker just for armor mods. Try it out and let us know how it feels
* In Beta only, the filter search bar has been upgraded to remember recent searches and let you save your favorite searches.
* Phone/mobile resolutions will now show a mini-popup to make inspecting and moving items much easier.

## 6.25.0 <span class="changelog-date">(2020-08-16)</span>

* Removed `is:reacquireable` as it is inaccurate in its current state
* Removed outline from clicked character headers on iOS
* Adjusted spacing on items in the loadout drawer, so they can fit 3-wide again
* Main (top) search field is now the place to filter items for the Loadout Optimizer
* For real, stat bars should be the right length this time
* Keyboard controls in the Notes field: ESC reverts and leaves editing, ENTER saves the value
* Item notes can now be edited directly in the notes column of the Organizer tab
* Mobile - changes in DIM beta only: different parts of the header now stick with you as you scroll down.
* Armor CSV export appearing properly on the Organizer tab again.

## 6.24.1 <span class="changelog-date">(2020-08-12)</span>

* Updated the character tiles, now uses triple dot instead of chevron
* Solstice of Heroes is back and so is the **Solstice of Heroes** section of the **Progress** tab. Check it out and view your progress toward upgrading armor.

## 6.24.0 <span class="changelog-date">(2020-08-09)</span>

* Configure a custom armor stat per-class in Settings, and it'll show up in item popups, Organizer, Compare, and the new `stat:custom:` search.
* Speed improvements to wishlist processing.
* `is:smg` for if you're as bad at remembering "submachine gun" as.. some of us are.
* No more accidental app reloads when swiping down hard on the page on mobile.
* Spring (Summer?) cleaning in the Item Popup. Some less important elements have been moved or removed, to make room for more functionality and stats.
* Bar-based stat values in the Mod preview menu are no longer extremely large bois.
* Anti-champion damage types are now interpreted in tooltip descriptions.
* Seasonal Artifact is now previewable, but be warned:
  * Some data from the API is wrong, and the Season 11 artifact is incorrectly labeled.
  * It can show seasonal mods you have equipped, but Season 11 mods still aren't in Collections data, so mod unlocks aren't displayed.
* Spreadsheet columns slightly adjusted to get them back to their usual column names.
* Lots going on behind the scenes to clear up errors and get Loadout Optimizer ready for upgrades!

## 6.23.0 <span class="changelog-date">(2020-08-02)</span>

* You can add tags and notes to shaders! Keep track of your favorites and which shaders you could do without.
* Searches now support parentheses for grouping, the "and" keyword, and the "not" keyword. Example: `(is:weapon and is:sniperrifle) or not (is:armor and modslot:arrival)`. "and" has higher precedence than "or", which has higher precedence than just a space (which still means "and").
* Fixed the size of damage type icons in D1.
* Our Content Security Policy is more restrictive now, external and injected scripts may fail but this keeps your account and data safer.

## 6.22.1 <span class="changelog-date">(2020-07-27)</span>

## 6.22.0 <span class="changelog-date">(2020-07-26)</span>

* New: More detailed gear information is available by hovering or clicking the Maximum Gear Power stat in each character's header.
* Improved detection that you need to reauthorize DIM to your Bungie account.
* Fixes to how stat bars display when affected by negative modifiers & perks.
* Clearer errors if DIM is unable to save the item information database.
* Organizer
  * Power Limit column now generates the right filter when Shift-clicked.
  * Traits column content has been narrowed down.
  * Improved top level categories take fewer clicks to reach your items.
* Loadout Optimizer
  * Fixed finding slots for seasonal mods.

## 6.21.0 <span class="changelog-date">(2020-07-19)</span>

* Added support for negative stats on mods. This should be visible in item displays and make loadout optimizer results more accurate.
* Fix quick item picker not remembering your preference for "equip" vs "store".
* Some quests can now be tracked or untracked from DIM.
* Locking or unlocking items from DIM is now reflected immediately on the item tiles.
* Items with the Arrivals mod slot now match the `holdsmod:dawn` search.

## 6.20.0 <span class="changelog-date">(2020-07-12)</span>

* Fix sorting by Power Limit in the compare pane.
* When opening a loadout in the loadout optimizer from the inventory page, the correct character is now selected rather than the last played character.
* Allow masterworks to affect more than one stat
* Exclude subclasses from `is:weapon` filter.
* Fixed Loadout Optimizer not including all the right tiers when tier filtering was in place.

## 6.19.0 <span class="changelog-date">(2020-07-05)</span>

* Loadout Optimizer has been... optimized. It now calculates sets in the background, so you can still interact with it while it works.
* Removed ghosts from loadout optimizer as they don't have enough interesting perks to build into loadouts.
* The filter help button is now always shown in the search bar, even when a search is active.
* The item count in the search bar is now more accurate to what you see on the inventory screen.
* Make it clearer that not having Google Drive set up doesn't matter that much since it's only for importing legacy data.
* Better handling for if the DIM Sync API is down.

## 6.18.0 <span class="changelog-date">(2020-07-02)</span>

* Breaker type is now shown on the item popup and in the Organizer.
* New filter for breaker types on weapons, `breaker:`.
* Fixed another crash on the vendors screen also caused by the Twitch gift sub shader.
* Protect against certain weird cases where DIM can get stuck in a non-working state until you really, thoroughly, clear your cache.

## 6.17.1 <span class="changelog-date">(2020-07-01)</span>

* Fix a crash with the Twitch gift sub shader.

## 6.17.0 <span class="changelog-date">(2020-06-28)</span>

* You can now filter out armor in the Loadout Optimizer by minimum total stats. This narrows down how many items are considered for builds and speeds up the optimizer.
* Renamed the "is:reacquireable" filter to "is:reacquirable"
* Searches like "is:inleftchar" now work with consumables in the postmaster.
* Fixed the inventory screen jumping a bit when the item popup is open on mobile.
* Add a link to the troubleshooting guide to error pages.
* Seasonal mods in the loadout optimizer now force armor to match their element, again.
* The stat in parentheses in a weapon perk tooltip, is the stat matching the masterwork. UI slightly updated to help show this.

## 6.16.1 <span class="changelog-date">(2020-06-22)</span>

* Fix a crash when opening some items in Organizer.

## 6.16.0 <span class="changelog-date">(2020-06-21)</span>

* Remove `is:ikelos` filter
* Loadout Optimizer: Save stat order and "assume masterworked" choices.
* Fixed a bug that caused the inventory view to jump to the top of the screen when items were inspected.
* Add a disclaimer to power limit displays that they may change in the future. Please see https://www.bungie.net/en/Help/Article/49106 for updates
* Save column selection for Ghosts in the Organizer separate from Armor.
* Display how many tags were cleaned up in the DIM Sync audit log.
* Fix a bug where canceling setting a note in the Organizer would wipe notes from selected items.
* Add a pointer cursor on item icons in the Organzier to indicate they're clickable.
* Fix minimum page width when there are fewer than three characters.
* Fix Arrival mods not appearing in the Loadout Optimizer.
* Fix a bug when DIM Sync is off that could repeatedly show a notification that an import had failed. Please consider enabling DIM Sync though, your data WILL get lost if it's disabled.

## 6.15.1 <span class="changelog-date">(2020-06-15)</span>

## 6.15.0 <span class="changelog-date">(2020-06-14)</span>

* Items now show their power limit in the item popup, Compare, and in the Organizer (new column). Keep in mind some power limits may change in upcoming seasons.
* Try the `sunsetsafter:` or `powerlimit:` filters to find things by their power limit.
* Fix the season icon for reissued items.
* Fix not being able to dismiss the item popup on the Organizer in certain cases.
* Remove the 15 second timeout for loading data from Bungie.net.
* Fix umbral engrams showing up weird in the engram row.
* Prevent Chrome on Android from showing a "download this image" prompt when long-pressing on images.
* Fix non-selected perks not showing on old fixed-roll weapons.
* Add Charge Rate and Guard Endurance stat to swords.

## 6.14.0 <span class="changelog-date">(2020-06-07)</span>

* Fixed misdetection of seasonal mods in Compare.
* Work around a Bungie.net issue that could prevent the Destiny info database from loading.
* Improved the experience for users who previously had DIM Sync off.

## 6.13.2 <span class="changelog-date">(2020-06-03)</span>

## 6.13.1 <span class="changelog-date">(2020-06-01)</span>

* Add a banner to support Black Lives Matter.
* Avoid an issue where shift-clicking on empty space near perks in the Organizer can enable a useless filter.

## 6.13.0 <span class="changelog-date">(2020-05-31)</span>

* DIM data (loadouts, tags, settings) can no longer be stored in Google Drive. If you already have things stored there, you can use that data to import into the new storage, but it will no longer be updated. Disabling DIM Sync will now store data locally only.
* The Vault Organizer is now available for D1.
* CSV export will no longer erroneously consider calus as a source and instead output the correct source.
* CSV export will now export the same source information that DIM uses for items that do not have a source in the API.
* Fixed import/export of data - if your backups didn't load before, they should now.
* Fixed Organizer default sorting for stats, and shift-click filtering for modslot.
* Vendors data no longer has to reload every time you visit the page.
* is:dupelower search is stabilized so that tagging items as junk doesn't change what is considered "lower"
* Fixed loadouts with subclasses not fully transferring to the vault.
* Don't display "ms" unit on Charge Time stat for D1 fusion rifles.

## 6.12.0 <span class="changelog-date">(2020-05-24)</span>

* DIM has a new community-driven user guide at https://destinyitemmanager.fandom.com/wiki/Destiny_Item_Manager_Wiki

## 6.11.0 <span class="changelog-date">(2020-05-17)</span>

* Added the Organizer page, which lets you see all your items in a table form, which you can sort and filter (try shift-clicking on a cell!). Add and remove columns and bulk-tag your items to help quickly figure out which items you want to keep and which you can get rid of.
* Fixed stat calculations for special Taken King class items in D1.

## 6.10.0 <span class="changelog-date">(2020-05-10)</span>

## 6.9.0 <span class="changelog-date">(2020-05-03)</span>

* In the Loadout Optimizer, mods have been split into their own menu, separate from perks.
* Fixed a bug where wishlists would ignore settings and load the default wishlist instead.

## 6.8.0 <span class="changelog-date">(2020-04-26)</span>

* Added "armor 2.0" column to spreadsheet exports.
* Fixed a bug that could affect the display of percentage-based objectives.

## 6.7.0 <span class="changelog-date">(2020-04-19)</span>

* Emblems now show a preview of their equipped stat tracker, and show which types of stat tracker the emblem can use.
* Certain stat trackers (under "Metrics" in "Collections") had the wrong display value, like KDA. These have been fixed.
* Loadout Optimizer now allows you to select seasonal mods independent of the gear they go on - it'll try to slot them into any gear.

## 6.6.0 <span class="changelog-date">(2020-04-12)</span>

* Better handling of logging out and into a different Bungie.net account.
* Improved error handling for Bungie.net and DIM Sync issues.

## 6.5.0 <span class="changelog-date">(2020-04-10)</span>

* Improved overall performance and memory usage of DIM - as the game grows, so has DIM's memory usage. If your browser was crashing before, give it a try now.
* Collectibles now show perks.

## 6.4.0 <span class="changelog-date">(2020-04-05)</span>

* Added stat trackers to the Collections page (under "Metrics")
* Improved error handling when Bungie.net is down or something is wrong with your account. Includes helpful tips for D1 users locked out by Twitch-linking bug. If your D1 accounts disappeared, they're in the menu now.
* Accounts in the menu are now always ordered by last-played date.
* DIM will no longer bounce you to a different account if the one you wanted cannot be loaded.
* Fixed some bugs that could cause D1 pages to not display.
* Fix display of collectibles that are tied to one of your alternate characters.
* Fix the levels that reward Bright Engrams after season rank 100.

## 6.3.1 <span class="changelog-date">(2020-03-29)</span>

* Fixed a bug where D1 items could fail to display.
* Fixed a bug where responding "Not now" to the DIM Sync prompt wouldn't cause it to go away forever.
* Make mod slot for Reverie Dawn armor set detect correctly as outlaw.

## 6.3.0 <span class="changelog-date">(2020-03-29)</span>

* Removed duplicate Mods section from the top level of the Collections screen - they're still under the normal collections tree.
* Fixed a missing icon when season rank is over 100.

## 6.2.0 <span class="changelog-date">(2020-03-22)</span>

## 6.1.1 <span class="changelog-date">(2020-03-22)</span>

## 6.1.0 <span class="changelog-date">(2020-03-22)</span>

* Introducing [DIM Sync](https://github.com/DestinyItemManager/DIM/wiki/DIM-Sync-(new-storage-for-tags,-loadouts,-and-settings)), a brand new way for DIM to store your loadouts and tags and sync them between all your devices. This is a big step forward that'll let us build lots of new things and share data between other apps and websites! Plus, you no longer have to log into anything separate, and we should avoid some of the bugs that have in the past led to lost data.
* External wish lists will be checked daily. Settings menu shows last fetched time.
* Seasonal Artifact is no longer considered a weapon or a dupe when searching.
* Event sources for items like Festival of the Lost and Revelry are now under the `source:` search like other sources, instead of `event:`.
* Fixed some recent bugs that prevented editing loadouts.
* Show how much of each material you have next to Spider's vendor info.
* Updated privacy policy with DIM Sync info.<|MERGE_RESOLUTION|>--- conflicted
+++ resolved
@@ -1,12 +1,9 @@
 ## Next
 
-<<<<<<< HEAD
 ### Beta Only
 
 * Loadouts can now save stasis subclass abilities, aspects, and fragments.
-=======
 ## 6.89.0 <span class="changelog-date">(2021-10-31)</span>
->>>>>>> 07aae041
 
 ## 6.88.1 <span class="changelog-date">(2021-10-28)</span>
 
