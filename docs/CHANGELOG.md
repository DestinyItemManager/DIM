--- conflicted
+++ resolved
@@ -1,10 +1,7 @@
 ## Next
 
-<<<<<<< HEAD
 * Loadouts now show correct stats for subclass, item, and mod selections. All mods are accounted for whether they actually will fit or not.
-=======
 * Stasis subclass can also be applied in the Loadouts page.
->>>>>>> 3bffdd5d
 
 ## 6.95.1 <span class="changelog-date">(2021-12-14)</span>
 
