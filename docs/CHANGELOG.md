--- conflicted
+++ resolved
@@ -1,15 +1,13 @@
 ## Next
 
-<<<<<<< HEAD
 * Widened and reorganized the Loadouts menu.
   * Pull from Postmaster (and its lesser known cousin, Make room for Postmaster) are removed in favor of the button next to your Postmaster items.
   * Randomize loadout is now at the end of the list of loadouts.
-=======
+
 ## 7.2.0 <span class="changelog-date">(2022-01-23)</span>
 
 * Weapons CSV download now includes a Zoom stat column.
 * Shaders, ornaments, and mods can now be searched in their choosers.
->>>>>>> dc0c2d8c
 
 ## 7.1.0 <span class="changelog-date">(2022-01-16)</span>
 
