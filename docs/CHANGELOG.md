# Next

<<<<<<< HEAD
* You can flag reviews for being offensive or arguing or whatever. Be helpful but also be nice.
=======
* Remove the browser compatibility warning for Opera and prerelease Chrome versions.

# 4.9.0

* No changes!

# 4.8.0

* No changes!
>>>>>>> 86fa06c2

# 4.7.0

* Made loadout builder talent grids tiny again.
* If you autocomplete the entire filter name and hit enter, it will no longer hang the browser.
* Updated the About page and FAQ.
* Fixed a case where DIM would fail to load the latest version, or would load to a blank page unless force-reloaded.
* Added some helpful info for cases where DIM might fail to load or auth with Bungie.net.
* Added a warning when your browser is not supported by DIM.
* DIM no longer supports iOS 9.

# 4.6.0

* Fix a bug where the popup for Xur items was below Xur's own popup.
* Hiding community rating for items with only one (non-highlighted) review.
* The first item in the search autocompleter is once again selected automatically.
* If you don't have the vault width set to "auto", the inventory is once again centered.

# 4.5.0

* Added "reviewcount" filter to filter on the number of reviews on an item.
* Fix slight horizontal scroll on inventory view.
* On mobile, tapping outside of dialogs and dropdowns to dismiss them now works.
* The item detail popup now does a better job of fitting itself onto the screen - it may appear to the left or right of an item now!
* Press on a talent grid node to read its description. The same goes for the stats under your character.
* Subclasses now have the correct elemental type in their header color.
* Drag and drop should be much smoother now.
* You can select Destiny 2 accounts from the account dropdown now - but won't do much until Destiny 2 is released and we have a chance to update DIM to support it!

# 4.4.0

* New filters for ornaments - is:ornament, is:ornamentmissing, is:ornamentunlocked
* Fixed a bug where item data would not respect your language settings.
* Weapon reviews now show up immediately, and can be edited.
  - If you have been less than friendly, now would be a very good time to edit yourself and put a better foot forward.
* Sorting reviews to support edits and highlighted reviews.
* Logging out now brings you to Bungie's auth page, where you can choose to change account or not.
* Fixed "Clear New Items" not working.
* Adjusted the UI a bunch to make it work better on mobile. Just a start - there's still a long way to go.
* The announcement about DIM being a website won't show more than once per app session.
* Google Drive syncing is a bit smoother.
* Fixed a case where you couldn't create a new class-specific loadout.
* On Firefox, the new-item shines don't extend past the item anymore.
* Do a better job of refreshing your authentication credentials - before, we'd sometimes show errors for a few minutes after you'd used DIM for a while.
* The filters help page has been localalized.
* Separate the light: and level: filters. level now returns items matching required item level, light returns items matching the light level.

# 4.3.0

* DIM is now just a website - the extension now just sends you to our website. This gives us one, more cross-platform, place to focus on and enables features we couldn't do with just an extension. Don't forget to import your data from the storage page!
* Scrolling should be smoother overall.
* Vendor weapons now show reviews.
* Add a "sort by name" option for item sorting.
* In Google Chrome (and the next version of Firefox), your local DIM data won't be deleted by the browser in low storage situations if you visit DIM frequently.
* Ratings will no longer disappear from the item details popup the second time it is shown.
* Info popups should do a better job of hiding when you ask them to hide.

# 4.2.4

* Work around a Chrome bug that marked the extension as "corrupted".

# 4.2.3

* Fix log out button.
* Put back the accidentally removed hotkeys for setting tags on items.
* Fixed some visual goofs on Firefox.
* Fix a case where DIM would never finish loading.

# 4.2.2

* Fix DIM being invisible on Firefox
* Fix a case where DIM would never finish loading.
* Put back the accidentally removed hotkeys for setting tags on items.

# 4.2.1

* Actually turn on Google Drive in prod.

# 4.2.0

* Exclude all variants of 'Husk of the Pit' from 'Item Leveling' loadout.
* Add a new storage page (under the floppy disk icon) for managing your DIM data. Import and export to a file, and set up Google Drive storage to sync across machines (website only). You can import your data from the Chrome extension into the website from this page as well.
* The settings page has been cleaned up and reworded.
* Added missing Trials emblems and shaders to the is:trials search.
* DIM should look more like an app if you add it to your home screen on Android.
* DIM will show service alerts from Bungie.

# 4.1.2

* Add a "Log Out" button in settings.

# 4.1.1

* Fixed changelog popup too large to close.

# 4.1.0

* Fixed the logic for deciding which items can be tagged.
* Fix "Make room for postmaster".
* Record books have been moved out of the inventory into their own page. Get a better look at your records, collapse old books, and narrow records down to only those left to complete.
* Fix changing new-item shine, item quality display, and show elemental damage icon preferences. They should apply immediately now, without a reload.x
* Localization updates.
* Fixed objective text in the record book floating above stuff.
* Fixed displaying record objectives that are time-based as time instead of just a number of seconds.
* When pinned to the iOS home screen, DIM now looks more like a regular browser than an app. The upside is you can now actually authorize it when it's pinned!
* Loadouts with a complete set of equipped armor now include a stat bar that will tell you the stat tiers of the equipped loadout pieces.
* Loadouts with non-equipping items now won't *de-equip* those items if they're already equipped. #1567
* The count of items in your loadout is now more accurate.
* DIM is now better at figuring out which platforms you have Destiny accounts on.
* DIM is faster!
* Added Age of Triumph filters is:aot and is:triumph
* Add gunsmith filter is:gunsmith
* Updated filters to remove common items for specific filters (e.g. is:wotm no longer shows exotic items from xur, engrams, and planetary materials)
* Loadout Builder's equip button now operates on the selected character, not your last-played character.
* Loadout Builder no longer has equip and create loadout buttons for loadouts that include vendor items.
* Loadout Builder is faster.
* DIM has a new logo!
* Elemental damage color has been moved to a triangle in the upper-left corner of your weapon.
* See community weapon ratings in DIM, and submit your own! Weapon ratings can be turned on in Settings, and will show up on your individual weapons as well as in the details popup. You can submit your own reviews - each review is specific to the weapon roll you're looking at, so you know whether you've got the god roll.

# v3.17.1

* Fixed a bug with the display of the amount selection controls in the move popup for stackable items.
* Localization updates
* Moved the "VCR" controls for stackable item amount selection to their own row.

# 3.17.0

* Fixed the perk selection in Loadout Builder. #1453
* Integrated Trials-centric weapon reviews (and the ability to rate your own gear (and make comments about your gear)).  Done in conjunction with destinytracker.com.
* Fixed the logic for artifact bonuses to compute the right number. #1477
* Restore some missing images from our build system changes.
* Don't allow engrams to be tagged. #1478
* Add home screen icons (and Safari tab icons, and Windows tile icons) for the website.
* Fixed "is:locked" filters to be consistent for engrams. #1489
* The Beta website is now updated automatically for every PR.
* If you're not logged in to the website, we show the login screen.
* Better error messages for when you have the wrong platform selected, plus the error doesn't cover the platform selector.
* Improved website compatibility with Firefox, Safari, and Edge.
* Many style fixes for Safari.
* Drag and drop is now supported on touch devices. Press and hold an item to drag it. #1499
* Armsday packages can no longer be dragged. #1512
* Add tags and notes to items! This has been in Beta forever but now it's official. Hit ? to see the keyboard shortcuts, and use "tag:" searches to find your tagged gear.
* Remove Materials Exchange from the beta.
* Vendors now show where they are, and are sorted better. All the cryptarchs now appear. Engrams waiting to be decrypted aren't shown in the vendor screen.
* Experimental iOS 9 Mobile Safari compatibility. May be removed in the future.
* Style updates to clean up DIM's look and make sure more screen space is being used for items.
* Gained the ability for us to fill in classified items, even if Bungie hasn't unclassified them. You still can't transfer them though.
* The "Hide Unfiltered Items while Filtering" preference now applies to vendor gear too. #1528
* When moving stacks of items through the popup, there are now buttons to max out the amount, and add and remove up to even stacks of items.
* Xur should disappear on Sundays again.

# 3.16.1

* Significantly increased the storage limit for tags and notes. It's still possible to go over (especially with long notes) but it should happen far less frequently - and it should notify you when it happens.

# 3.16.0

* Removed farming option to keep greens since they're disassembled by default now.
* Added stat search, for example: "stat:rof:>= 22"
* Fixed formatting for search loadouts when the search terms contain angle brackets.
* A new "Make room for Postmaster items" auto layout will clear out enough space on your character to pick up all the stuff you've accumulated at the Postmaster.
* Vendor items now explain what you need to do to get them.
* Xur looks like the other vendors, and correctly displays both heavies now.
* Compare tool styling updates.
* Compare tool shows attack/defense.
* In the compare tool, stats that are the same across all items are white instead of blue.
* There's now a picture of each item in the compare tool.
* Clicking the title of an item in the compare tool will scroll to that item and "pop" it so you know which one it is.
* Armor and items that don't match the equipping character will once again transfer in loadouts. You can still put multiple subclasses of the same damage type in a loadout.
* Empty space around talent grids has been eliminated.
* Memory of Felwinter's stat bar no longer overflows its container.

# 3.15.0

* Permit the same damage type of subclass in loadouts (#1067)
* Update record books to properly display time instead of a large number. (#1051)
* Moving an item into a full vault but an empty bucket (such as full General but the vault contains no Consumables) now works.
* Stacks of items are properly accounted for. They'll now combine as things are moved to make space - previously even a stack of 1 consumable would count as taking up the whole slot and would prevent a move of 2 more of that consumable.
* We now catch errors trying to move aside items and retry with a different item. You should see fewer failed moves!
* "Thrashing" in farming mode is fixed. When farming mode can't proceed (because moving anything off the character would result in something else being moved back on, because you're out of space), we now show a friendly info message. This message is throttled to show up no more than once a minute.
* Fixed a bug where a full vault would prevent farming mode from moving things to other characters.
* The move aside logic strongly prefers putting things on characters other than the original item's owner. This makes it much easier to move a bunch of stuff off of a character without other things bouncing right back in.
* Prefer putting engrams in the vault and not taking them out when choosing items to move aside.
* Farming mode now makes room to pick up artifacts, materials, and consumables.
* When making space in the "General" category or in Materials/Consumables buckets, we'll choose to move aside an item that can be combined with another stack somewhere without increasing the total number of stacks. This trends towards consolidation and can help free up a full vault, as well as getting rid of stray stacks.
* We swapped in "special ammo synth" and "primary ammo synth" instead of "motes of light" and "strange coins" for the farming mode quick gather buttons. They seemed more useful in the heat of battle.
* When dequipping an item, we try harder to find a good item to equip in its place. We also prefer replacing exotics with other exotics, and correctly handle The Life Exotic perk.
* Lots of new translations and localized strings.
* Vendors update when you reach a new level in their associated faction, or when you change faction alignment.
* Fixed a too-small perk selection box in the loadout builder, and properly handle when vendors are selling Memory of Felwinter.

# 3.14.1

* Internationaliztion updates.
* Fix for Loadout Class Type bug.

# 3.14.0

* Compare Weapons and Armor side-by-side.
* Added `is:sublime` filter
* Added detailed information to the Trials of Osiris popup card.
* Added more detection for item years.
* The collapse button now no longer takes up the whole bucket height.
* Fixed marking which characters had access to vendor items.
* Fix tracking new items when the new-item shine is disabled.
* Added option to Farming Mode to not move weapons and armor to make space for engrams.
* About and Support pages are now translatable.
* Improved error handling and error messages.
* Vendors are collapsible.
* All vendor items (including duplicates with different rolls) will now show up.
* Added more translations.
* If you have more than one Memory of Felwinter, they are all excluded from loadout builder.
* Export correct quality rating for items in CSV.

# 3.13.0

* The vendors page is back. It'll show all available vendors. It's now a lot faster, and combines vendor inventory across your characters. Consumables and Bounties are now shown. Item stats and quality will hopefully show up on 11/8.
* Loadout builder has option to load from equipped items.
* Added option to farm green engrams or not.
* When moving consumable stacks, you can now choose to fill up one stack's worth.
* Don't sort bounties (the API does not currently provide the in-game order.)
* Fix max-light rounding.
* Fix a bug in the new filters for source.
* Fix incognito mode launching
* More i18n.
* Classified items in the vault are now counted and shown.
* DIM is faster!
* Memory of Felwinter is now excluded from loadout builder by default.

# 3.11.1

* Fixed an issue with farming mode where users without motes, 3oC, coins, or heavy could not use farming mode.
* Fixed an issue where classified items would not show up in the UI.

# 3.11.0

##### New
* Added Quick Move items to farming mode.
* Farming mode now also moves glimmer items to vault.
* Added `is:inloadout` filter
* New filters: is:light, is:hasLight, is:weapon, is:armor, is:cosmetic, is:equipment, is:equippable, is:postmaster, is:inpostmaster, is:equipped, is:transferable, is:movable.
* New filters for items based on where they come from: is:year3, is:fwc, is:do, is:nm, is:speaker, is:variks, is:shipwright, is:vanguard, is:osiris, is:xur, is:shaxx, is:cq, is:eris, is:vanilla, is:trials, is:ib, is:qw, is:cd, is:srl, is:vog, is:ce, is:ttk, is:kf, is:roi, is:wotm, is:poe, is:coe, is:af.
* Added debug mode (ctrl+alt+shift+d) to view an item in the move-popup dialog.
* Added max light value to max light button in dropdown.
* Major loadout builder performance enhancements.
* Support rare (blue) items in loadout builder.

##### Tweaks
* Consumables and materials are now sorted by category.
* All other items in the General Bucket are sorted by Rarity.
* Move ornaments inbetween materials and emblems.
* Link to wiki for stat quality in the move-popup box.
* Full item details are shown in the move popup by default (they can still be turned off in settings).

##### Bugfixes
* Prevent double click to move item if loadout dialog is open.
* [#889](https://github.com/DestinyItemManager/DIM/issues/889) Fixed stats for Iron Banner and Trials of Osiris items.
* Fix infusion finder preview item not changing as you choose different fuel items. Also filter out year 1 items.
* Fix some green boots that would show up with a gold border.
* A bunch of consumables that can't be moved by the API (Treasure Keys, Splicer Keys, Wormsinger Runes, etc) now show up as non-transferable in DIM.
* Husk of the Pit will no longer be equipped by the Item Leveling loadout.
* Fixed equipping loadouts onto the current character from Loadout Builder.
* The default shader no longer counts as a duplicate item.
* DIM no longer tries to equip exotic faction class items where your character isn't aligned with the right faction.
* Fixed more cases where your loadouts wouldn't be applied because you already had an exotic equipped.
* Elemental Icons moved to bottom left to not cover the expansion symbol.
* Loadout builder no longer shows duplicate sets.
* Fix equip loadout builder equip to current character.

# 3.10.6

* The DestinyTracker link in the item popup header now includes your perk rolls and selected perk. Share your roll easily!
* Fixed moving consumables in loadouts. Before, you would frequently get errors applying a loadout that included consumables. We also have a friendlier, more informative error message when you don't have enough of a consumable to fulfill your loadout.
* Fixed a bug where when moving stacks of items, the stack would disappear.
* The progress bar around the reputation diamonds is now more accurate.
* Enabled item quality.
* Item Quality is enabled by default for new installs.
* A new Record Books row in Progress has your Rise of Iron record book.
* Searches now work for all characters and the vault again.
* Can equip loadouts onto the current character from Loadout Builder.
* Added ability to feature toggle items between Beta + Release.

# 3.10.5

* Added Ornaments.

# 3.10.4

* We handle manifest download/cache errors better, by deleting the cached file and letting you retry.
* Date armor ratings end is on 9/20/2016 @ 2AM Pacific.
* Fixed issues with broken images by downloading from Bungie.net with https.
* Loadouts for multi-platform users will now save selected and equipped items for both platforms.  Previously, when switching platforms, loadouts would remove items from the loadout for the opposite platform.

# 3.10.3

* Fixed a "move-canceled" message showing up sometimes when applying loadouts.
* Bugged items like Iron Shell no longer attempt to compute quality. They'll fix themselves when Bungie fixes them.
* Fixed "Aim assist" stat not showing up in CSV (and no stats showing up if your language wasn't English).
* We now catch manifest updates that don't update the manifest version - if you see broken images, try reloading DIM and it should pick up new info.
* Worked around a bug in the manifest data where Ornamenent nodes show up twice.
* DIM won't allow you to move rare Masks, because that'll destroy them.
* The "Random" auto loadout can now be un-done from the loadout menu.
* For non-variable items (emblems, shaders, ships, etc) in a loadout, DIM will use whichever copy is already on a character if it can, rather than moving a specific instance from another character.

# 3.10.2

* Fixed error building talent grid for Hawkmoon.
* Don't attempt to build record books when advisors are not loaded.
* Dragged items now include their border and light level again.
* New-item overlays have been restored (enable in settings).
* Reenable record book progress.
* Better handle errors when record book info isn't available.
* Show an error message if the manifest doesn't load.
* Fix an error when equipping loadouts.
* DIM usage tips will only show up once per session now. You can bring back previously hidden tips with a button in the settings page.

# 3.10.0

* Add ability to create loadouts by selecting sets of perks.
* [#823](https://github.com/DestinyItemManager/DIM/issues/823) Added 'current' property to stores.
* The DIM extension is now much smaller.
* DIM can now display item information in all supported Destiny languages. Choose your language in the settings then reload DIM.
* We now automatically pick up Destiny data updates, so DIM should work after patches without needing an update.
* The Reputation section should match the in-game logos better now.
* Disable new item overlays due to a bug.

# 3.9.2

* [#812](https://github.com/DestinyItemManager/DIM/issues/812) Removed rare masks from the items table used by the random item loadout.

# 3.9.1

* [#801](https://github.com/DestinyItemManager/DIM/issues/801) Resolved error with vendor page character sorting.
* [#792](https://github.com/DestinyItemManager/DIM/pull/792) Warning if user clicks on perks to notify them that they can only be changed in game.
* [#795](https://github.com/DestinyItemManager/DIM/pull/795) Updated strange coin icon for Xur.

# 3.9.0

* New glimmer-based filters, is:glimmeritem, is:glimmerboost, is:glimmersupply
* Add option for new item and its popup to be hidden
* Add ability to exclude items from loadout builder.
* Expand/collapse sections in DIM.
* Double clicking an item will equip it on the current character. 2x click on equipped, dequips.
* Show current vendor items being sold.
* Move popup won't pop up under the header anymore.
* If you have an open loadout, and you click "Create loadout", it switches to the new loadout now instead of leaving the previous loadout open.
* DIM is once again faster.
* The loadout editor won't stay visible when you change platforms.
* Fixed a lot of bugs that would show all your items as new.
* New-ness of items persists across reloads and syncs across your Chrome profile.
* New button to clear all new items. Keyboard shortcut is "x".
* Help dialog for keyboard shortcuts. Triggered with "?".
* When you have two characters of the same class, applying a loadout with a subclass will work all the time now.
* Item class requirements are part of the header ("Hunter Helmet") instead of in the stats area.
* You can search for the opposite of "is:" filters with "not:" filters. For example, "is:helmet not:hunter quality:>90".
* Clicking away from the Xur dialog will close any open item popups.
* Fixed an issue where you could not equip a loadout that included an exotic item when you already had an exotic equipped that was not going to be replaced by the loadout.
* Better handling of items with "The Life Exotic" perk.
* New aliases for rarity filters (is:white, is:green, is:blue, is:purple, is:yellow).
* An alternate option for the "Gather Engrams" loadout can exclude gathering exotic engrams.
* Removed popup notification for new items.
* #798 Keyword searches will now scan perk descriptions.
* #799 Randomize equipped items for current character. Don't look at us if you have to play a match using Thorn.

# 3.8.3

* Fix move popup not closing when drag-moving an item.
* Added ability to and filters for track or untracking quests and bounties.
* Fix issue where some sets would be missing from the loadout builder.
* Fixed #660 where postmaster items would not appear in the Postmaster section of DIM, ie Sterling Treasure after the reset.
* Fixed #697 where loadouts will no longer remove the loadouts for the opposite platform.
* Fix an issue where loadouts will not show any items, or transfer any items.
* Add option to show new item overlay animation

# 3.8.2

* Update filter list to include quality/percentage filters
* Add year column to CSV export scripts
* When you have filtered items with a search, you can select a new search loadout option in the loadout menu to transfer matching items.
* The screen no longer jumps around when clicking on items, and the item details popup should always be visible.
* Dialogs should be sized better now.
* Fix character order in move popup buttons.
* Restored the ability to set a maximum vault size. "Auto" (full width) is still an option, and is the default.
* Armor quality is shown in Xur, loadouts, and the infusion dialog if advanced stats is turned on.
* "Take" stackables works again.

# 3.8.1

* Added steps to Moments of Triumph popup (and other record books.)
* Fixed wobbly refresh icon.
* Fixed single item stat percentages.
* Fixed armor export script.
* Possible fix for loadout builder.

# 3.8.0

* Loadout builder redesign and major performance enchancements.
* Items in the postmaster now have quality ratings, can use the infusion fuel finder, show up in the infusion fuel finder, compare against currently equipped items, etc. They behave just like a normal item except you can't move them and they're in a different spot.
* The vault width preference has been removed - the vault now always takes up all the remaining space on the screen.
* Section headers don't repeat themselves anymore.
* Drop zones for items are larger.
* Returning from the min-max tool no longer greets you with a blank, item-less screen.
* Fixed a bug where loadouts were not properly restricted to the platform they were created for.
* Xur's menu item will properly disappear when he leaves for the week.
* New items are marked with a "shiny" animation, and there are notifications when new items appear.
* The loadout menu may expand to fill the height of the window, but no more. The scrollbar looks nicer too.
* Items can now be made larger (or smaller) in settings. Pick the perfect size for your screen!
* The item info popup has a new header design. Let us know what you think!
* Changing settings is faster.
* You can now download your weapon and armor data as spreadsheets for the true data nerds among us.
* The settings dialog is less spacious.
* Engrams and items in the postmaster can now be locked (and unlocked).
* The buttons on the move item popup are now grouped together by character.
* When the "Hide Unfiltered Items while Filtering" option is on, things look a lot nicer than they did.
* DIM is generally just a little bit snappier, especially when scrolling.
* Clicking the icon to open DIM will now switch to an active DIM tab if it's already running.
* Bungie.net will open in a new tab as a convenience for expired cookies.
* Items in the Postmaster are sorted by the order you got them, so you know what'll get bumped when your postmaster is full.
* Clicking the loadout builder button again, or the DIM logo, will take you back to the main screen.
* You may now order your characters by the reverse of the most recent, so the most recent character is next to the vault.

# 3.7.4

* Removed the option to hide or show the primary stat of items - it's always shown now.
* Add mode selection full/fast for users willing to wait for all best sets.
* Loadout menus are now scrollable for users with over 8 custom loadouts on a single character.
* Changing the character sort order now applies live, rather than requiring a refresh.
* Use most recently logged in player to start with loadout builder.
* Search queries will exclude the token `" and "` as some users were including that when chaining multiple filters.
* Fix UI issue on move popup dialog that had some numbers expanding outside the dialog.
* Consolidate beta icons to the icons folder.

# 3.7.3

* Fix rounding error that prevented some loadout sets from showing up.
* Added filter for quality rating, ex - quality:>90 or percentage:<=94

# 3.7.2

* Always show locked section in loadout builder.
* Fix NaN issue in loadout builder.
* Fix issues with 'create loadout' button in loadout builder.
* For item lvling dont prefer unlvled equiped items on other characters.
* Various Loadout builder bug fixes and performance updates.

# 3.7.1

* Various Loadout builder bug fixes and performance updates.

# 3.7.0

* Added new armor/loadout tier builder.
* Fix for all numbers appearing red in comparison view.
* Updated to latest stat estimation forumla.
* Use directive for percentage width.

# 3.6.5

* Fix an issue where warlocks would see loadouts for all the other classes.

# 3.6.2 & 3.6.3

* Add warning if the lost items section of the postmaster has 20 items.
* Stat bars are more accurately sized.
* Add vendor progress
* Add prestige level with xp bar under characters to replace normal xp bar after level 40.
* It is no longer possible to choose column sizes that cause the vault to disappear.
* The Vault now has a character-style header, and can have loadouts applied to it. Full-ness of each vault is displayed below the vault header.
* New option to restore all the items that were in your inventory before applying a loadout, rather than just the equipped ones.
* You can now undo multiple loadouts, going backwards in time.

# 3.6.1

* Removed the "Only blues" option in the infusion fuel finder, because it wasn't necessary.
* Engram searches and the engram loadout features won't mistake Candy Engrams for real engrams.
* Items in the Postmaster include their type in the move popup, so they're easier to distinguish.
* Sometimes equipping loadouts would fail to equip one of your exotics. No more!
* Add an 'is:infusable' search filter.
* Add 'is:intellect', 'is:discipline', 'is:strength' search filters for armor.
* XP Progress on bar items

# 3.6.0

* Bring back the infusion dialog as an Infusion Fuel Finder. It doesn't do as much as it used to, but now it's optimized for quickly finding eligable infusion items.
* Fix a bug where hovering over a drop zone with a consumable/material stack and waiting for the message to turn green still wouldn't trigger the partial move dialog.
* Added a new "Item Leveling" auto-loadout. This loadout finds items for you to dump XP into. It strongly favors locked items, and won't replace an incomplete item that you have equipped. Otherwise, it goes after items that already have the most XP (closest to completion), preferring exotics and legendaries if they are locked, and rares and legendaries if they're not locked (because you get more materials out of disassembling them that way).
* There's a new setting that will show elemental damage icons on your weapons. Elemental damage icons are now always shown in the title of the item popup.
* Elder's Sigil won't go above 100% completion for the score portion anymore.
* Added roll quality percentage indicator. You can now see how your intellect/discipline/strength stacks up against the maximum stat roll for your armor.
* DIM is smarter about what items it chooses to move aside, or to equip in the place of a dequipped item.
* Added a new "Gather Engrams" loadout that will pull all engrams to your character.

# 3.5.4

* We won't try to equip an item that is too high-level for your character when dequipping items.
* Fix a regression where subclasses wouldn't show up in Loadouts. They're still there, they just show up now!
* Fixed another bug that could prevent item popups from showing up.
* The vault can now be up to 12 items wide.
* Sterling Treasure, Junk Items, and SLR Record Book added to DIM.
* Manifest file updated.

# 3.5.3

* Fixed a bug that would prevent the loading of DIM if Spark of Light was in the postmaster.
* Fixed a bug that prevented the Xur dialog from rendering.

# 3.5.2

* Fix a bug where item details popups would show above the header.
* Fix showing Sterling Treasures in Messages.
* Better error handling when Bungie.net is down.
* Fix a bug where having items in the postmaster would confuse moves of the same item elsewhere.
* Fix a bug where item comparisons no longer worked.
* Added support for the classified shader "Walkabout".

# 3.5.1

* The Infusion Calculator has been removed, now that infusions are much more straightforward.
* Pressing the "i" key on the keyboard will toggle showing item details in the item popup.
* Add a menu item for when Xur is in town. This brings up a panel with Xur's wares, how much everything costs, how many strange coins you have, and lets you show the item details popup plus compare against any version of exotics you might already have to see if there's a better roll.

# 3.5

* DIM will now go to great lengths to make sure your transfer will succeed, even if your target's inventory is full, or the vault is full. It does this by moving stuff aside to make space, automatically.
* Fixed a bug that would cause applying loadouts to fill up the vault and then fail.
* Fixed a bug where DIM would refuse to equip an exotic when dequipping something else, even if the exotic was OK to equip.
* When applying a loadout, DIM will now equip and dequip loadout items all at once, in order to speed up applying the loadout.
* The search box has a new style.
* Item moves and loadouts will now wait for each other, to prevent errors when they would collide. This means if you apply two loadouts, the second will wait for the first to complete before starting.
* Item details are now toggled by clicking the "i" icon on the item popup, rather than just by hovering over it.

# 3.4.1

* Bugfix to address an infinite loop while moving emotes.

# 3.4.0

* Moving and equipping items, especially many at a time (loadouts) is faster.
* When you save a loadout, it is now scoped to the platform it's created on, rather than applying across accounts. Loadouts created on one account used to show on both accounts, but wouldn't work on the wrong account.
* You can now move partial amounts of materials. There's a slider in the move popup, and holding "shift" or hovering over the drop area will pop up a dialog for draggers. You can choose to move more than one stack's worth of an item, up to the total amount on a character.
* New commands for materials to consolidate (move them all to this character) and distribute (divide evenly between all characters).
* Loadouts can now contain materials and consumables. Add or remove 5 at a time by holding shift while clicking. When the loadout is applied, we'll make sure your character has *at least* that much of the consumable.
* Loadouts can now contain 10 weapons or armor of a single type, not just 9.
* When making space for a loadout, we'll prefer putting extra stuff in the vault rather than putting it on other characters. We'll also prefer moving aside non-equipped items of low rarity and light level.
* The is:engram search filter actually works.
* Fixed an error where DIM would not replace an equipped item with an instance of the same item hash. This would cause an error with loadouts and moving items. [448](https://github.com/DestinyItemManager/DIM/issues/448)
* Loadouts can now display more than one line of items, for you mega-loadout lovers.
* Items in the loadout editor are sorted according to your sort preference.

# 3.3.3

* Infusion calculator performance enhancements
* Larger lock icon
* Completed segments of Intelligence, Discipline, and Strength are now colored orange.

# 3.3.2

* If multiple items in the infusion calculator have the same light, but different XP completion percentage, favor suggesting the item with the least XP for infusion.
* Keyword search also searches perks on items.
* New search terms for is:engram, is:sword, is:artifact, is:ghost, is:consumable, is:material, etc.
* Items can be locked and unlocked by clicking the log icon next to their name.
* Display intellect/discipline/strength bars and cooldown for each character
* Loadouts have a "Save as New" button which will let you save your modified loadout as a new loadout without changing the loadout you started editing.
* Autocomplete for search filters.
* Comparing stats for armor now shows red and green better/worse bars correctly.
* Fixed showing magazine stat for weapons in the vault.
* Fixed infusion material cost for Ghosts and Artifacts (they cost motes of light).
* Fix a case where the item properties popup may be cut off above the top of the screen.
* Transfer/equip/dequip actions for edge cases will now succeed as expected without errors.
* Manifest file update.

# 3.3.1

* Updated the manifest file.

# 3.3

* Infusion auto calculator is much faster.
* Items in the infusion calculator don't grey out when a search is active anymore.
* Full cost of infusions is now shown, including exotic shards, weapon parts / armor materials, and glimmer.
* Show a better error message when trying to equip an item for the wrong class. Before it would say you weren't experienced enough.
* Add a button to the infusion calculator that moves the planned items to your character.
* Add a filter to the infusion calculator to limit the search to only rare (blue) items.
* The infusion auto calculator runs automatically, and now presents a list of different attack/defense values for you to choose from. Selecting one will show the best path to get to that light level.
* The infusion calculator greys out items that are already used or are too low light to use, rather than hiding them.
* The item move popup now has an entry for the infusion calculator, to make it easier to find.
* Hold Shift and click on items in the infusion calculator to prevent the calculator from using that item.
* If you have an exotic class item (with "The Life Exotic" perk) equipped, you can now equip another exotic without having the class item get automatically de-equipped. Previously, this worked only if you equipped the non-class-item exotic first.
* Armor, Artifacts, and Ghosts now show the difference in stats with your currently equipped item. Also, magazine/energy between swords and other heavy weapons compares correctly.
* The is:complete, is:incomplete, is:upgraded, is:xpincomplete, and is:xpcomplete search keywords all work again, and their meanings have been tweaked so they are all useful.
* The talent grid for an item are now shown in the item details, just like in the game, including XP per node.
* Subclasses show a talent grid as well!
* The item stats comparison will no longer be cleared if DIM reloads items while an item popup is open.
* Bounties and quests are now separated, and under their own "Progress" heading.
* Bounties, quests, and anything else that can have objectives (like test weapons and runes) now show their objectives and the progress towards them. As a result, completion percentages are also now accurate for those items.
* Descriptions are now shown for all items.
* Include hidden stats "Aim Assist" and "Equip Speed" for all weapons. You can still see all hidden stats by visiting DTR via the link at the top of item details.
* Weapon types are now included in their popup title.
* Removed Crimson Days theme.  It will return.
* Fixed issue at starts up when DIM cannot resolve if the user is logged into Bungie.net.

# 3.2.3

* Updated Crimson Days Theme.
* Removed verge.js

# 3.2.2

* Updated Crimson Days Theme.

# 3.2.1

* Crimson Days theme.
* Weapons and armor now show all activated perks (including scopes, etc), in the same order they are shown in the game.
* Only display the "more info" detail icon if there's something to show.
* If you try to move an item into a full inventory, we'll reload to see if you've already made space in the game, rather than failing the move immediately.
* The Infusion dialog now has a "Maximize Attack/Defense" button that figures out how to get the highest stats with the fewest number of infusions.
* You can now create a loadout based on what you've got equipped by selecting "From Equipped" in the "Create Loadout" menu item.
* After applying a loadout, a new pseudo-loadout called "Before 'Your Loadout'" appears that will put back the items you had equipped.

# 3.2

* In the "Loadouts" dropdown is a new "Maximize Light" auto-loadout that does what it says, pulling items from all your characters and the vault in order to maximize your character's light.
* Lots of performance improvements! Loading DIM, refreshing, moving items, and searching should all be faster.
* DIM will now refresh immediately when you switch back to its tab, or come back from screensaver, etc. It won't automatically update when it's in the background anymore. It still periodically updates itself when it is the focused tab.
* New "is:year1" and "is:year2" search filters.
* Artifacts now have the right class type (hunter, titan, etc).
* The reload and settings icons are easier to hit (remember you can also hit "R" to reload.
* The move popup closes immediately when you select a move, rather than waiting for the move to start.
* New sort option of "rarity, then primary stat".<|MERGE_RESOLUTION|>--- conflicted
+++ resolved
@@ -1,8 +1,6 @@
 # Next
 
-<<<<<<< HEAD
 * You can flag reviews for being offensive or arguing or whatever. Be helpful but also be nice.
-=======
 * Remove the browser compatibility warning for Opera and prerelease Chrome versions.
 
 # 4.9.0
@@ -12,7 +10,6 @@
 # 4.8.0
 
 * No changes!
->>>>>>> 86fa06c2
 
 # 4.7.0
 
