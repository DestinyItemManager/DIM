# Next
<<<<<<< HEAD
* Community reviews (for weapons and armor) are in for Destiny 2 inventory.
=======
* Charting weapon reviews.

* Fixed the shadow under the sticky characters bar on Chrome.
* Add an option to farming mode that stashes reputation items in the vault.
* Add a new smart loadout to gather reputation items for redemption.
* Scroll the loadout drawer on mobile.

# 4.20.1

* Fixed an error when trying to space to move items.

# 4.20.0

* Sort consumables, mods, and shaders in a more useful way (generally grouping same type together, alphabetical for shaders).
* Show the hidden recoil direction stat.
* Link to DestinyDB in your language instead of always English.
* Updated documentation for search filters.
* Fixed logic that makes room for items when your vault is full for D2.
>>>>>>> 8b457f34

# 4.19.2

* Keyword searchs now also search on mod subtitles, so `is:modifications helmet void` will bring only Helmet Mods for Void subclass.
* Add Iron Banner reputation.

# 4.19.1

* Fix landscape orientation not working on mobile.
* Fix D1 stats in loadout builder and loadout editor.

# 4.19.0

* Added `stack:` to search filters for easier maintenance of modifications.
* Add missing type filters for D2 (try `is:modifications`)!
* Bring back keyboard shortcuts for tagging (hit ? to see them all).
* The "Max Light" calculation is even more accurate now.
* Added `PowerMod` column to CSV export indicating whether or not a weapon or piece of armor has a power mod
* Support sorting by base power.
* Hide "split" and "take" button for D2 consumables.
* OK really really fix the vault count.
* Fix showing item popup for some D1 items.
* Changed how we do Google Drive log-in - it should be smoother on mobile.
* Completed objectives will now show as "complete".
* Bring back the yellow triangle for current character on mobile.
* Updated `is:dupelower` search filter for items to tie break by primary stat.

# 4.18.0

* Updated `is:dupelower` search filter for items with the same/no power level.
* Fix some issues with Google Drive that might lead to lost data.
* Really fix vault counts this time!

# 4.17.0

* Fix bug that prevented pinned apps in iOS from authenticating with Bungie.net.

# 4.16.2

* Added `is:dupelower` to search filters for easier trashing.
* Added missing factions to the reputation section for Faction Rally.
* Fix in infusion calculator to correctly consider +5 mod
* Fix for CSV export (e.g.: First In, Last Out in 2 columns)

# 4.16.1

* Bugfixes for iOS 10.0 - 10.2.

# 4.16.0

* Added item type sort to settings group items by type (e.g. all Sniper Rifles together).
* Reputation emblems are the same size as items now, however you have item size set.
* Shaders show up in an item's mods now.
* Transfering search loadouts is more reliable.
* Fixed a serious bug with storage that may have deleted your tags and notes. It's fixed now, but hopefully you had a backup...
* Highlight mods that increase an item's power with a gold border. New 'is:powermod' search keyword can find them all.
* Phone mode should trigger even on really big phones.
* More places can be pressed to show a tooltip.
* Fixed showing quality for D1 items.
* D2 subclasses are diamonds instead of squares.
* Max Base Power, Mobility, Resilience, and Recovery are now shown for each character.
* Legendary shards have the right icon now.
* Fix newly created loadouts showing no items.
* Inventory (mods, shaders, and consumables) in your vault now show up separated into the vault, and you can transfer them to and from the vault.
* Search keywords are now case-insensitive.
* You can now lock and unlock D2 items.
* Equipping an exotic emote won't unequip your exotic sparrow and vice versa.
* Item popups aren't weirdly tall on Firefox anymore.
* Armor stats now match the order in the game.
* Infusion calculator now always gives you the full value of your infusion.
* Show a warning that your max light may be wrong if you have classified items.
* CSV export for D2 weapons and armor is back.
* Add text search for mods and perks.
* Add "Random Loadout" to D2. You gotta find it though...

# 4.15.0

* D2 items with objectives now show them, and quests + milestones are displayed for your characters.
* Custom loadouts return for D2.
* D2 items now display their perks and mods.
* DIM won't log you out if you've been idle too long.
* Swipe left or right anywhere on the page in mobile mode to switch characters.
* If you have lots of inventory, it won't make the page scroll anymore.
* Power level will update when you change equipment again.
* Searches will stay searched when you reload info.
* Max light loadout won't try to use two exotics.
* Farming mode looks better on mobile.
* If you're viewing a non-current character in mobile, it won't mess up on reload anymore.
* You can tag and write notes on classified items to help remember which they are.
* The Infusion Fuel Finder is back for D2.
* The "Max Light" calculation is more accurate now.
* Mods now show more detail about what they do.

# 4.14.0

* Added back in Repuation for D2.
* Max Light Loadout, Make Room for Postmaster, Farming Mode, and Search Loadout are all reenabled for D2.
* Classified items can be transferred!
* Fixed search filters for D2.
* Show hidden stats on D2 items.
* D2 inventory (mods, shaders, etc) now take the full width of the screen.

# 4.13.0

* DIM will remember whether you last used D2 or D1.
* Lots of DIM functionality is back for D2.

# 4.12.0

* Early Destiny 2 support! We have really basic support for your Destiny 2 characters. Select your D2 account from the dropdown on the right. This support was built before we even got to start playing, so expect some rough edges.
* There's a new phone-optimized display for your inventory. See one character at a time, with larger items. Swipe between characters by dragging the character header directly.
* Info popups aren't gigantic on mobile anymore.
* Fix a case where changes to preferences may not be saved.

# 4.11.0

* Fix a case where DIM wouldn't work because auth tokens had expired.

# 4.10.0

* You can flag reviews for being offensive or arguing or whatever. Be helpful but also be nice.
* Remove the browser compatibility warning for Opera and prerelease Chrome versions.

# 4.9.0

* No changes!

# 4.8.0

* No changes!

# 4.7.0

* Made loadout builder talent grids tiny again.
* If you autocomplete the entire filter name and hit enter, it will no longer hang the browser.
* Updated the About page and FAQ.
* Fixed a case where DIM would fail to load the latest version, or would load to a blank page unless force-reloaded.
* Added some helpful info for cases where DIM might fail to load or auth with Bungie.net.
* Added a warning when your browser is not supported by DIM.
* DIM no longer supports iOS 9.

# 4.6.0

* Fix a bug where the popup for Xur items was below Xur's own popup.
* Hiding community rating for items with only one (non-highlighted) review.
* The first item in the search autocompleter is once again selected automatically.
* If you don't have the vault width set to "auto", the inventory is once again centered.

# 4.5.0

* Added "reviewcount" filter to filter on the number of reviews on an item.
* Fix slight horizontal scroll on inventory view.
* On mobile, tapping outside of dialogs and dropdowns to dismiss them now works.
* The item detail popup now does a better job of fitting itself onto the screen - it may appear to the left or right of an item now!
* Press on a talent grid node to read its description. The same goes for the stats under your character.
* Subclasses now have the correct elemental type in their header color.
* Drag and drop should be much smoother now.
* You can select Destiny 2 accounts from the account dropdown now - but won't do much until Destiny 2 is released and we have a chance to update DIM to support it!

# 4.4.0

* New filters for ornaments - is:ornament, is:ornamentmissing, is:ornamentunlocked
* Fixed a bug where item data would not respect your language settings.
* Weapon reviews now show up immediately, and can be edited.
  - If you have been less than friendly, now would be a very good time to edit yourself and put a better foot forward.
* Sorting reviews to support edits and highlighted reviews.
* Logging out now brings you to Bungie's auth page, where you can choose to change account or not.
* Fixed "Clear New Items" not working.
* Adjusted the UI a bunch to make it work better on mobile. Just a start - there's still a long way to go.
* The announcement about DIM being a website won't show more than once per app session.
* Google Drive syncing is a bit smoother.
* Fixed a case where you couldn't create a new class-specific loadout.
* On Firefox, the new-item shines don't extend past the item anymore.
* Do a better job of refreshing your authentication credentials - before, we'd sometimes show errors for a few minutes after you'd used DIM for a while.
* The filters help page has been localalized.
* Separate the light: and level: filters. level now returns items matching required item level, light returns items matching the light level.

# 4.3.0

* DIM is now just a website - the extension now just sends you to our website. This gives us one, more cross-platform, place to focus on and enables features we couldn't do with just an extension. Don't forget to import your data from the storage page!
* Scrolling should be smoother overall.
* Vendor weapons now show reviews.
* Add a "sort by name" option for item sorting.
* In Google Chrome (and the next version of Firefox), your local DIM data won't be deleted by the browser in low storage situations if you visit DIM frequently.
* Ratings will no longer disappear from the item details popup the second time it is shown.
* Info popups should do a better job of hiding when you ask them to hide.

# 4.2.4

* Work around a Chrome bug that marked the extension as "corrupted".

# 4.2.3

* Fix log out button.
* Put back the accidentally removed hotkeys for setting tags on items.
* Fixed some visual goofs on Firefox.
* Fix a case where DIM would never finish loading.

# 4.2.2

* Fix DIM being invisible on Firefox
* Fix a case where DIM would never finish loading.
* Put back the accidentally removed hotkeys for setting tags on items.

# 4.2.1

* Actually turn on Google Drive in prod.

# 4.2.0

* Exclude all variants of 'Husk of the Pit' from 'Item Leveling' loadout.
* Add a new storage page (under the floppy disk icon) for managing your DIM data. Import and export to a file, and set up Google Drive storage to sync across machines (website only). You can import your data from the Chrome extension into the website from this page as well.
* The settings page has been cleaned up and reworded.
* Added missing Trials emblems and shaders to the is:trials search.
* DIM should look more like an app if you add it to your home screen on Android.
* DIM will show service alerts from Bungie.

# 4.1.2

* Add a "Log Out" button in settings.

# 4.1.1

* Fixed changelog popup too large to close.

# 4.1.0

* Fixed the logic for deciding which items can be tagged.
* Fix "Make room for postmaster".
* Record books have been moved out of the inventory into their own page. Get a better look at your records, collapse old books, and narrow records down to only those left to complete.
* Fix changing new-item shine, item quality display, and show elemental damage icon preferences. They should apply immediately now, without a reload.x
* Localization updates.
* Fixed objective text in the record book floating above stuff.
* Fixed displaying record objectives that are time-based as time instead of just a number of seconds.
* When pinned to the iOS home screen, DIM now looks more like a regular browser than an app. The upside is you can now actually authorize it when it's pinned!
* Loadouts with a complete set of equipped armor now include a stat bar that will tell you the stat tiers of the equipped loadout pieces.
* Loadouts with non-equipping items now won't *de-equip* those items if they're already equipped. #1567
* The count of items in your loadout is now more accurate.
* DIM is now better at figuring out which platforms you have Destiny accounts on.
* DIM is faster!
* Added Age of Triumph filters is:aot and is:triumph
* Add gunsmith filter is:gunsmith
* Updated filters to remove common items for specific filters (e.g. is:wotm no longer shows exotic items from xur, engrams, and planetary materials)
* Loadout Builder's equip button now operates on the selected character, not your last-played character.
* Loadout Builder no longer has equip and create loadout buttons for loadouts that include vendor items.
* Loadout Builder is faster.
* DIM has a new logo!
* Elemental damage color has been moved to a triangle in the upper-left corner of your weapon.
* See community weapon ratings in DIM, and submit your own! Weapon ratings can be turned on in Settings, and will show up on your individual weapons as well as in the details popup. You can submit your own reviews - each review is specific to the weapon roll you're looking at, so you know whether you've got the god roll.

# v3.17.1

* Fixed a bug with the display of the amount selection controls in the move popup for stackable items.
* Localization updates
* Moved the "VCR" controls for stackable item amount selection to their own row.

# 3.17.0

* Fixed the perk selection in Loadout Builder. #1453
* Integrated Trials-centric weapon reviews (and the ability to rate your own gear (and make comments about your gear)).  Done in conjunction with destinytracker.com.
* Fixed the logic for artifact bonuses to compute the right number. #1477
* Restore some missing images from our build system changes.
* Don't allow engrams to be tagged. #1478
* Add home screen icons (and Safari tab icons, and Windows tile icons) for the website.
* Fixed "is:locked" filters to be consistent for engrams. #1489
* The Beta website is now updated automatically for every PR.
* If you're not logged in to the website, we show the login screen.
* Better error messages for when you have the wrong platform selected, plus the error doesn't cover the platform selector.
* Improved website compatibility with Firefox, Safari, and Edge.
* Many style fixes for Safari.
* Drag and drop is now supported on touch devices. Press and hold an item to drag it. #1499
* Armsday packages can no longer be dragged. #1512
* Add tags and notes to items! This has been in Beta forever but now it's official. Hit ? to see the keyboard shortcuts, and use "tag:" searches to find your tagged gear.
* Remove Materials Exchange from the beta.
* Vendors now show where they are, and are sorted better. All the cryptarchs now appear. Engrams waiting to be decrypted aren't shown in the vendor screen.
* Experimental iOS 9 Mobile Safari compatibility. May be removed in the future.
* Style updates to clean up DIM's look and make sure more screen space is being used for items.
* Gained the ability for us to fill in classified items, even if Bungie hasn't unclassified them. You still can't transfer them though.
* The "Hide Unfiltered Items while Filtering" preference now applies to vendor gear too. #1528
* When moving stacks of items through the popup, there are now buttons to max out the amount, and add and remove up to even stacks of items.
* Xur should disappear on Sundays again.

# 3.16.1

* Significantly increased the storage limit for tags and notes. It's still possible to go over (especially with long notes) but it should happen far less frequently - and it should notify you when it happens.

# 3.16.0

* Removed farming option to keep greens since they're disassembled by default now.
* Added stat search, for example: "stat:rof:>= 22"
* Fixed formatting for search loadouts when the search terms contain angle brackets.
* A new "Make room for Postmaster items" auto layout will clear out enough space on your character to pick up all the stuff you've accumulated at the Postmaster.
* Vendor items now explain what you need to do to get them.
* Xur looks like the other vendors, and correctly displays both heavies now.
* Compare tool styling updates.
* Compare tool shows attack/defense.
* In the compare tool, stats that are the same across all items are white instead of blue.
* There's now a picture of each item in the compare tool.
* Clicking the title of an item in the compare tool will scroll to that item and "pop" it so you know which one it is.
* Armor and items that don't match the equipping character will once again transfer in loadouts. You can still put multiple subclasses of the same damage type in a loadout.
* Empty space around talent grids has been eliminated.
* Memory of Felwinter's stat bar no longer overflows its container.

# 3.15.0

* Permit the same damage type of subclass in loadouts (#1067)
* Update record books to properly display time instead of a large number. (#1051)
* Moving an item into a full vault but an empty bucket (such as full General but the vault contains no Consumables) now works.
* Stacks of items are properly accounted for. They'll now combine as things are moved to make space - previously even a stack of 1 consumable would count as taking up the whole slot and would prevent a move of 2 more of that consumable.
* We now catch errors trying to move aside items and retry with a different item. You should see fewer failed moves!
* "Thrashing" in farming mode is fixed. When farming mode can't proceed (because moving anything off the character would result in something else being moved back on, because you're out of space), we now show a friendly info message. This message is throttled to show up no more than once a minute.
* Fixed a bug where a full vault would prevent farming mode from moving things to other characters.
* The move aside logic strongly prefers putting things on characters other than the original item's owner. This makes it much easier to move a bunch of stuff off of a character without other things bouncing right back in.
* Prefer putting engrams in the vault and not taking them out when choosing items to move aside.
* Farming mode now makes room to pick up artifacts, materials, and consumables.
* When making space in the "General" category or in Materials/Consumables buckets, we'll choose to move aside an item that can be combined with another stack somewhere without increasing the total number of stacks. This trends towards consolidation and can help free up a full vault, as well as getting rid of stray stacks.
* We swapped in "special ammo synth" and "primary ammo synth" instead of "motes of light" and "strange coins" for the farming mode quick gather buttons. They seemed more useful in the heat of battle.
* When dequipping an item, we try harder to find a good item to equip in its place. We also prefer replacing exotics with other exotics, and correctly handle The Life Exotic perk.
* Lots of new translations and localized strings.
* Vendors update when you reach a new level in their associated faction, or when you change faction alignment.
* Fixed a too-small perk selection box in the loadout builder, and properly handle when vendors are selling Memory of Felwinter.

# 3.14.1

* Internationaliztion updates.
* Fix for Loadout Class Type bug.

# 3.14.0

* Compare Weapons and Armor side-by-side.
* Added `is:sublime` filter
* Added detailed information to the Trials of Osiris popup card.
* Added more detection for item years.
* The collapse button now no longer takes up the whole bucket height.
* Fixed marking which characters had access to vendor items.
* Fix tracking new items when the new-item shine is disabled.
* Added option to Farming Mode to not move weapons and armor to make space for engrams.
* About and Support pages are now translatable.
* Improved error handling and error messages.
* Vendors are collapsible.
* All vendor items (including duplicates with different rolls) will now show up.
* Added more translations.
* If you have more than one Memory of Felwinter, they are all excluded from loadout builder.
* Export correct quality rating for items in CSV.

# 3.13.0

* The vendors page is back. It'll show all available vendors. It's now a lot faster, and combines vendor inventory across your characters. Consumables and Bounties are now shown. Item stats and quality will hopefully show up on 11/8.
* Loadout builder has option to load from equipped items.
* Added option to farm green engrams or not.
* When moving consumable stacks, you can now choose to fill up one stack's worth.
* Don't sort bounties (the API does not currently provide the in-game order.)
* Fix max-light rounding.
* Fix a bug in the new filters for source.
* Fix incognito mode launching
* More i18n.
* Classified items in the vault are now counted and shown.
* DIM is faster!
* Memory of Felwinter is now excluded from loadout builder by default.

# 3.11.1

* Fixed an issue with farming mode where users without motes, 3oC, coins, or heavy could not use farming mode.
* Fixed an issue where classified items would not show up in the UI.

# 3.11.0

##### New
* Added Quick Move items to farming mode.
* Farming mode now also moves glimmer items to vault.
* Added `is:inloadout` filter
* New filters: is:light, is:hasLight, is:weapon, is:armor, is:cosmetic, is:equipment, is:equippable, is:postmaster, is:inpostmaster, is:equipped, is:transferable, is:movable.
* New filters for items based on where they come from: is:year3, is:fwc, is:do, is:nm, is:speaker, is:variks, is:shipwright, is:vanguard, is:osiris, is:xur, is:shaxx, is:cq, is:eris, is:vanilla, is:trials, is:ib, is:qw, is:cd, is:srl, is:vog, is:ce, is:ttk, is:kf, is:roi, is:wotm, is:poe, is:coe, is:af.
* Added debug mode (ctrl+alt+shift+d) to view an item in the move-popup dialog.
* Added max light value to max light button in dropdown.
* Major loadout builder performance enhancements.
* Support rare (blue) items in loadout builder.

##### Tweaks
* Consumables and materials are now sorted by category.
* All other items in the General Bucket are sorted by Rarity.
* Move ornaments inbetween materials and emblems.
* Link to wiki for stat quality in the move-popup box.
* Full item details are shown in the move popup by default (they can still be turned off in settings).

##### Bugfixes
* Prevent double click to move item if loadout dialog is open.
* [#889](https://github.com/DestinyItemManager/DIM/issues/889) Fixed stats for Iron Banner and Trials of Osiris items.
* Fix infusion finder preview item not changing as you choose different fuel items. Also filter out year 1 items.
* Fix some green boots that would show up with a gold border.
* A bunch of consumables that can't be moved by the API (Treasure Keys, Splicer Keys, Wormsinger Runes, etc) now show up as non-transferable in DIM.
* Husk of the Pit will no longer be equipped by the Item Leveling loadout.
* Fixed equipping loadouts onto the current character from Loadout Builder.
* The default shader no longer counts as a duplicate item.
* DIM no longer tries to equip exotic faction class items where your character isn't aligned with the right faction.
* Fixed more cases where your loadouts wouldn't be applied because you already had an exotic equipped.
* Elemental Icons moved to bottom left to not cover the expansion symbol.
* Loadout builder no longer shows duplicate sets.
* Fix equip loadout builder equip to current character.

# 3.10.6

* The DestinyTracker link in the item popup header now includes your perk rolls and selected perk. Share your roll easily!
* Fixed moving consumables in loadouts. Before, you would frequently get errors applying a loadout that included consumables. We also have a friendlier, more informative error message when you don't have enough of a consumable to fulfill your loadout.
* Fixed a bug where when moving stacks of items, the stack would disappear.
* The progress bar around the reputation diamonds is now more accurate.
* Enabled item quality.
* Item Quality is enabled by default for new installs.
* A new Record Books row in Progress has your Rise of Iron record book.
* Searches now work for all characters and the vault again.
* Can equip loadouts onto the current character from Loadout Builder.
* Added ability to feature toggle items between Beta + Release.

# 3.10.5

* Added Ornaments.

# 3.10.4

* We handle manifest download/cache errors better, by deleting the cached file and letting you retry.
* Date armor ratings end is on 9/20/2016 @ 2AM Pacific.
* Fixed issues with broken images by downloading from Bungie.net with https.
* Loadouts for multi-platform users will now save selected and equipped items for both platforms.  Previously, when switching platforms, loadouts would remove items from the loadout for the opposite platform.

# 3.10.3

* Fixed a "move-canceled" message showing up sometimes when applying loadouts.
* Bugged items like Iron Shell no longer attempt to compute quality. They'll fix themselves when Bungie fixes them.
* Fixed "Aim assist" stat not showing up in CSV (and no stats showing up if your language wasn't English).
* We now catch manifest updates that don't update the manifest version - if you see broken images, try reloading DIM and it should pick up new info.
* Worked around a bug in the manifest data where Ornamenent nodes show up twice.
* DIM won't allow you to move rare Masks, because that'll destroy them.
* The "Random" auto loadout can now be un-done from the loadout menu.
* For non-variable items (emblems, shaders, ships, etc) in a loadout, DIM will use whichever copy is already on a character if it can, rather than moving a specific instance from another character.

# 3.10.2

* Fixed error building talent grid for Hawkmoon.
* Don't attempt to build record books when advisors are not loaded.
* Dragged items now include their border and light level again.
* New-item overlays have been restored (enable in settings).
* Reenable record book progress.
* Better handle errors when record book info isn't available.
* Show an error message if the manifest doesn't load.
* Fix an error when equipping loadouts.
* DIM usage tips will only show up once per session now. You can bring back previously hidden tips with a button in the settings page.

# 3.10.0

* Add ability to create loadouts by selecting sets of perks.
* [#823](https://github.com/DestinyItemManager/DIM/issues/823) Added 'current' property to stores.
* The DIM extension is now much smaller.
* DIM can now display item information in all supported Destiny languages. Choose your language in the settings then reload DIM.
* We now automatically pick up Destiny data updates, so DIM should work after patches without needing an update.
* The Reputation section should match the in-game logos better now.
* Disable new item overlays due to a bug.

# 3.9.2

* [#812](https://github.com/DestinyItemManager/DIM/issues/812) Removed rare masks from the items table used by the random item loadout.

# 3.9.1

* [#801](https://github.com/DestinyItemManager/DIM/issues/801) Resolved error with vendor page character sorting.
* [#792](https://github.com/DestinyItemManager/DIM/pull/792) Warning if user clicks on perks to notify them that they can only be changed in game.
* [#795](https://github.com/DestinyItemManager/DIM/pull/795) Updated strange coin icon for Xur.

# 3.9.0

* New glimmer-based filters, is:glimmeritem, is:glimmerboost, is:glimmersupply
* Add option for new item and its popup to be hidden
* Add ability to exclude items from loadout builder.
* Expand/collapse sections in DIM.
* Double clicking an item will equip it on the current character. 2x click on equipped, dequips.
* Show current vendor items being sold.
* Move popup won't pop up under the header anymore.
* If you have an open loadout, and you click "Create loadout", it switches to the new loadout now instead of leaving the previous loadout open.
* DIM is once again faster.
* The loadout editor won't stay visible when you change platforms.
* Fixed a lot of bugs that would show all your items as new.
* New-ness of items persists across reloads and syncs across your Chrome profile.
* New button to clear all new items. Keyboard shortcut is "x".
* Help dialog for keyboard shortcuts. Triggered with "?".
* When you have two characters of the same class, applying a loadout with a subclass will work all the time now.
* Item class requirements are part of the header ("Hunter Helmet") instead of in the stats area.
* You can search for the opposite of "is:" filters with "not:" filters. For example, "is:helmet not:hunter quality:>90".
* Clicking away from the Xur dialog will close any open item popups.
* Fixed an issue where you could not equip a loadout that included an exotic item when you already had an exotic equipped that was not going to be replaced by the loadout.
* Better handling of items with "The Life Exotic" perk.
* New aliases for rarity filters (is:white, is:green, is:blue, is:purple, is:yellow).
* An alternate option for the "Gather Engrams" loadout can exclude gathering exotic engrams.
* Removed popup notification for new items.
* #798 Keyword searches will now scan perk descriptions.
* #799 Randomize equipped items for current character. Don't look at us if you have to play a match using Thorn.

# 3.8.3

* Fix move popup not closing when drag-moving an item.
* Added ability to and filters for track or untracking quests and bounties.
* Fix issue where some sets would be missing from the loadout builder.
* Fixed #660 where postmaster items would not appear in the Postmaster section of DIM, ie Sterling Treasure after the reset.
* Fixed #697 where loadouts will no longer remove the loadouts for the opposite platform.
* Fix an issue where loadouts will not show any items, or transfer any items.
* Add option to show new item overlay animation

# 3.8.2

* Update filter list to include quality/percentage filters
* Add year column to CSV export scripts
* When you have filtered items with a search, you can select a new search loadout option in the loadout menu to transfer matching items.
* The screen no longer jumps around when clicking on items, and the item details popup should always be visible.
* Dialogs should be sized better now.
* Fix character order in move popup buttons.
* Restored the ability to set a maximum vault size. "Auto" (full width) is still an option, and is the default.
* Armor quality is shown in Xur, loadouts, and the infusion dialog if advanced stats is turned on.
* "Take" stackables works again.

# 3.8.1

* Added steps to Moments of Triumph popup (and other record books.)
* Fixed wobbly refresh icon.
* Fixed single item stat percentages.
* Fixed armor export script.
* Possible fix for loadout builder.

# 3.8.0

* Loadout builder redesign and major performance enchancements.
* Items in the postmaster now have quality ratings, can use the infusion fuel finder, show up in the infusion fuel finder, compare against currently equipped items, etc. They behave just like a normal item except you can't move them and they're in a different spot.
* The vault width preference has been removed - the vault now always takes up all the remaining space on the screen.
* Section headers don't repeat themselves anymore.
* Drop zones for items are larger.
* Returning from the min-max tool no longer greets you with a blank, item-less screen.
* Fixed a bug where loadouts were not properly restricted to the platform they were created for.
* Xur's menu item will properly disappear when he leaves for the week.
* New items are marked with a "shiny" animation, and there are notifications when new items appear.
* The loadout menu may expand to fill the height of the window, but no more. The scrollbar looks nicer too.
* Items can now be made larger (or smaller) in settings. Pick the perfect size for your screen!
* The item info popup has a new header design. Let us know what you think!
* Changing settings is faster.
* You can now download your weapon and armor data as spreadsheets for the true data nerds among us.
* The settings dialog is less spacious.
* Engrams and items in the postmaster can now be locked (and unlocked).
* The buttons on the move item popup are now grouped together by character.
* When the "Hide Unfiltered Items while Filtering" option is on, things look a lot nicer than they did.
* DIM is generally just a little bit snappier, especially when scrolling.
* Clicking the icon to open DIM will now switch to an active DIM tab if it's already running.
* Bungie.net will open in a new tab as a convenience for expired cookies.
* Items in the Postmaster are sorted by the order you got them, so you know what'll get bumped when your postmaster is full.
* Clicking the loadout builder button again, or the DIM logo, will take you back to the main screen.
* You may now order your characters by the reverse of the most recent, so the most recent character is next to the vault.

# 3.7.4

* Removed the option to hide or show the primary stat of items - it's always shown now.
* Add mode selection full/fast for users willing to wait for all best sets.
* Loadout menus are now scrollable for users with over 8 custom loadouts on a single character.
* Changing the character sort order now applies live, rather than requiring a refresh.
* Use most recently logged in player to start with loadout builder.
* Search queries will exclude the token `" and "` as some users were including that when chaining multiple filters.
* Fix UI issue on move popup dialog that had some numbers expanding outside the dialog.
* Consolidate beta icons to the icons folder.

# 3.7.3

* Fix rounding error that prevented some loadout sets from showing up.
* Added filter for quality rating, ex - quality:>90 or percentage:<=94

# 3.7.2

* Always show locked section in loadout builder.
* Fix NaN issue in loadout builder.
* Fix issues with 'create loadout' button in loadout builder.
* For item lvling dont prefer unlvled equiped items on other characters.
* Various Loadout builder bug fixes and performance updates.

# 3.7.1

* Various Loadout builder bug fixes and performance updates.

# 3.7.0

* Added new armor/loadout tier builder.
* Fix for all numbers appearing red in comparison view.
* Updated to latest stat estimation forumla.
* Use directive for percentage width.

# 3.6.5

* Fix an issue where warlocks would see loadouts for all the other classes.

# 3.6.2 & 3.6.3

* Add warning if the lost items section of the postmaster has 20 items.
* Stat bars are more accurately sized.
* Add vendor progress
* Add prestige level with xp bar under characters to replace normal xp bar after level 40.
* It is no longer possible to choose column sizes that cause the vault to disappear.
* The Vault now has a character-style header, and can have loadouts applied to it. Full-ness of each vault is displayed below the vault header.
* New option to restore all the items that were in your inventory before applying a loadout, rather than just the equipped ones.
* You can now undo multiple loadouts, going backwards in time.

# 3.6.1

* Removed the "Only blues" option in the infusion fuel finder, because it wasn't necessary.
* Engram searches and the engram loadout features won't mistake Candy Engrams for real engrams.
* Items in the Postmaster include their type in the move popup, so they're easier to distinguish.
* Sometimes equipping loadouts would fail to equip one of your exotics. No more!
* Add an 'is:infusable' search filter.
* Add 'is:intellect', 'is:discipline', 'is:strength' search filters for armor.
* XP Progress on bar items

# 3.6.0

* Bring back the infusion dialog as an Infusion Fuel Finder. It doesn't do as much as it used to, but now it's optimized for quickly finding eligable infusion items.
* Fix a bug where hovering over a drop zone with a consumable/material stack and waiting for the message to turn green still wouldn't trigger the partial move dialog.
* Added a new "Item Leveling" auto-loadout. This loadout finds items for you to dump XP into. It strongly favors locked items, and won't replace an incomplete item that you have equipped. Otherwise, it goes after items that already have the most XP (closest to completion), preferring exotics and legendaries if they are locked, and rares and legendaries if they're not locked (because you get more materials out of disassembling them that way).
* There's a new setting that will show elemental damage icons on your weapons. Elemental damage icons are now always shown in the title of the item popup.
* Elder's Sigil won't go above 100% completion for the score portion anymore.
* Added roll quality percentage indicator. You can now see how your intellect/discipline/strength stacks up against the maximum stat roll for your armor.
* DIM is smarter about what items it chooses to move aside, or to equip in the place of a dequipped item.
* Added a new "Gather Engrams" loadout that will pull all engrams to your character.

# 3.5.4

* We won't try to equip an item that is too high-level for your character when dequipping items.
* Fix a regression where subclasses wouldn't show up in Loadouts. They're still there, they just show up now!
* Fixed another bug that could prevent item popups from showing up.
* The vault can now be up to 12 items wide.
* Sterling Treasure, Junk Items, and SLR Record Book added to DIM.
* Manifest file updated.

# 3.5.3

* Fixed a bug that would prevent the loading of DIM if Spark of Light was in the postmaster.
* Fixed a bug that prevented the Xur dialog from rendering.

# 3.5.2

* Fix a bug where item details popups would show above the header.
* Fix showing Sterling Treasures in Messages.
* Better error handling when Bungie.net is down.
* Fix a bug where having items in the postmaster would confuse moves of the same item elsewhere.
* Fix a bug where item comparisons no longer worked.
* Added support for the classified shader "Walkabout".

# 3.5.1

* The Infusion Calculator has been removed, now that infusions are much more straightforward.
* Pressing the "i" key on the keyboard will toggle showing item details in the item popup.
* Add a menu item for when Xur is in town. This brings up a panel with Xur's wares, how much everything costs, how many strange coins you have, and lets you show the item details popup plus compare against any version of exotics you might already have to see if there's a better roll.

# 3.5

* DIM will now go to great lengths to make sure your transfer will succeed, even if your target's inventory is full, or the vault is full. It does this by moving stuff aside to make space, automatically.
* Fixed a bug that would cause applying loadouts to fill up the vault and then fail.
* Fixed a bug where DIM would refuse to equip an exotic when dequipping something else, even if the exotic was OK to equip.
* When applying a loadout, DIM will now equip and dequip loadout items all at once, in order to speed up applying the loadout.
* The search box has a new style.
* Item moves and loadouts will now wait for each other, to prevent errors when they would collide. This means if you apply two loadouts, the second will wait for the first to complete before starting.
* Item details are now toggled by clicking the "i" icon on the item popup, rather than just by hovering over it.

# 3.4.1

* Bugfix to address an infinite loop while moving emotes.

# 3.4.0

* Moving and equipping items, especially many at a time (loadouts) is faster.
* When you save a loadout, it is now scoped to the platform it's created on, rather than applying across accounts. Loadouts created on one account used to show on both accounts, but wouldn't work on the wrong account.
* You can now move partial amounts of materials. There's a slider in the move popup, and holding "shift" or hovering over the drop area will pop up a dialog for draggers. You can choose to move more than one stack's worth of an item, up to the total amount on a character.
* New commands for materials to consolidate (move them all to this character) and distribute (divide evenly between all characters).
* Loadouts can now contain materials and consumables. Add or remove 5 at a time by holding shift while clicking. When the loadout is applied, we'll make sure your character has *at least* that much of the consumable.
* Loadouts can now contain 10 weapons or armor of a single type, not just 9.
* When making space for a loadout, we'll prefer putting extra stuff in the vault rather than putting it on other characters. We'll also prefer moving aside non-equipped items of low rarity and light level.
* The is:engram search filter actually works.
* Fixed an error where DIM would not replace an equipped item with an instance of the same item hash. This would cause an error with loadouts and moving items. [448](https://github.com/DestinyItemManager/DIM/issues/448)
* Loadouts can now display more than one line of items, for you mega-loadout lovers.
* Items in the loadout editor are sorted according to your sort preference.

# 3.3.3

* Infusion calculator performance enhancements
* Larger lock icon
* Completed segments of Intelligence, Discipline, and Strength are now colored orange.

# 3.3.2

* If multiple items in the infusion calculator have the same light, but different XP completion percentage, favor suggesting the item with the least XP for infusion.
* Keyword search also searches perks on items.
* New search terms for is:engram, is:sword, is:artifact, is:ghost, is:consumable, is:material, etc.
* Items can be locked and unlocked by clicking the log icon next to their name.
* Display intellect/discipline/strength bars and cooldown for each character
* Loadouts have a "Save as New" button which will let you save your modified loadout as a new loadout without changing the loadout you started editing.
* Autocomplete for search filters.
* Comparing stats for armor now shows red and green better/worse bars correctly.
* Fixed showing magazine stat for weapons in the vault.
* Fixed infusion material cost for Ghosts and Artifacts (they cost motes of light).
* Fix a case where the item properties popup may be cut off above the top of the screen.
* Transfer/equip/dequip actions for edge cases will now succeed as expected without errors.
* Manifest file update.

# 3.3.1

* Updated the manifest file.

# 3.3

* Infusion auto calculator is much faster.
* Items in the infusion calculator don't grey out when a search is active anymore.
* Full cost of infusions is now shown, including exotic shards, weapon parts / armor materials, and glimmer.
* Show a better error message when trying to equip an item for the wrong class. Before it would say you weren't experienced enough.
* Add a button to the infusion calculator that moves the planned items to your character.
* Add a filter to the infusion calculator to limit the search to only rare (blue) items.
* The infusion auto calculator runs automatically, and now presents a list of different attack/defense values for you to choose from. Selecting one will show the best path to get to that light level.
* The infusion calculator greys out items that are already used or are too low light to use, rather than hiding them.
* The item move popup now has an entry for the infusion calculator, to make it easier to find.
* Hold Shift and click on items in the infusion calculator to prevent the calculator from using that item.
* If you have an exotic class item (with "The Life Exotic" perk) equipped, you can now equip another exotic without having the class item get automatically de-equipped. Previously, this worked only if you equipped the non-class-item exotic first.
* Armor, Artifacts, and Ghosts now show the difference in stats with your currently equipped item. Also, magazine/energy between swords and other heavy weapons compares correctly.
* The is:complete, is:incomplete, is:upgraded, is:xpincomplete, and is:xpcomplete search keywords all work again, and their meanings have been tweaked so they are all useful.
* The talent grid for an item are now shown in the item details, just like in the game, including XP per node.
* Subclasses show a talent grid as well!
* The item stats comparison will no longer be cleared if DIM reloads items while an item popup is open.
* Bounties and quests are now separated, and under their own "Progress" heading.
* Bounties, quests, and anything else that can have objectives (like test weapons and runes) now show their objectives and the progress towards them. As a result, completion percentages are also now accurate for those items.
* Descriptions are now shown for all items.
* Include hidden stats "Aim Assist" and "Equip Speed" for all weapons. You can still see all hidden stats by visiting DTR via the link at the top of item details.
* Weapon types are now included in their popup title.
* Removed Crimson Days theme.  It will return.
* Fixed issue at starts up when DIM cannot resolve if the user is logged into Bungie.net.

# 3.2.3

* Updated Crimson Days Theme.
* Removed verge.js

# 3.2.2

* Updated Crimson Days Theme.

# 3.2.1

* Crimson Days theme.
* Weapons and armor now show all activated perks (including scopes, etc), in the same order they are shown in the game.
* Only display the "more info" detail icon if there's something to show.
* If you try to move an item into a full inventory, we'll reload to see if you've already made space in the game, rather than failing the move immediately.
* The Infusion dialog now has a "Maximize Attack/Defense" button that figures out how to get the highest stats with the fewest number of infusions.
* You can now create a loadout based on what you've got equipped by selecting "From Equipped" in the "Create Loadout" menu item.
* After applying a loadout, a new pseudo-loadout called "Before 'Your Loadout'" appears that will put back the items you had equipped.

# 3.2

* In the "Loadouts" dropdown is a new "Maximize Light" auto-loadout that does what it says, pulling items from all your characters and the vault in order to maximize your character's light.
* Lots of performance improvements! Loading DIM, refreshing, moving items, and searching should all be faster.
* DIM will now refresh immediately when you switch back to its tab, or come back from screensaver, etc. It won't automatically update when it's in the background anymore. It still periodically updates itself when it is the focused tab.
* New "is:year1" and "is:year2" search filters.
* Artifacts now have the right class type (hunter, titan, etc).
* The reload and settings icons are easier to hit (remember you can also hit "R" to reload.
* The move popup closes immediately when you select a move, rather than waiting for the move to start.
* New sort option of "rarity, then primary stat".<|MERGE_RESOLUTION|>--- conflicted
+++ resolved
@@ -1,7 +1,5 @@
 # Next
-<<<<<<< HEAD
 * Community reviews (for weapons and armor) are in for Destiny 2 inventory.
-=======
 * Charting weapon reviews.
 
 * Fixed the shadow under the sticky characters bar on Chrome.
@@ -20,7 +18,6 @@
 * Link to DestinyDB in your language instead of always English.
 * Updated documentation for search filters.
 * Fixed logic that makes room for items when your vault is full for D2.
->>>>>>> 8b457f34
 
 # 4.19.2
 
