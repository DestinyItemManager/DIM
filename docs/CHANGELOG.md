--- conflicted
+++ resolved
@@ -1,13 +1,10 @@
 # Next
 
 * Sort consumables, mods, and shaders in a more useful way (generally grouping same type together, alphabetical for shaders).
-<<<<<<< HEAD
 * Show the hidden recoil direction stat.
-=======
 * Link to DestinyDB in your language instead of always English.
 * Updated documentation for search filters.
 * Fixed logic that makes room for items when your vault is full for D2.
->>>>>>> 73da847c
 
 # 4.19.2
 
