## Next

<<<<<<< HEAD
* Tooltips have been redesigned:
  * They now use a darker color scheme that fits in better with the rest of DIM.
  * Perk and mod tooltips for enhanced weapon traits and Exotic catalysts have unique styles to help them stand out.
  * The energy cost of armor mods is displayed within tooltips.
* Fixed an issue where the energy meter on Ghosts was not displaying the amount of energy that had been used by inserted mods.
=======
* Fixed Armory perk grid showing arbitrary wish list thumbs, and fixed Collections offering wish list notes for unrelated weapons.
* Collections items will now be recognized as craftable. Try the search filter `is:craftable -is:patternunlocked` on the Records page to list craftable weapons you still need to unlock the pattern for, and click the weapons to see your pattern progress.
* When prioritizing where to place other Arc armor mods, DIM Loadout Mod assignment will now try to activate the secondary perks of **all** Arc Charged With Light mods.
* Fixed the "Remove other mods" toggle in Loadouts resetting when saving the Loadout as "Any Class".
* Added a "Strip Sockets" search action to remove shaders, ornaments, weapon, armor, and artifact mods. Search for targeted items first, then choose what to remove.
* Eliminated an unnecessary 10 second pause when loading DIM if the DIM Sync service is down.

### Beta Only

* Added warnings about potential data loss when you save tags, notes, and loadouts but have DIM Sync off.
* Added an info bar when DIM Sync is not able to talk to the server.

## 7.28.0 <span class="changelog-date">(2022-07-31)</span>

* Hid Solstice armor rerolling sockets from Loadout Optimizer too.
>>>>>>> 4876758d

## 7.27.0 <span class="changelog-date">(2022-07-24)</span>

## 7.26.1 <span class="changelog-date">(2022-07-23)</span>

* Added Solstice event challenges to the Progress page.

## 7.26.0 <span class="changelog-date">(2022-07-17)</span>

* Worked around a Bungie.net API bug where Vanguard reset count was reported under Strange Favor (Dares of Eternity) instead.
* DIM now has direct support for the [DIM Stream Deck extension](https://dim-stream-deck.netlify.app/). If you have a Stream Deck you can install this plugin and then enable the connection from DIM's settings to control DIM from your Stream Deck. Please note that the plugin is neither written by nor supported by the DIM team.

## 7.25.0 <span class="changelog-date">(2022-07-10)</span>

## 7.24.0 <span class="changelog-date">(2022-07-03)</span>

* Weapon perks now include community-sourced weapon and armor perk descriptions courtesy of [Clarity](https://d2clarity.page.link/websiteDIM) and [Pip1n's Destiny Data Compendium](https://docs.google.com/spreadsheets/d/1WaxvbLx7UoSZaBqdFr1u32F2uWVLo-CJunJB4nlGUE4/htmlview?pru=AAABe9E7ngw*TxEsfbPsk5ukmr0FbZfK8w#). These can be disabled in settings.
* DIM will now auto refresh while you're playing the game. You'll see a green dot when DIM notices you're online - if you're online and it doesn't notice, try refreshing manually by clicking the refresh icon or hitting the R key.
* If you have a title equipped on your character, it will replace your character's race in the character headers.
* Fixed a crash when trying to assign deprecated Combat Style mods.
* The "Move other items away" loadout toggle no longer clears ghosts, ships, or sparrows.
* Added filter for enhanced perks.

### Beta Only

* We have enabled experimental direct support for the [DIM Stream Deck extension](https://dim-stream-deck.netlify.app/). If you have a Stream Deck you can install this plugin and then enable the connection from DIM's settings to control DIM from your Stream Deck. Please note that the plugin is neither written by nor supported by the DIM team. **If you had installed the old Stream Deck Chrome extension, you need to uninstall it, or DIM will act weird (popups closing, etc).**

## 7.23.2 <span class="changelog-date">(2022-06-29)</span>

* Fixed an issue where fashion mods would not display in loadouts.
* Fixed the element icon displaying below the energy number in Compare.
* Somewhat worked around an issue with Bungie.net where on refresh you would see an older version of your inventory.
* Fixed the crafted weapon level progress bar going missing with some Operating System languages.
* Perk and mod tooltips should contain fewer duplicate lines of text.
* Exotic catalyst requirements are now hidden on tooltips if the catalyst is complete.
* Fixed an issue where stat modifications from Exotic catalysts were being displayed when the catalyst was incomplete.

### Beta Only

* Community-sourced perk descriptions have been made more visually distinct.

## 7.23.1 <span class="changelog-date">(2022-06-27)</span>

* Fix missing icons in the subclass and mod menus.

## 7.23.0 <span class="changelog-date">(2022-06-26)</span>

* The links on the top of the page will now show for narrower screens. All links are always available in the menu.
* Improved performance of switching characters and opening item picker or search results on iOS. Something had gotten slower with Safari in one of the recent iOS updates, so we had to do a lot of work to get back to a responsive UI.
* Fixed the tooltip in the mod assignment page not showing the correct energy usage.

## 7.22.0 <span class="changelog-date">(2022-06-19)</span>

* Fixed a rare edge case where Loadout Optimizer would miss certain valid elemental mod assignments with locked armor energy types.
* When moving multiple items, DIM will transfer them in a more consistent order e.g. Kinetic weapons are moved before Heavy weapons, helmets before chest armor etc.
* Fixed Organizer redundantly showing enhanced weapon intrinsics in multiple columns.
* Vendor items once again show wish list thumbsup icons.
* Weapon attunement and leveling progress now shows a single digit of additional precision.

## 7.21.0 <span class="changelog-date">(2022-06-12)</span>

* The [DIM User Guide](https://github.com/DestinyItemManager/DIM/wiki) has moved back to GitHub from Fandom, so you can read about DIM without intrusive ads.
* When making automatic moves, DIM will always avoid filling in your last open Consumables slot. An item can still be manually moved into your character's pockets as the 50th consumable.
* Loadout Optimizer will now suggest class items with an elemental affinity matching the mods even when allowing changes to elemental affinity.
* Fixed an issue where the item popup could appear partly offscreen.
* Items sorted by tag will re-sort themselves immediately after their tag changes.
* DIM now loads full inventory information on load and doesn't require an inventory refresh for certain info including crafting status.

### Beta Only

* Weapon perks now include community-sourced weapon and armor perk descriptions courtesy of [Clarity](https://d2clarity.page.link/websiteDIM) and [Pip1n's Destiny Data Compendium](https://docs.google.com/spreadsheets/d/1WaxvbLx7UoSZaBqdFr1u32F2uWVLo-CJunJB4nlGUE4/htmlview?pru=AAABe9E7ngw*TxEsfbPsk5ukmr0FbZfK8w#). These can be disabled in settings.

## 7.20.1 <span class="changelog-date">(2022-06-06)</span>

* Fixed some items showing the wrong popup.

## 7.20.0 <span class="changelog-date">(2022-06-05)</span>

* The top level comment of a saved search filter is now displayed separately from the filter query.
* Support for new loot: `source:duality` and `source:haunted`.
* Little clearer warning when you have hidden a major section of your inventory.
* Moved the currencies (glimmer, legendary shards, etc) from the "Armor" tab to the "Inventory" tab on mobile, and also included them in the material counts sheet (accessible from Vault header dropdown).

## 7.19.0 <span class="changelog-date">(2022-05-29)</span>

* Enhanced intrinsics on crafted weapons are now treated as a masterwork internally. As a result, you can use e.g. `is:crafted -masterwork:any` to find crafted weapons without an enhanced intrinsic. The golden border additionally requires two enhanced traits, just like in-game.
* Resonant Element search filters such as `deepsight:ruinous` have been removed as these currencies are now deprecated.
* Selected Super ability is now displayed on Solar subclass icons.
* Features around managing crafting patterns:
  * Items that have a pattern to unlock will show the progress to that pattern in the item popup - even on items that do not have deepsight resonance.
  * Items that can be attuned to make progress in unlocking a pattern have a little triangle on the bottom right of their tile to set them apart.
  * Search filter `deepsight:pattern` finds those items.
  * The search `is:patternunlocked` finds items where the pattern for that item has already been unlocked (whether or not that item is crafted).
  * Don't forget that `is:craftable` highlights any items that can be crafted.
* Fixed Triage tab's similar items search for slug Shotguns.

## 7.18.1 <span class="changelog-date">(2022-05-24)</span>

* Added seasonal info for Season of the Haunted and fixed some bugs with new items.
* Loadouts with a Solar subclass will automatically be upgraded to Solar 3.0.
* Show Airborne Effectiveness stat on weapons.

## 7.18.0 <span class="changelog-date">(2022-05-22)</span>

* In Loadout Optimizer, the option to lock Masterworked armor to its current element has been replaced with an option to lock the element on armor equipped in other DIM Loadouts.
  * The Witch Queen had reduced the cost of changing the element on a fully masterworked armor piece to 10,000-20,000 Glimmer and one Upgrade Module, making it cheaper than changing the element on a not fully masterworked armor piece.
  * Selecting this option means Loadout Optimizer will suggest changes to armor elements as needed but avoid breaking other Loadouts where mod assignments rely on particular elements.
  * Clicking the "Optimize Armor" button in a Loadout to open Loadout Optimizer excludes this Loadout from consideration because you're actually looking to make changes to this Loadout.
* Loadouts list opened from Vault emblem now won't erroneously warn that Loadouts with subclasses or emblems are missing items.

## 7.17.0 <span class="changelog-date">(2022-05-15)</span>

* Fixed Organizer not showing some legendary armor intrinsic perks.
* Fixed a glitch in Loadout Optimizer where legendary armor intrinsic perks could be clicked to lock that piece as an exotic.
* Fixed double zeroes on armor in Compare.
* Fixed bad stat coloring in Compare when stats are more than 100 points apart (this only really affected power level).
* Popups and tooltips are a bit snappier.
* The close button in the Armory view (click an item's title) no longer overlaps the scrollbar.
* Inventory size stat no longer shows on any item - it used to show on Bows only.

## 7.16.1 <span class="changelog-date">(2022-05-09)</span>

* Fix "lower is better" stats not being masterworked gold in the item popup.

## 7.16.0 <span class="changelog-date">(2022-05-08)</span>

* Stat bonuses granted to crafted weapons by an enhanced intrinsic are now distinguished in the stat bars similarly to masterwork effects.
* Make sure DIM displays the scoring thresholds on the Shoot To Score quest.
* The recoil direction stat has been tweaked to show a much wider spread as the recoil stat value decreases.

## 7.15.0 <span class="changelog-date">(2022-05-01)</span>

## 7.14.1 <span class="changelog-date">(2022-04-26)</span>

* Reverted Deepsight workaround, so weapon attunement displays correctly.

### Beta Only

* Enabled the Triage tab of the item popup. Find some information here to help decide if an item is worth keeping. Let us know what helps and what could help more!

## 7.14.0 <span class="changelog-date">(2022-04-24)</span>

* Work around an issue where Bungie.net is not highlighting completed Deepsight weapons.

## 7.13.0 <span class="changelog-date">(2022-04-17)</span>

* If an armor piece doesn't have enough mod slots to fit the requested mods (e.g. three resist mods but no artifice chest piece), DIM will notice this earlier and show them as unassigned in the Show Mod Placement menu.
* Added text labels to "icon-only" columns (lock icon, power icon, etc.) in dropdowns on the Organizer page. Only show label in dropdowns, columns show icon only.
* Echo of Persistence Void Fragment now indicates that it has a stat penalty depending on the Guardian class.
* We no longer auto-refresh inventory if you "overfill" a bucket, as refreshing too quickly was returning out-of-date info from Bungie.net and making items appear to "revert" to an earlier location. Make sure to refresh manually if DIM is getting out of sync with the game state.
* Using the Mod Picker to edit loadout mods should now correctly show all picked mods.
* Selecting a different weapon masterwork tier for previewing should now correctly preview the final value of the changed stat in the masterwork picker.
* Fixed a case where the "Gift of the Lighthouse" item might be in your inventory but not show up in DIM. Allowed some items with missing names to appear in your inventory.

## 7.12.0 <span class="changelog-date">(2022-04-10)</span>

* If a wish list contains only non-enhanced perks, DIM will mark a roll as matching if it has the Enhanced versions of those perks.
* Fixed a rare edge case where Loadout Optimizer would not consider legendary armor if you own an exotic with strictly better stats.
* Glaive symbol now shows up in bounties, challenges, etc.
* `is:extraperk` filter finds weapons with additional toggleable perks, from pinnacle activities and Umbral Focusing.
* Fixed perk grouping for some perk-only wish lists.
* Armory wish list view now shows perks, magazines, barrels, etc. in a similar order to the in-game view.
* Re-added the D2Gunsmith link to the weapons armory page.
* `memento:any`, `memento:nightfall` etc. filters find crafted weapons with a memento inserted.

## 7.11.0 <span class="changelog-date">(2022-04-03)</span>

* The Item Popup's header now opens the Armory view when clicked, and has some cursor/link styling as a reminder.
* Deprecated Black Armory Radiance slots are now hidden, to make space for other weapon data.
* Material Counts tooltip now fits onscreen better on desktop. On mobile, it's available under the banner dropdown of the Vault inventory page.
* Wishlist combinations now collapse themselves into manageable groups in the Armory view.
* Enhanced Elemental Capacitor no longer adds all its stat bonuses to weapons on which it's selected.
* Fynch rank is now showing the correct number on the Vendors page.
* Fixed loadouts with Void 3.0 subclasses accidentally including empty fragment or aspect sockets.
* Fixed loadouts failing to remove mods from some armor or inadvertently changing the Aeon sect mod.
* Invalid search terms no longer cause the entire search to match every item.
* Searches do better with quoted strings, and allow for escaping quotes in strings (e.g. `"My \"Cool\" Loadout"`)
* Item moves are better about allowing a move if you really have space on a character, even if DIM hasn't refreshed its view of inventory. That said, DIM will always work best when its view of your inventory is up to date, so continue to refresh data after deleting items in game. DIM will now refresh automatically if we "overfill" a bucket because clearly we're out of date in that circumstance.
* Mod Picker will now properly register Shadowkeep Nightmare Mods as activity mods.
* Selected Super ability is now displayed on Void and Stasis subclass icons.
* Mod position selector avoids invalid sockets a little better.

## 7.10.0 <span class="changelog-date">(2022-03-27)</span>

* Dragging horizontally on items in Compare will scroll the list - even on iOS.
* Mobile users can now access Material Counts under the banner dropdown of the Vault inventory page.
* In the Armory and Collection views, craftable weapons now show their required Weapon Level in their tooltip.
* DIM should no longer get visually mangled by Android's auto-dark-mode.
* Fixed an incorrect item count in non-English inventory searches.
* Try a little harder to re-fetch item definitions data, if Bungie.net sends back an invalid response.
* Searches that can't be saved (because they're too long, or invalid) won't show a save ⭐️ button.
* Search filters can contain comments. Only the top level comment gets saved. e.g. `/* My Cool Search */ is:handcannon perkname:firefly`.
* Loadouts
  * The loadout search field has been moved to the top of the loadout menu, which should prevent iOS from going crazy. Filtering loadouts hides the other buttons as well.
  * Sharing a loadout now shows an explanation of what's being shared.
  * Fixed the loadout drawer not opening when "+ Create Loadout" is selected from the vault.
  * Fixed "Fill from Equipped" going a little overboard on what it tried to add to the loadout, and spamming notifications.

## 7.9.0 <span class="changelog-date">(2022-03-20)</span>

* When loading your inventory, DIM now alerts you if your items might be misplaced, affecting your drops' Power Level.
* New inventory sorting options. Check [Settings](/settings) to view and rearrange your sort strategy.
  * Reverse the order of any individual sorting method.
  * Sort items by whether they are crafted, and whether they have Deepsight Attunement available.
* Fix organizer stats header alignment
* Added Vow of the Disciple raid mods to Loadout Optimizer and search filters.
* Deepsight weapons' attunement progress is now shown on the item popup. Tap and hold, or hover the progress bar to see extractable Resonant Elements.
* Fixed some weird spacing in the item popup perk list when a gun could but doesn't have an origin perk.
* The Progress page properly distinguishes between +1 and +2 pinnacles.

## 7.8.3 <span class="changelog-date">(2022-03-15)</span>

* Fixed loadout search filter to include notes

## 7.8.2 <span class="changelog-date">(2022-03-14)</span>

## 7.8.1 <span class="changelog-date">(2022-03-14)</span>

## 7.8.1 <span class="changelog-date">(2022-03-14)</span>

* Fixed D1 loadout editor not appearing.
* Fixed loadout editor not disappearing after saving/deleting.

## 7.8.1 <span class="changelog-date">(2022-03-13)</span>

* Assume armor masterwork and lock armor energy options will now be saved correctly when saving a loadout from the Loadout Optimizer and loaded correctly when Optimizing Armor.
* Obsolete consumable mods hidden in the Vault are now detected. They should show up on the Inventory page, and DIM should count vault space more accurately.
* Prevent iOS from popping up the keyboard automatically so often.
* Prevent crafting socket from showing up in the Armory.
* Clearer, prettier Enhanced Perk icons.
* Raid crafting materials are now included in the currency counter. Tap and hold, or hover, the consumables count in the vault header to check them.
* Many fixes for how classified items show up, and how they count toward the power level of each Guardian class. Can't see these fixes now, but maybe next time there's a new Raid.
* New search support for `source:vow` (Vow of the Disciple) and `source:grasp` (Grasp of Avarice) and `season:16`.

## 7.8.0 <span class="changelog-date">(2022-03-06)</span>

### Changes

* The "Pull From Postmaster" button no longer requires a second tap to confirm. For those who dislike this button, it may be removed entirely via a setting in the Settings page.
* Removed D2Gunsmith link from the item details popup while they work on revamping the site for all the new changes.
* Removed the `level:` filter for D2 accounts, as Guardians no longer have a Level and items no longer require one.
* Season of the Risen War Table Upgrades are now in the right order and show their acquired status.
* Loadout Optimizer Mod picker will now correctly update when switching between mod slots without closing Mod Picker.
* Loadout Optimizer now correctly takes Echo of Persistence's class-specific stat reductions into account when generating sets.
* The "Kinetic Slot" icon in Compare sheet now looks different from the "Kinetic Damage" icon.
* Added `catalyst:` filter which accepts the following parameters `missing`, `complete`, and `incomplete`.

### Features

* `is:wishlistunknown` highlights items that have no rolls in the currently loaded wishlist.
* When you have 10 or more loadouts, a search box will appear in the Inventory page loadout dropdown, allowing you to search names just like on the Loadouts page.
* The Item Feed is available on both desktop and mobile. It shows your gear in the order it dropped, and gives you quick controls to tag incoming loot. Click on the item tile to get the full item popup.
  * Item Feed also got better at identifying relevant weapon perks.
  * Tagging an item from the Item Feed also marks it as not-new.
  * Items can be dragged out of the feed into inventory locations (or into the loadout editor).
* We have brand new Loadout Editor! Check it out from the character menu or the Loadouts page.
  * The layout mirrors the Loadout page's new design which has clear areas for different types of items. Each section also has a menu of additional actions like re-syncing from your currently equipped items, or clearing out a whole section.
  * As part of this change, we're removing support for "multi-class" loadouts. Loadouts will either be tied to one class, or can be toggled to "Any Class". "Any Class" loadouts cannot contain Subclass, Armor, or Fashion. If you edit an existing "Any Class" loadout and save it, those items will be removed unless you turn off "Any Class".
  * Double-click items to toggle between equipped and unequipped instead of single clicking. We'll be continuing to improve how you choose items and specify whether they're equipped in the future.
  * A new setting allows you to clear out all other mods from your armor when applying a loadout. This works even if you've chosen no mods in your loadout, so you can make a "Reset mods" loadout.
  * With this new design we have space to add even more loadout editing tools over the next few seasons.
  * The loadout editor stays open if you navigate to the Inventory or Loadouts screen while it's already open.
  * The new Loadout Editor is not available for D1.

### Witch Queen updates

* Crafted and Deepsight weapons are now more in line with how they look in-game.
* Old loadouts containing void subclasses will upgrade automatically to the new Void 3.0 version, instead of telling you the loadout is missing an item.
* Enhanced perks are now visually distinct in the Item Popup.
* The Organizer page now includes a selector for Glaives.
* Glaives now show their Shield Duration stat.
* New search filters:
  * `deepsight:complete` and `deepsight:incomplete` to check the status of weapons' Deepsight attunement.
  * `deepsight:ruinous`, `deepsight:adroit`, `deepsight:mutable` and `deepsight:energetic` to identify Deepsight Resonance weapons that can provide specific Resonant Elements.
  * `is:craftable` for any weapons which could be crafted at the Relic.
  * `weaponlevel:` to filter by a crafted weapon's level.
  * `is:glaive` ... finds Glaives!

## 7.7.0 <span class="changelog-date">(2022-02-28)</span>

* Increased the strings we search through when filtering by mods/perks.
* Crafted weapons' levels and level progress are now shown on the item popup.
* Added `is:crafted` and `is:deepsight` filters.
* Crafting materials are now included in the currency counter. Tap and hold, or hover, the consumables count in the vault header to check them.
* Fixed a bug where "Use Equipped" would not update fashion in existing loadout.

## 7.6.0 <span class="changelog-date">(2022-02-21)</span>

* Fix applying D1 loadouts.
* `inloadout:` filter now matches partial loadout names -- use `inloadout:"pvp"` for items in loadouts where "pvp" is in the loadout's name.
* If your loadout includes ornaments, items are shown as if they had the loadout applied in the loadout page and loadout editor.
* You can now change the Aeon sect mod through the item popup.
* You can now edit your equipped Emotes from DIM. You can't add them to loadouts... yet.
* Fix issue where Loadout Optimizer armor upgrade settings were not being migrated from existing loadouts.
* Clan Banners are no longer shown in DIM.
* Weapon compare sheet now includes a button to compare with other legendary weapons of the same category, excluding exotics.
* Armor in collections now displays its collections stat roll.
* Fix issues with button text wrapping in some languages.
* Fix potential element blurriness in Edge browser.
* Fix for Loadout Optimizer suggesting armor with insufficient energy.
* Fix a clash between `power:1234` and `is:power` filters.
* Loadout Optimizer is now a little more thorough in preventing an item from being both pinned and excluded.

### Witch Queen updates

* There's a good chance crafted items will display correctly in DIM. No promises though.
* Prepare Records page for a new section featuring craftable items.

### Beta Only

* Loadout Editor
  * Fix issue where subclasses were counted as general items when dropping into a loadout or filling general from equipped.
  * Allow removal of a single mod through the editor display.

## 7.5.1 <span class="changelog-date">(2022-02-14)</span>

### Beta Only

* We're testing a brand new Loadout Editor. Check it out from the character menu or the Loadouts page.
  * The layout mirrors the Loadout page's new design which has clear areas for different types of items. Each section also has a menu of additional actions like re-syncing from your currently equipped items, or clearing out a whole section.
  * As part of this change, we're removing support for "multi-class" loadouts. Loadouts will either be tied to one class, or can be toggled to "Any Class". "Any Class" loadouts cannot contain Subclass, Armor, or Fashion. If you edit an existing "Any Class" loadout and save it, those items will be removed unless you turn off "Any Class".
  * Double-click items to toggle between equipped and unequipped instead of single clicking. We'll be continuing to improve how you choose items and specify whether they're equipped in the future.
  * A new setting allows you to clear out all other mods from your armor when applying a loadout. This works even if you've chosen no mods in your loadout, so you can make a "Reset mods" loadout.
  * With this new design we have space to add even more loadout editing tools over the next few seasons.
  * The loadout editor stays open if you navigate to the Inventory or Loadouts screen while it's already open.
  * The new Loadout Editor is not available for D1.

## 7.5.0 <span class="changelog-date">(2022-02-13)</span>

* Collect Postmaster now requires an additional click to confirm.
* Transferring ships via search query should now reliably transfer all selected items.
* Filters Help now groups stat comparison operators for a more compact page.
* Milestones are grouped by how much power bonus their rewards can provide.
* On the Loadouts page, you can now drag existing items on the page, into the current Loadout Editor, just like you can on the Inventory page. Use it to grab a couple of your favorite pieces from another loadout!
* Loadout armor stat tiers now include the total tier.
* Changed the Loadout Optimizer's Armor Upgrade options for Assume Masterwork and Lock Element options. All armor will now have an assumed minimum energy capacity of 7. The new settings have the following options,
  * Assumed Masterwork
    * None - Armor will use their current stats.
    * Legendary - Only legendary armor will have assumed masterwork stats and energy capacity
    * All - Legendary and exotic armor will have masterwork stats and energy capacity
  * Lock Element
    * None - No armor will have its element locked
    * Masterworked - Only armor that is already masterworked will have their element locked
    * All - All armor will have element locked

## 7.4.0 <span class="changelog-date">(2022-02-06)</span>

* Masterwork picker now only shows higher tiers of the current masterwork and full masterworks compatible with the weapon type.
* Sharing a build from the Loadouts page or Loadout Optimizer now uses our dim.gg links which are easier to share and show a preview.
* If you prefer reduced motion (in your operating system preferences), sheets like the compare and loadout dialogs now appear and disappear instantly.
* Clearer feedback when uploading a wishlist file.
* Expanded Organizer categories to account for Fusions and LFRs in unusual weapon slots.
* Visual fixes for Organizer categories and Vendor page toggles.

## 7.3.0 <span class="changelog-date">(2022-01-30)</span>

* Organizer drill-down buttons now show a more accurate armor count.
* Delete Loadout button now looks more warning-ish, and asks for confirmation without using a popup.
* DIM will now try to recover from a state where the browser has a corrupted storage database.
* DIM will now try to avoid overwriting shaders you don't own and thus couldn't apply back.
* Removing subclass from loadout will now enable "Add Equipped" button.
* "Add Equipped" button will no longer cause multiple items in the same slot to be listed as equipped.
* Widened and reorganized the Loadouts menu.
  * Pull from Postmaster (and its lesser known cousin, Make room for Postmaster) are removed in favor of the button next to your Postmaster items.
  * Randomize loadout is now at the end of the list of loadouts.

## 7.2.0 <span class="changelog-date">(2022-01-23)</span>

* Weapons CSV download now includes a Zoom stat column.
* Shaders, ornaments, and mods can now be searched in their choosers.
* Trials passages now show the number of rounds won and the progress of completion is now tied to the number of wins.

## 7.1.0 <span class="changelog-date">(2022-01-16)</span>

* Applying a loadout *without* fashion will no longer remove shaders and ornaments from your armor.
* The shader picker now filters invalid shaders more consistently and won't call shaders "mods".
* Fixed Records page sometimes duplicating Triumphs or Seals section while missing Collections.
* When provided multiple wish lists, Settings page now shows info about all loaded wish lists, not just the first one.
* Compare Drawer should no longer refuse valid requests to add an item to comparison.

## v6 CHANGELOG

* v6 CHANGELOG available [here](https://github.com/DestinyItemManager/DIM/blob/master/docs/OLD_CHANGELOG/OLD_CHANGELOG_6.X.X.md)

<|MERGE_RESOLUTION|>--- conflicted
+++ resolved
@@ -1,12 +1,10 @@
 ## Next
 
-<<<<<<< HEAD
 * Tooltips have been redesigned:
   * They now use a darker color scheme that fits in better with the rest of DIM.
   * Perk and mod tooltips for enhanced weapon traits and Exotic catalysts have unique styles to help them stand out.
   * The energy cost of armor mods is displayed within tooltips.
 * Fixed an issue where the energy meter on Ghosts was not displaying the amount of energy that had been used by inserted mods.
-=======
 * Fixed Armory perk grid showing arbitrary wish list thumbs, and fixed Collections offering wish list notes for unrelated weapons.
 * Collections items will now be recognized as craftable. Try the search filter `is:craftable -is:patternunlocked` on the Records page to list craftable weapons you still need to unlock the pattern for, and click the weapons to see your pattern progress.
 * When prioritizing where to place other Arc armor mods, DIM Loadout Mod assignment will now try to activate the secondary perks of **all** Arc Charged With Light mods.
@@ -22,7 +20,6 @@
 ## 7.28.0 <span class="changelog-date">(2022-07-31)</span>
 
 * Hid Solstice armor rerolling sockets from Loadout Optimizer too.
->>>>>>> 4876758d
 
 ## 7.27.0 <span class="changelog-date">(2022-07-24)</span>
 
