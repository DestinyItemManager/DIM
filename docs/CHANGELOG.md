# Next

# 4.7.0

* Made loadout builder talent grids tiny again.
* If you autocomplete the entire filter name and hit enter, it will no longer hang the browser.
<<<<<<< HEAD
* You can flag reviews for being offensive or arguing or whatever. Be helpful but also be nice.
=======
* Updated the About page and FAQ.
* Fixed a case where DIM would fail to load the latest version, or would load to a blank page unless force-reloaded.
* Added some helpful info for cases where DIM might fail to load or auth with Bungie.net.
* Added a warning when your browser is not supported by DIM.
* DIM no longer supports iOS 9.
>>>>>>> cef2ecb9

# 4.6.0

* Fix a bug where the popup for Xur items was below Xur's own popup.
* Hiding community rating for items with only one (non-highlighted) review.
* The first item in the search autocompleter is once again selected automatically.
* If you don't have the vault width set to "auto", the inventory is once again centered.

# 4.5.0

* Added "reviewcount" filter to filter on the number of reviews on an item.
* Fix slight horizontal scroll on inventory view.
* On mobile, tapping outside of dialogs and dropdowns to dismiss them now works.
* The item detail popup now does a better job of fitting itself onto the screen - it may appear to the left or right of an item now!
* Press on a talent grid node to read its description. The same goes for the stats under your character.
* Subclasses now have the correct elemental type in their header color.
* Drag and drop should be much smoother now.
* You can select Destiny 2 accounts from the account dropdown now - but won't do much until Destiny 2 is released and we have a chance to update DIM to support it!

# 4.4.0

* New filters for ornaments - is:ornament, is:ornamentmissing, is:ornamentunlocked
* Fixed a bug where item data would not respect your language settings.
* Weapon reviews now show up immediately, and can be edited.
  - If you have been less than friendly, now would be a very good time to edit yourself and put a better foot forward.
* Sorting reviews to support edits and highlighted reviews.
* Logging out now brings you to Bungie's auth page, where you can choose to change account or not.
* Fixed "Clear New Items" not working.
* Adjusted the UI a bunch to make it work better on mobile. Just a start - there's still a long way to go.
* The announcement about DIM being a website won't show more than once per app session.
* Google Drive syncing is a bit smoother.
* Fixed a case where you couldn't create a new class-specific loadout.
* On Firefox, the new-item shines don't extend past the item anymore.
* Do a better job of refreshing your authentication credentials - before, we'd sometimes show errors for a few minutes after you'd used DIM for a while.
* The filters help page has been localalized.
* Separate the light: and level: filters. level now returns items matching required item level, light returns items matching the light level.

# 4.3.0

* DIM is now just a website - the extension now just sends you to our website. This gives us one, more cross-platform, place to focus on and enables features we couldn't do with just an extension. Don't forget to import your data from the storage page!
* Scrolling should be smoother overall.
* Vendor weapons now show reviews.
* Add a "sort by name" option for item sorting.
* In Google Chrome (and the next version of Firefox), your local DIM data won't be deleted by the browser in low storage situations if you visit DIM frequently.
* Ratings will no longer disappear from the item details popup the second time it is shown.
* Info popups should do a better job of hiding when you ask them to hide.

# 4.2.4

* Work around a Chrome bug that marked the extension as "corrupted".

# 4.2.3

* Fix log out button.
* Put back the accidentally removed hotkeys for setting tags on items.
* Fixed some visual goofs on Firefox.
* Fix a case where DIM would never finish loading.

# 4.2.2

* Fix DIM being invisible on Firefox
* Fix a case where DIM would never finish loading.
* Put back the accidentally removed hotkeys for setting tags on items.

# 4.2.1

* Actually turn on Google Drive in prod.

# 4.2.0

* Exclude all variants of 'Husk of the Pit' from 'Item Leveling' loadout.
* Add a new storage page (under the floppy disk icon) for managing your DIM data. Import and export to a file, and set up Google Drive storage to sync across machines (website only). You can import your data from the Chrome extension into the website from this page as well.
* The settings page has been cleaned up and reworded.
* Added missing Trials emblems and shaders to the is:trials search.
* DIM should look more like an app if you add it to your home screen on Android.
* DIM will show service alerts from Bungie.

# 4.1.2

* Add a "Log Out" button in settings.

# 4.1.1

* Fixed changelog popup too large to close.

# 4.1.0

* Fixed the logic for deciding which items can be tagged.
* Fix "Make room for postmaster".
* Record books have been moved out of the inventory into their own page. Get a better look at your records, collapse old books, and narrow records down to only those left to complete.
* Fix changing new-item shine, item quality display, and show elemental damage icon preferences. They should apply immediately now, without a reload.x
* Localization updates.
* Fixed objective text in the record book floating above stuff.
* Fixed displaying record objectives that are time-based as time instead of just a number of seconds.
* When pinned to the iOS home screen, DIM now looks more like a regular browser than an app. The upside is you can now actually authorize it when it's pinned!
* Loadouts with a complete set of equipped armor now include a stat bar that will tell you the stat tiers of the equipped loadout pieces.
* Loadouts with non-equipping items now won't *de-equip* those items if they're already equipped. #1567
* The count of items in your loadout is now more accurate.
* DIM is now better at figuring out which platforms you have Destiny accounts on.
* DIM is faster!
* Added Age of Triumph filters is:aot and is:triumph
* Add gunsmith filter is:gunsmith
* Updated filters to remove common items for specific filters (e.g. is:wotm no longer shows exotic items from xur, engrams, and planetary materials)
* Loadout Builder's equip button now operates on the selected character, not your last-played character.
* Loadout Builder no longer has equip and create loadout buttons for loadouts that include vendor items.
* Loadout Builder is faster.
* DIM has a new logo!
* Elemental damage color has been moved to a triangle in the upper-left corner of your weapon.
* See community weapon ratings in DIM, and submit your own! Weapon ratings can be turned on in Settings, and will show up on your individual weapons as well as in the details popup. You can submit your own reviews - each review is specific to the weapon roll you're looking at, so you know whether you've got the god roll.

# v3.17.1

* Fixed a bug with the display of the amount selection controls in the move popup for stackable items.
* Localization updates
* Moved the "VCR" controls for stackable item amount selection to their own row.

# 3.17.0

* Fixed the perk selection in Loadout Builder. #1453
* Integrated Trials-centric weapon reviews (and the ability to rate your own gear (and make comments about your gear)).  Done in conjunction with destinytracker.com.
* Fixed the logic for artifact bonuses to compute the right number. #1477
* Restore some missing images from our build system changes.
* Don't allow engrams to be tagged. #1478
* Add home screen icons (and Safari tab icons, and Windows tile icons) for the website.
* Fixed "is:locked" filters to be consistent for engrams. #1489
* The Beta website is now updated automatically for every PR.
* If you're not logged in to the website, we show the login screen.
* Better error messages for when you have the wrong platform selected, plus the error doesn't cover the platform selector.
* Improved website compatibility with Firefox, Safari, and Edge.
* Many style fixes for Safari.
* Drag and drop is now supported on touch devices. Press and hold an item to drag it. #1499
* Armsday packages can no longer be dragged. #1512
* Add tags and notes to items! This has been in Beta forever but now it's official. Hit ? to see the keyboard shortcuts, and use "tag:" searches to find your tagged gear.
* Remove Materials Exchange from the beta.
* Vendors now show where they are, and are sorted better. All the cryptarchs now appear. Engrams waiting to be decrypted aren't shown in the vendor screen.
* Experimental iOS 9 Mobile Safari compatibility. May be removed in the future.
* Style updates to clean up DIM's look and make sure more screen space is being used for items.
* Gained the ability for us to fill in classified items, even if Bungie hasn't unclassified them. You still can't transfer them though.
* The "Hide Unfiltered Items while Filtering" preference now applies to vendor gear too. #1528
* When moving stacks of items through the popup, there are now buttons to max out the amount, and add and remove up to even stacks of items.
* Xur should disappear on Sundays again.

# 3.16.1

* Significantly increased the storage limit for tags and notes. It's still possible to go over (especially with long notes) but it should happen far less frequently - and it should notify you when it happens.

# 3.16.0

* Removed farming option to keep greens since they're disassembled by default now.
* Added stat search, for example: "stat:rof:>= 22"
* Fixed formatting for search loadouts when the search terms contain angle brackets.
* A new "Make room for Postmaster items" auto layout will clear out enough space on your character to pick up all the stuff you've accumulated at the Postmaster.
* Vendor items now explain what you need to do to get them.
* Xur looks like the other vendors, and correctly displays both heavies now.
* Compare tool styling updates.
* Compare tool shows attack/defense.
* In the compare tool, stats that are the same across all items are white instead of blue.
* There's now a picture of each item in the compare tool.
* Clicking the title of an item in the compare tool will scroll to that item and "pop" it so you know which one it is.
* Armor and items that don't match the equipping character will once again transfer in loadouts. You can still put multiple subclasses of the same damage type in a loadout.
* Empty space around talent grids has been eliminated.
* Memory of Felwinter's stat bar no longer overflows its container.

# 3.15.0

* Permit the same damage type of subclass in loadouts (#1067)
* Update record books to properly display time instead of a large number. (#1051)
* Moving an item into a full vault but an empty bucket (such as full General but the vault contains no Consumables) now works.
* Stacks of items are properly accounted for. They'll now combine as things are moved to make space - previously even a stack of 1 consumable would count as taking up the whole slot and would prevent a move of 2 more of that consumable.
* We now catch errors trying to move aside items and retry with a different item. You should see fewer failed moves!
* "Thrashing" in farming mode is fixed. When farming mode can't proceed (because moving anything off the character would result in something else being moved back on, because you're out of space), we now show a friendly info message. This message is throttled to show up no more than once a minute.
* Fixed a bug where a full vault would prevent farming mode from moving things to other characters.
* The move aside logic strongly prefers putting things on characters other than the original item's owner. This makes it much easier to move a bunch of stuff off of a character without other things bouncing right back in.
* Prefer putting engrams in the vault and not taking them out when choosing items to move aside.
* Farming mode now makes room to pick up artifacts, materials, and consumables.
* When making space in the "General" category or in Materials/Consumables buckets, we'll choose to move aside an item that can be combined with another stack somewhere without increasing the total number of stacks. This trends towards consolidation and can help free up a full vault, as well as getting rid of stray stacks.
* We swapped in "special ammo synth" and "primary ammo synth" instead of "motes of light" and "strange coins" for the farming mode quick gather buttons. They seemed more useful in the heat of battle.
* When dequipping an item, we try harder to find a good item to equip in its place. We also prefer replacing exotics with other exotics, and correctly handle The Life Exotic perk.
* Lots of new translations and localized strings.
* Vendors update when you reach a new level in their associated faction, or when you change faction alignment.
* Fixed a too-small perk selection box in the loadout builder, and properly handle when vendors are selling Memory of Felwinter.

# 3.14.1

* Internationaliztion updates.
* Fix for Loadout Class Type bug.

# 3.14.0

* Compare Weapons and Armor side-by-side.
* Added `is:sublime` filter
* Added detailed information to the Trials of Osiris popup card.
* Added more detection for item years.
* The collapse button now no longer takes up the whole bucket height.
* Fixed marking which characters had access to vendor items.
* Fix tracking new items when the new-item shine is disabled.
* Added option to Farming Mode to not move weapons and armor to make space for engrams.
* About and Support pages are now translatable.
* Improved error handling and error messages.
* Vendors are collapsible.
* All vendor items (including duplicates with different rolls) will now show up.
* Added more translations.
* If you have more than one Memory of Felwinter, they are all excluded from loadout builder.
* Export correct quality rating for items in CSV.

# 3.13.0

* The vendors page is back. It'll show all available vendors. It's now a lot faster, and combines vendor inventory across your characters. Consumables and Bounties are now shown. Item stats and quality will hopefully show up on 11/8.
* Loadout builder has option to load from equipped items.
* Added option to farm green engrams or not.
* When moving consumable stacks, you can now choose to fill up one stack's worth.
* Don't sort bounties (the API does not currently provide the in-game order.)
* Fix max-light rounding.
* Fix a bug in the new filters for source.
* Fix incognito mode launching
* More i18n.
* Classified items in the vault are now counted and shown.
* DIM is faster!
* Memory of Felwinter is now excluded from loadout builder by default.

# 3.11.1

* Fixed an issue with farming mode where users without motes, 3oC, coins, or heavy could not use farming mode.
* Fixed an issue where classified items would not show up in the UI.

# 3.11.0

##### New
* Added Quick Move items to farming mode.
* Farming mode now also moves glimmer items to vault.
* Added `is:inloadout` filter
* New filters: is:light, is:hasLight, is:weapon, is:armor, is:cosmetic, is:equipment, is:equippable, is:postmaster, is:inpostmaster, is:equipped, is:transferable, is:movable.
* New filters for items based on where they come from: is:year3, is:fwc, is:do, is:nm, is:speaker, is:variks, is:shipwright, is:vanguard, is:osiris, is:xur, is:shaxx, is:cq, is:eris, is:vanilla, is:trials, is:ib, is:qw, is:cd, is:srl, is:vog, is:ce, is:ttk, is:kf, is:roi, is:wotm, is:poe, is:coe, is:af.
* Added debug mode (ctrl+alt+shift+d) to view an item in the move-popup dialog.
* Added max light value to max light button in dropdown.
* Major loadout builder performance enhancements.
* Support rare (blue) items in loadout builder.

##### Tweaks
* Consumables and materials are now sorted by category.
* All other items in the General Bucket are sorted by Rarity.
* Move ornaments inbetween materials and emblems.
* Link to wiki for stat quality in the move-popup box.
* Full item details are shown in the move popup by default (they can still be turned off in settings).

##### Bugfixes
* Prevent double click to move item if loadout dialog is open.
* [#889](https://github.com/DestinyItemManager/DIM/issues/889) Fixed stats for Iron Banner and Trials of Osiris items.
* Fix infusion finder preview item not changing as you choose different fuel items. Also filter out year 1 items.
* Fix some green boots that would show up with a gold border.
* A bunch of consumables that can't be moved by the API (Treasure Keys, Splicer Keys, Wormsinger Runes, etc) now show up as non-transferable in DIM.
* Husk of the Pit will no longer be equipped by the Item Leveling loadout.
* Fixed equipping loadouts onto the current character from Loadout Builder.
* The default shader no longer counts as a duplicate item.
* DIM no longer tries to equip exotic faction class items where your character isn't aligned with the right faction.
* Fixed more cases where your loadouts wouldn't be applied because you already had an exotic equipped.
* Elemental Icons moved to bottom left to not cover the expansion symbol.
* Loadout builder no longer shows duplicate sets.
* Fix equip loadout builder equip to current character.

# 3.10.6

* The DestinyTracker link in the item popup header now includes your perk rolls and selected perk. Share your roll easily!
* Fixed moving consumables in loadouts. Before, you would frequently get errors applying a loadout that included consumables. We also have a friendlier, more informative error message when you don't have enough of a consumable to fulfill your loadout.
* Fixed a bug where when moving stacks of items, the stack would disappear.
* The progress bar around the reputation diamonds is now more accurate.
* Enabled item quality.
* Item Quality is enabled by default for new installs.
* A new Record Books row in Progress has your Rise of Iron record book.
* Searches now work for all characters and the vault again.
* Can equip loadouts onto the current character from Loadout Builder.
* Added ability to feature toggle items between Beta + Release.

# 3.10.5

* Added Ornaments.

# 3.10.4

* We handle manifest download/cache errors better, by deleting the cached file and letting you retry.
* Date armor ratings end is on 9/20/2016 @ 2AM Pacific.
* Fixed issues with broken images by downloading from Bungie.net with https.
* Loadouts for multi-platform users will now save selected and equipped items for both platforms.  Previously, when switching platforms, loadouts would remove items from the loadout for the opposite platform.

# 3.10.3

* Fixed a "move-canceled" message showing up sometimes when applying loadouts.
* Bugged items like Iron Shell no longer attempt to compute quality. They'll fix themselves when Bungie fixes them.
* Fixed "Aim assist" stat not showing up in CSV (and no stats showing up if your language wasn't English).
* We now catch manifest updates that don't update the manifest version - if you see broken images, try reloading DIM and it should pick up new info.
* Worked around a bug in the manifest data where Ornamenent nodes show up twice.
* DIM won't allow you to move rare Masks, because that'll destroy them.
* The "Random" auto loadout can now be un-done from the loadout menu.
* For non-variable items (emblems, shaders, ships, etc) in a loadout, DIM will use whichever copy is already on a character if it can, rather than moving a specific instance from another character.

# 3.10.2

* Fixed error building talent grid for Hawkmoon.
* Don't attempt to build record books when advisors are not loaded.
* Dragged items now include their border and light level again.
* New-item overlays have been restored (enable in settings).
* Reenable record book progress.
* Better handle errors when record book info isn't available.
* Show an error message if the manifest doesn't load.
* Fix an error when equipping loadouts.
* DIM usage tips will only show up once per session now. You can bring back previously hidden tips with a button in the settings page.

# 3.10.0

* Add ability to create loadouts by selecting sets of perks.
* [#823](https://github.com/DestinyItemManager/DIM/issues/823) Added 'current' property to stores.
* The DIM extension is now much smaller.
* DIM can now display item information in all supported Destiny languages. Choose your language in the settings then reload DIM.
* We now automatically pick up Destiny data updates, so DIM should work after patches without needing an update.
* The Reputation section should match the in-game logos better now.
* Disable new item overlays due to a bug.

# 3.9.2

* [#812](https://github.com/DestinyItemManager/DIM/issues/812) Removed rare masks from the items table used by the random item loadout.

# 3.9.1

* [#801](https://github.com/DestinyItemManager/DIM/issues/801) Resolved error with vendor page character sorting.
* [#792](https://github.com/DestinyItemManager/DIM/pull/792) Warning if user clicks on perks to notify them that they can only be changed in game.
* [#795](https://github.com/DestinyItemManager/DIM/pull/795) Updated strange coin icon for Xur.

# 3.9.0

* New glimmer-based filters, is:glimmeritem, is:glimmerboost, is:glimmersupply
* Add option for new item and its popup to be hidden
* Add ability to exclude items from loadout builder.
* Expand/collapse sections in DIM.
* Double clicking an item will equip it on the current character. 2x click on equipped, dequips.
* Show current vendor items being sold.
* Move popup won't pop up under the header anymore.
* If you have an open loadout, and you click "Create loadout", it switches to the new loadout now instead of leaving the previous loadout open.
* DIM is once again faster.
* The loadout editor won't stay visible when you change platforms.
* Fixed a lot of bugs that would show all your items as new.
* New-ness of items persists across reloads and syncs across your Chrome profile.
* New button to clear all new items. Keyboard shortcut is "x".
* Help dialog for keyboard shortcuts. Triggered with "?".
* When you have two characters of the same class, applying a loadout with a subclass will work all the time now.
* Item class requirements are part of the header ("Hunter Helmet") instead of in the stats area.
* You can search for the opposite of "is:" filters with "not:" filters. For example, "is:helmet not:hunter quality:>90".
* Clicking away from the Xur dialog will close any open item popups.
* Fixed an issue where you could not equip a loadout that included an exotic item when you already had an exotic equipped that was not going to be replaced by the loadout.
* Better handling of items with "The Life Exotic" perk.
* New aliases for rarity filters (is:white, is:green, is:blue, is:purple, is:yellow).
* An alternate option for the "Gather Engrams" loadout can exclude gathering exotic engrams.
* Removed popup notification for new items.
* #798 Keyword searches will now scan perk descriptions.
* #799 Randomize equipped items for current character. Don't look at us if you have to play a match using Thorn.

# 3.8.3

* Fix move popup not closing when drag-moving an item.
* Added ability to and filters for track or untracking quests and bounties.
* Fix issue where some sets would be missing from the loadout builder.
* Fixed #660 where postmaster items would not appear in the Postmaster section of DIM, ie Sterling Treasure after the reset.
* Fixed #697 where loadouts will no longer remove the loadouts for the opposite platform.
* Fix an issue where loadouts will not show any items, or transfer any items.
* Add option to show new item overlay animation

# 3.8.2

* Update filter list to include quality/percentage filters
* Add year column to CSV export scripts
* When you have filtered items with a search, you can select a new search loadout option in the loadout menu to transfer matching items.
* The screen no longer jumps around when clicking on items, and the item details popup should always be visible.
* Dialogs should be sized better now.
* Fix character order in move popup buttons.
* Restored the ability to set a maximum vault size. "Auto" (full width) is still an option, and is the default.
* Armor quality is shown in Xur, loadouts, and the infusion dialog if advanced stats is turned on.
* "Take" stackables works again.

# 3.8.1

* Added steps to Moments of Triumph popup (and other record books.)
* Fixed wobbly refresh icon.
* Fixed single item stat percentages.
* Fixed armor export script.
* Possible fix for loadout builder.

# 3.8.0

* Loadout builder redesign and major performance enchancements.
* Items in the postmaster now have quality ratings, can use the infusion fuel finder, show up in the infusion fuel finder, compare against currently equipped items, etc. They behave just like a normal item except you can't move them and they're in a different spot.
* The vault width preference has been removed - the vault now always takes up all the remaining space on the screen.
* Section headers don't repeat themselves anymore.
* Drop zones for items are larger.
* Returning from the min-max tool no longer greets you with a blank, item-less screen.
* Fixed a bug where loadouts were not properly restricted to the platform they were created for.
* Xur's menu item will properly disappear when he leaves for the week.
* New items are marked with a "shiny" animation, and there are notifications when new items appear.
* The loadout menu may expand to fill the height of the window, but no more. The scrollbar looks nicer too.
* Items can now be made larger (or smaller) in settings. Pick the perfect size for your screen!
* The item info popup has a new header design. Let us know what you think!
* Changing settings is faster.
* You can now download your weapon and armor data as spreadsheets for the true data nerds among us.
* The settings dialog is less spacious.
* Engrams and items in the postmaster can now be locked (and unlocked).
* The buttons on the move item popup are now grouped together by character.
* When the "Hide Unfiltered Items while Filtering" option is on, things look a lot nicer than they did.
* DIM is generally just a little bit snappier, especially when scrolling.
* Clicking the icon to open DIM will now switch to an active DIM tab if it's already running.
* Bungie.net will open in a new tab as a convenience for expired cookies.
* Items in the Postmaster are sorted by the order you got them, so you know what'll get bumped when your postmaster is full.
* Clicking the loadout builder button again, or the DIM logo, will take you back to the main screen.
* You may now order your characters by the reverse of the most recent, so the most recent character is next to the vault.

# 3.7.4

* Removed the option to hide or show the primary stat of items - it's always shown now.
* Add mode selection full/fast for users willing to wait for all best sets.
* Loadout menus are now scrollable for users with over 8 custom loadouts on a single character.
* Changing the character sort order now applies live, rather than requiring a refresh.
* Use most recently logged in player to start with loadout builder.
* Search queries will exclude the token `" and "` as some users were including that when chaining multiple filters.
* Fix UI issue on move popup dialog that had some numbers expanding outside the dialog.
* Consolidate beta icons to the icons folder.

# 3.7.3

* Fix rounding error that prevented some loadout sets from showing up.
* Added filter for quality rating, ex - quality:>90 or percentage:<=94

# 3.7.2

* Always show locked section in loadout builder.
* Fix NaN issue in loadout builder.
* Fix issues with 'create loadout' button in loadout builder.
* For item lvling dont prefer unlvled equiped items on other characters.
* Various Loadout builder bug fixes and performance updates.

# 3.7.1

* Various Loadout builder bug fixes and performance updates.

# 3.7.0

* Added new armor/loadout tier builder.
* Fix for all numbers appearing red in comparison view.
* Updated to latest stat estimation forumla.
* Use directive for percentage width.

# 3.6.5

* Fix an issue where warlocks would see loadouts for all the other classes.

# 3.6.2 & 3.6.3

* Add warning if the lost items section of the postmaster has 20 items.
* Stat bars are more accurately sized.
* Add vendor progress
* Add prestige level with xp bar under characters to replace normal xp bar after level 40.
* It is no longer possible to choose column sizes that cause the vault to disappear.
* The Vault now has a character-style header, and can have loadouts applied to it. Full-ness of each vault is displayed below the vault header.
* New option to restore all the items that were in your inventory before applying a loadout, rather than just the equipped ones.
* You can now undo multiple loadouts, going backwards in time.

# 3.6.1

* Removed the "Only blues" option in the infusion fuel finder, because it wasn't necessary.
* Engram searches and the engram loadout features won't mistake Candy Engrams for real engrams.
* Items in the Postmaster include their type in the move popup, so they're easier to distinguish.
* Sometimes equipping loadouts would fail to equip one of your exotics. No more!
* Add an 'is:infusable' search filter.
* Add 'is:intellect', 'is:discipline', 'is:strength' search filters for armor.
* XP Progress on bar items

# 3.6.0

* Bring back the infusion dialog as an Infusion Fuel Finder. It doesn't do as much as it used to, but now it's optimized for quickly finding eligable infusion items.
* Fix a bug where hovering over a drop zone with a consumable/material stack and waiting for the message to turn green still wouldn't trigger the partial move dialog.
* Added a new "Item Leveling" auto-loadout. This loadout finds items for you to dump XP into. It strongly favors locked items, and won't replace an incomplete item that you have equipped. Otherwise, it goes after items that already have the most XP (closest to completion), preferring exotics and legendaries if they are locked, and rares and legendaries if they're not locked (because you get more materials out of disassembling them that way).
* There's a new setting that will show elemental damage icons on your weapons. Elemental damage icons are now always shown in the title of the item popup.
* Elder's Sigil won't go above 100% completion for the score portion anymore.
* Added roll quality percentage indicator. You can now see how your intellect/discipline/strength stacks up against the maximum stat roll for your armor.
* DIM is smarter about what items it chooses to move aside, or to equip in the place of a dequipped item.
* Added a new "Gather Engrams" loadout that will pull all engrams to your character.

# 3.5.4

* We won't try to equip an item that is too high-level for your character when dequipping items.
* Fix a regression where subclasses wouldn't show up in Loadouts. They're still there, they just show up now!
* Fixed another bug that could prevent item popups from showing up.
* The vault can now be up to 12 items wide.
* Sterling Treasure, Junk Items, and SLR Record Book added to DIM.
* Manifest file updated.

# 3.5.3

* Fixed a bug that would prevent the loading of DIM if Spark of Light was in the postmaster.
* Fixed a bug that prevented the Xur dialog from rendering.

# 3.5.2

* Fix a bug where item details popups would show above the header.
* Fix showing Sterling Treasures in Messages.
* Better error handling when Bungie.net is down.
* Fix a bug where having items in the postmaster would confuse moves of the same item elsewhere.
* Fix a bug where item comparisons no longer worked.
* Added support for the classified shader "Walkabout".

# 3.5.1

* The Infusion Calculator has been removed, now that infusions are much more straightforward.
* Pressing the "i" key on the keyboard will toggle showing item details in the item popup.
* Add a menu item for when Xur is in town. This brings up a panel with Xur's wares, how much everything costs, how many strange coins you have, and lets you show the item details popup plus compare against any version of exotics you might already have to see if there's a better roll.

# 3.5

* DIM will now go to great lengths to make sure your transfer will succeed, even if your target's inventory is full, or the vault is full. It does this by moving stuff aside to make space, automatically.
* Fixed a bug that would cause applying loadouts to fill up the vault and then fail.
* Fixed a bug where DIM would refuse to equip an exotic when dequipping something else, even if the exotic was OK to equip.
* When applying a loadout, DIM will now equip and dequip loadout items all at once, in order to speed up applying the loadout.
* The search box has a new style.
* Item moves and loadouts will now wait for each other, to prevent errors when they would collide. This means if you apply two loadouts, the second will wait for the first to complete before starting.
* Item details are now toggled by clicking the "i" icon on the item popup, rather than just by hovering over it.

# 3.4.1

* Bugfix to address an infinite loop while moving emotes.

# 3.4.0

* Moving and equipping items, especially many at a time (loadouts) is faster.
* When you save a loadout, it is now scoped to the platform it's created on, rather than applying across accounts. Loadouts created on one account used to show on both accounts, but wouldn't work on the wrong account.
* You can now move partial amounts of materials. There's a slider in the move popup, and holding "shift" or hovering over the drop area will pop up a dialog for draggers. You can choose to move more than one stack's worth of an item, up to the total amount on a character.
* New commands for materials to consolidate (move them all to this character) and distribute (divide evenly between all characters).
* Loadouts can now contain materials and consumables. Add or remove 5 at a time by holding shift while clicking. When the loadout is applied, we'll make sure your character has *at least* that much of the consumable.
* Loadouts can now contain 10 weapons or armor of a single type, not just 9.
* When making space for a loadout, we'll prefer putting extra stuff in the vault rather than putting it on other characters. We'll also prefer moving aside non-equipped items of low rarity and light level.
* The is:engram search filter actually works.
* Fixed an error where DIM would not replace an equipped item with an instance of the same item hash. This would cause an error with loadouts and moving items. [448](https://github.com/DestinyItemManager/DIM/issues/448)
* Loadouts can now display more than one line of items, for you mega-loadout lovers.
* Items in the loadout editor are sorted according to your sort preference.

# 3.3.3

* Infusion calculator performance enhancements
* Larger lock icon
* Completed segments of Intelligence, Discipline, and Strength are now colored orange.

# 3.3.2

* If multiple items in the infusion calculator have the same light, but different XP completion percentage, favor suggesting the item with the least XP for infusion.
* Keyword search also searches perks on items.
* New search terms for is:engram, is:sword, is:artifact, is:ghost, is:consumable, is:material, etc.
* Items can be locked and unlocked by clicking the log icon next to their name.
* Display intellect/discipline/strength bars and cooldown for each character
* Loadouts have a "Save as New" button which will let you save your modified loadout as a new loadout without changing the loadout you started editing.
* Autocomplete for search filters.
* Comparing stats for armor now shows red and green better/worse bars correctly.
* Fixed showing magazine stat for weapons in the vault.
* Fixed infusion material cost for Ghosts and Artifacts (they cost motes of light).
* Fix a case where the item properties popup may be cut off above the top of the screen.
* Transfer/equip/dequip actions for edge cases will now succeed as expected without errors.
* Manifest file update.

# 3.3.1

* Updated the manifest file.

# 3.3

* Infusion auto calculator is much faster.
* Items in the infusion calculator don't grey out when a search is active anymore.
* Full cost of infusions is now shown, including exotic shards, weapon parts / armor materials, and glimmer.
* Show a better error message when trying to equip an item for the wrong class. Before it would say you weren't experienced enough.
* Add a button to the infusion calculator that moves the planned items to your character.
* Add a filter to the infusion calculator to limit the search to only rare (blue) items.
* The infusion auto calculator runs automatically, and now presents a list of different attack/defense values for you to choose from. Selecting one will show the best path to get to that light level.
* The infusion calculator greys out items that are already used or are too low light to use, rather than hiding them.
* The item move popup now has an entry for the infusion calculator, to make it easier to find.
* Hold Shift and click on items in the infusion calculator to prevent the calculator from using that item.
* If you have an exotic class item (with "The Life Exotic" perk) equipped, you can now equip another exotic without having the class item get automatically de-equipped. Previously, this worked only if you equipped the non-class-item exotic first.
* Armor, Artifacts, and Ghosts now show the difference in stats with your currently equipped item. Also, magazine/energy between swords and other heavy weapons compares correctly.
* The is:complete, is:incomplete, is:upgraded, is:xpincomplete, and is:xpcomplete search keywords all work again, and their meanings have been tweaked so they are all useful.
* The talent grid for an item are now shown in the item details, just like in the game, including XP per node.
* Subclasses show a talent grid as well!
* The item stats comparison will no longer be cleared if DIM reloads items while an item popup is open.
* Bounties and quests are now separated, and under their own "Progress" heading.
* Bounties, quests, and anything else that can have objectives (like test weapons and runes) now show their objectives and the progress towards them. As a result, completion percentages are also now accurate for those items.
* Descriptions are now shown for all items.
* Include hidden stats "Aim Assist" and "Equip Speed" for all weapons. You can still see all hidden stats by visiting DTR via the link at the top of item details.
* Weapon types are now included in their popup title.
* Removed Crimson Days theme.  It will return.
* Fixed issue at starts up when DIM cannot resolve if the user is logged into Bungie.net.

# 3.2.3

* Updated Crimson Days Theme.
* Removed verge.js

# 3.2.2

* Updated Crimson Days Theme.

# 3.2.1

* Crimson Days theme.
* Weapons and armor now show all activated perks (including scopes, etc), in the same order they are shown in the game.
* Only display the "more info" detail icon if there's something to show.
* If you try to move an item into a full inventory, we'll reload to see if you've already made space in the game, rather than failing the move immediately.
* The Infusion dialog now has a "Maximize Attack/Defense" button that figures out how to get the highest stats with the fewest number of infusions.
* You can now create a loadout based on what you've got equipped by selecting "From Equipped" in the "Create Loadout" menu item.
* After applying a loadout, a new pseudo-loadout called "Before 'Your Loadout'" appears that will put back the items you had equipped.

# 3.2

* In the "Loadouts" dropdown is a new "Maximize Light" auto-loadout that does what it says, pulling items from all your characters and the vault in order to maximize your character's light.
* Lots of performance improvements! Loading DIM, refreshing, moving items, and searching should all be faster.
* DIM will now refresh immediately when you switch back to its tab, or come back from screensaver, etc. It won't automatically update when it's in the background anymore. It still periodically updates itself when it is the focused tab.
* New "is:year1" and "is:year2" search filters.
* Artifacts now have the right class type (hunter, titan, etc).
* The reload and settings icons are easier to hit (remember you can also hit "R" to reload.
* The move popup closes immediately when you select a move, rather than waiting for the move to start.
* New sort option of "rarity, then primary stat".<|MERGE_RESOLUTION|>--- conflicted
+++ resolved
@@ -4,15 +4,12 @@
 
 * Made loadout builder talent grids tiny again.
 * If you autocomplete the entire filter name and hit enter, it will no longer hang the browser.
-<<<<<<< HEAD
 * You can flag reviews for being offensive or arguing or whatever. Be helpful but also be nice.
-=======
 * Updated the About page and FAQ.
 * Fixed a case where DIM would fail to load the latest version, or would load to a blank page unless force-reloaded.
 * Added some helpful info for cases where DIM might fail to load or auth with Bungie.net.
 * Added a warning when your browser is not supported by DIM.
 * DIM no longer supports iOS 9.
->>>>>>> cef2ecb9
 
 # 4.6.0
 
