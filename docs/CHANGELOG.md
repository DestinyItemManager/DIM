# Next

* Completed bounties now sort to the bottom of the Pursuits.
* Return mods to the compare view.
* Item popup background now indicates rarity rather than burn type.
<<<<<<< HEAD
* Added some vendors to the search dialog.
    * edz, arcology, nessus, io, mercury, mars
    * crucible, trials, ironbanner
    * zavala, ikora, gunsmith, drifter, eververse
    * nm, do, fwc
    * leviathan, lastwish
=======
* The Progress page now shows progress towards reset.
>>>>>>> 137bc3b4

# 4.76.0 (2018-11-04)

# 4.75.0 (2018-10-28)

* DIM now supports searching by season, event and year in Destiny 2.
* is:season1, is:season2, is:season3, is:season4
* is:dawning, is:crimsondays, is:solstice, is:fotl
* Performance improvements

# 4.74.1 (2018-10-21)

* We no longer support searching D1 vendor items.
* Added support for showing ratings and reviews based on the item roll in Destiny 2.
* Fix for missing class names in the loadout builder in Firefox.
* Added item search to D2 vendors.
* Collections now include the in-game Collections.
* D2 Vendors and Progress page now have collapsible sections.
* Catalysts are sorted above Ornaments on the Collections page.
* Fix a bug that could accidentally erase loadouts. Don't forget you can restore your data from old Google Drive backups from the Settings page.
* is:hasmod now includes Backup Mag.
* is:ikelos now includes Sleeper Simulant.

# 4.74.0 (2018-10-14)

* Added negative search. Prefix any search term with `-` and it will match the opposite.
* Added `perk:"* **"` search filter to match any keywords against perks on an item
* Added some missing `stat:`
* Lock and unlock items matching your current search from the same menu you use for tagging them.
* Updated icons across the app.

# 4.73.0 (2018-10-07)

* Added `is:heroic` search filter for armor with heroic resistance.
* New option to manually sort your characters.
* No longer forgetting what perks we recommended.
* Fix mods/perks on items - there was a bug that affected both display and searches.
* Fix is:hasmod search to include some more mods.
* You can now drag items into the loadout drawer.
* D2 spreadsheet export (in settings) covers perks now.
* You can also export ghosts (with perks) for D1/D2.
* Filters can now be combined with "or" to match either filter. For example: "is:shotgun or is:handcannon".

# 4.72.0 (2018-09-30)

* Add searches `is:transmat`, `is:armormod`, `is:weaponmod`, and `is:transmat`, and removed D1 `is:primaryweaponengram`, `is:specialweaponengram`, and `is:heavyweaponengram`.
* Show daily gambit challenge and daily heroic adventure in milestones.

# 4.71.0 (2018-09-23)

* Removed a bunch of help popups.
* Added information about unique stacks.
* Added `is:maxpower` search to return highest light items.
* Added `is:modded` search to return items that have a mod applied.
* Bounties with expiration times are now shown, and are sorted in front in order of expiration time.
* Added masterwork tier range filter.
* Highlight the stat that is boosted by masterwork in item details.
* Masterwork mod hover now shows the type/name of masterwork.

# 4.70.2 (2018-09-17)

* Fix some instances where DIM wouldn't load.
* Fix the About and Backers pages.
* Hide classified pursuits.

# 4.70.1 (2018-09-17)

# 4.70.0 (2018-09-16)

* Display armor resistance type on item icon and include in search filters.
* Giving more weight to ratings with reviews than ratings alone. Also, hiding lone ratings.
* Custom loadouts now display below our special auto loadouts.
* Added inverse string search for items and perks (prefix with minus sign)
* Postmaster is now on top of the screen (but disappears when empty).
* Individual inventory buckets are no longer collapsible, but disappear when empty.
* D1 vault counts are removed from their section headers.
* Fixed an issue where the display would be messed up when colorblind mode is on.
* Restored the keyboard shortcut cheat sheet (press ?).
* The max light loadout prefers legendaries over rares.
* Unclaimed engrams are shown up in the Postmaster section.
* Infusion transfer button is now visible on mobile devices.
* Item tiles have been redesigned for Forsaken.

# 4.69.1 (2018-09-10)

* Max power value in 'Maximum Power' loadout is now calculated correctly.

# 4.69.0 (2018-09-09)

* Max power updated to 600 for Forsaken owners.
* Fixed Year 1 weapons not having an elemental damage type.
* Many bugfixes post-Forsaken launch.
* Add Infamy rank to progress page.
* Bounties now show their rewards on the Progress and Vendors pages.
* The Progress page has been cleaned up to better reflect the state of the game since Forsaken.
* Pursuits are sorted such that bounties are displayed together.
* Add "is:randomroll" search for items that have random rolls.
* Added "is:bow" and "is:machinegun" searches.
* Remove "is:powermod" and "basepower:" searches.
* Masterworks now have a gold border. Previously items with a power mod had a gold border, but there are no more power mods.
* Added Bow stats "Draw Time" and "Inventory Size".
* Disabled vendorengrams.xyz integration until they are back online.
* Review modes - say hello to Gambit (and goodbye to Trials, at least for a little while).
* Ratings platform selection changes made easier.
* Added Etheric Spiral and Etheric Helix to the list of reputation items.

# 4.68.3 (2018-09-03)

# 4.68.2 (2018-09-03)

# 4.68.1 (2018-09-03)

# 4.68.0 (2018-09-02)

* Fixed: Destiny 2 - Sort by character age.
* Item popup shows the ammo type of D2 weapons.
* New is:primary, is:special, and is:heavy search terms for ammo types.
* Add is:tracerifle and is:linearfusionrifle searches.
* Added Korean as a language option.
* We have a new Shop selling enamel pins and T-shirts.
* Ratings system understands random rolls in D2.
* Search help added for searching by # of ratings.

# 4.67.0 (2018-08-26)

# 4.66.0 (2018-08-19)

* DIM now refreshes your inventory automatically every 30 seconds, rather than every 5 minutes.
* Clicking "transfer items" in the Infusion tool will now always move them to the active character.
* The infusion tool will now include locked items as potential infusion targets even if the checkbox isn't checked (it still affects what can be a source item).
* If you are at maximum light, DIM now alerts you when vendors are selling maximum light gear and engrams, courtesy of VendorEngrams.xyz.

# 4.65.0 (2018-08-12)

# 4.64.0 (2018-08-05)

# 4.63.0 (2018-07-29)

* Fixed a bug that could cause iOS Safari to hang.

# 4.62.0 (2018-07-22)

* Xur has been removed from the header in D1. Find him in the Vendors page.

# 4.61.0 (2018-07-15)

* Fix a bug that would leave behind stackable items when moving certain loadouts like "Gather Reputation Items".
* The is:haspower search works once again.
* The is:cosmetic search will now work for Destiny 2.
* Added is:prophecy search which will return all prophecy weapons from CoO.
* Added is:ikelos search which will return all ikelos weapons from Warmind.

# 4.60.0 (2018-07-08)

* Farming mode won't try to move unmoveable reputation tokens.
* Filters like stat:recovery:=0 now work (they couldn't match stat values of zero before).
* Checking with VendorEngrams.xyz to see if 380 drops may be right for you.

# 4.59.0 (2018-07-01)

* New iOS app icons when you add to home screen.
* Ornaments now show additional reasons why you can't equip them.
* The is:inloadout search works once again.
* Fix a bug where the item popup could hang iOS Safari in landscape view.
* Add a link to lowlines' Destiny map for collecting ghost scannables, latent memories, and sleeper nodes.

# 4.58.0 (2018-06-24)

* Factions now show seasonal rank instead of lifetime rank.
* Vendors show their faction rank next to their reward engrams.
* Factions in the progress page also link to their vendor.
* Quest keys in your Pursuits now show their quantity. They're still on the Progress page.

# 4.57.0 (2018-06-17)

* Item sizing setting works in Edge.
* Lock and unlock won't get "stuck" anymore.

# 4.56.5 (2018-06-11)

* Fix for item popups not working

# 4.56.0 (2018-06-10)

* Add "is:hasshader" search filter to select all items with shaders applied.
* Fixed some bugs in older Safari versions.
* Errors on Progress, Collections, and Vendors pages won't take out the whole page anymore, just the section with the error.
* Fix bugs where a stray "0" would show up in odd places.
* Align Progress columns better for accounts with fewer than 3 characters.

# 4.55.0 (2018-06-03)

* Displaying available rating data in spreadsheet export.
* Correctly display masterwork plug objectives - check the "Upgrade Masterwork" plug for catalyst updates.
* The Collections page now shows progress towards unlocking ornaments. Due to restrictions in the API, it can only show ornaments that go with items you already have.

# 4.54.0 (2018-05-27)

* Fix the display of crucible rank points.
* Fix faction rank progress bars on D1.
* Compare view includes perks and mods for D2 items.

# 4.53.0 (2018-05-20)

* Add previews for engrams and other preview-able items.
* Display Crucible ranks on the progress page.
* Add emotes back to the collections page.
* Remove masterwork objectives that never complete.
* Fix loading loadouts the first time you open a character menu.
* Fix exporting CSV inventories in Firefox.

# 4.52.0 (2018-05-13)

* Collection exotics are no longer duplicated. They are also sorted by name.
* Updated max power to 380.
* Vendors and collections will no longer show items exclusive to platforms other than the current account's platform.
* Fix masterworks not showing as masterworks.
* Set the max base power depending on which DLC you own.

# 4.51.2 (2018-05-09)

* Handle the Warmind API bug better, and provide helpful info on how to fix it.

# 4.51.1 (2018-05-08)

* Fix progress page not displaying after the Warmind update.

# 4.51.0 (2018-05-06)

* Fix a bug where having mods, shaders, or materials in the postmaster might make it impossible to move any mod/shader/material into or out of the vault.
* Add links to Ishtar Collective on items with lore.

# 4.50.0 (2018-04-30)

* The settings page now shows how much of your local storage quota is being used by DIM (if your browser supports it).
* Add search filters based on character location on dim (is:inleftchar / inmiddlechar / inrightchar) and for vault (is:invault) and current/last logged character (incurrentchar), that is marked with a yellow triangle.
* Fixed a bug where the "Restore Old Versions" tool wouldn't actually let you see and restore old versions.

# 4.49.1 (2018-04-23)

* Fix loadouts.

# 4.49.0 (2018-04-22)

* The DIM changelog popup has moved to a "What's New" page along with Bungie.net alerts and our Twitter feed. We also moved the "Update DIM" popup to the "What's New" link.
* Fix moving mods and shaders from the postmaster.
* Remove "Take" button from stackables in the postmaster.
* The Collections page now has a link to DestinySets.com.

# 4.48.0 (2018-04-15)

* You can specify game modes for reading and making ratings and reviews.
* Full General Vault, Mods, and Shaders buckets are highlighted in red.
* Adding DIM to your home screen on iOS was broken for iOS 11.3. It's fixed now!

# 4.47.0 (2018-04-09)

# 4.46.0 (2018-04-02)

* Added a page to browse and restore old revisions of Google Drive data.
* Emblems now show a preview of their nameplate in the item details popup.
* New Vendors page shows all the items you can buy from various vendors.
* New Collections page shows your exotics, emotes, and emblems kiosks.
* Engram previews from the faction display and vendors pages show what could be in an engram.
* Keyword search now includes item descriptions and socket perk names and descriptions.

# 4.45.0 (2018-03-26)

* Searching mods and perks in D2 now searches non-selected perks as well.
* Perks are in the correct order again (instead of the selected one being first always).
* Unpurchaseable vendor items are displayed better.
* Storage settings break out loadouts and tags/notes between D1 and D2 items.
* A new revisions page allows you to restore old versions of settings from Google Drive.
* Emblems show a preview of the nameplate graphic.
* Fix "is:dupelower" to only affect Weapons/Armor
* Add armor stats to the "stat:" filter (in D2 only)
* Add ":=" comparison to the text complete tooltip

# 4.44.0 (2018-03-19)

* Fixed the "recommended perk" being wrong very often.
* Improved the display of perks, shaders, and mods on items. Improved the popup details for those items as well - this includes ornament unlock progress.
* Stackable items like mods and shaders have less chance of being left behind during search transfers.
* Put back "Make Room for Postmaster" in D1 - it was removed accidentally.
* Items matching a search are now more highlighted. Removed "Hide Unfiltered Items" setting.

# 4.43.0 (2018-03-12)

* Fix some cases where moving stacks of items would fail.
* Fix "Gather Reputation Items" from not gathering everything.
* More items can be successfully dragged out of the postmaster.

# 4.42.0 (2018-03-05)

* Compare tool shows ratings, and handles missing stats better.
* Fixed display of masterwork mod and ornaments.
* Remove Auras from inventory since they're part of Emblems now.
* Fancy new emblems show all their counters correctly.
* Improved moving mods, shaders, and consumables via search loadouts. They can now go to any character (not just the active one) and aren't limited to 9 items.
* Pausing over a drop zone to trigger the move-amount dialog works every time now, not just the first time.

# 4.41.1 (2018-02-19)

* Fix dupelower logic.
* Fixed bugs preventing DIM from loading in some browsers.
* See previews of the items you'll get from faction packages and Xur from links on the Progress page.

# 4.41.0 (2018-02-19)

* Mobile on portrait mode will be able to set the number of inventory columns (the icon size will be resized to accomodate).
* You can now check your emblem objectives.
* Armor mods show more info.
* Destiny 1 transfers are faster.
* DIM is better at equipping exotics when you already have exotic ghosts, sparrows, and ships equipped.
* Pulling an item from the postmaster updates the list of items quickly now.
* Navigation from "About" or "Backers" back to your inventory works.
* is:dupelower breaks ties more intelligently.

# 4.40.0 (2018-02-12)

# 4.39.0 (2018-02-05)

* Fixed random loadout feature taking you to a blank page.

# 4.38.0 (2018-01-31)

* Fixed display of Clan XP milestone.
* DIM's logic to automatically move aside items to make room for what you're moving is smarter - it'll leave put things you just moved, and it'll prefer items you've tagged as favorites.
* In D2, "Make room for Postmaster" has been replaced with "Collect Postmaster" which pulls all postmaster items we can onto your character. You can still make room by clicking "Space".
* Fix pull from postmaster to clear exactly enough space, not too many, but also not too few.
* Accounts with no characters will no longer show up in the account dropdown.
* Item tagging via keyboard should be a little more international-friendly. Calling the help menu (via shift+/) is too.
* Fixed XP required for well-rested perk after the latest Destiny update.

# 4.37.0 (2018-01-29)

* Masterwork differentiation between Vanguard / Crucible, highlight of stat being affected by MW.
* The "Well Rested" buff now appears as a Milestone on your Progress page.
* Nightfall modifiers are shown on the Progress page.
* Storage (Google Drive) settings have moved to the Settings page.
* You can configure a custom item sorting method from the Settings page.
* Improved display of the account selection dropdown.

# 4.36.1 (2018-01-22)

* Attempt to fix error on app.
* Moving an item from the postmaster will now only clear enough space for that one item.

# 4.36.0 (2018-01-22)

* Attempt to fix error on app.

# 4.35.0 (2018-01-22)

* The Settings page has been redesigned.
* Your character stats now update live when you change armor.
* New settings to help distinguish colors for colorblind users.
* DIM should load faster.
* DIM won't try to transfer Faction tokens anymore.

# 4.34.0 (2018-01-15)

* Sorting characters by age should be correct for D2 on PC.
* The infusion fuel finder now supports reverse lookups, so you can choose the best thing to infuse a particular item _into_.
* Labeled the Infusion Fuel Finder button.
* Trace Rifles are highlighted again on is:autorifle search.
* Factions that you can't turn in rewards to are now greyed out. We also show the vendor name, and the raw XP values have moved to a tooltip.
* The settings page has been cleaned up and moved to its own page.

# 4.33.1 (2018-01-09)

* Fix DIM loading on iOS 11.2.2.

# 4.33.0 (2018-01-08)

* A brand new Progress page for Destiny 2 displays your milestones, quests, and faction reputation all in one place. That information has been removed from the main inventory screen.
* We've changed around the effect for masterworks a bit more.

# 4.32.0 (2018-01-02)

* Added hotkey for search and clear (Shift+F).
* Masterworks show up with an orange glow like in the game, and gold borders are back to meaning "has power mod".
* Mercury reputation items are now handled by farming mode and gather reputation items.
* Tweak max base power / max light calculations to be slightly more accurate.
* Display D2 subclass talent trees. We can't show which ones are selected/unlocked yet.
* Moving items on Android should work better.
* Rotating to and from landscape and portrait should be faster.
* Fix quest steps showing up in the "haspower" search.
* Do a better job of figuring out what's infusable.
* Added a reverse lookup to Infusion Fuel Finder.

# 4.31.0 (2017-12-25)

* "is:complete" will find completed rare mod stacks in Destiny 2.

# 4.30.0 (2017-12-18)

* NEW - Revamped rating algorithm for D2 items.
* Fixed a bug trying to maximize power level (and sometimes transfer items) in Destiny 2.
* When hovering over an icon, the name and type will be displayed
* Allowing more exotic item types to be simultaneously equipped in Destiny 2
* Initial support for masterworks weapons.
* Fixed reporting reviews in Destiny 2.
* Fixed item filtering in Destiny 2.

# 4.29.0 (2017-12-13)

* Added Mercury reputation.
* Added Crimson Exotic Hand Canon.

# 4.28.0 (2017-12-11)

* NEW - Move items from the postmaster in DIM!

# 4.27.1 (2017-12-05)

* Key for perk hints in D2.
* Fixed bug loading items with Destiny 2 v1.1.0.

# 4.27.0 (2017-12-04)

* Added setting to pick relevant platforms for reviews.
* Fix review area not collapsing in popup.
* Fix display of option selector on reviews tab when detailed reviews are disabled.

# 4.26.0 (2017-11-27)

* Don't show community best rated perk tip if socket's plugged.
* is:haslevel/haspower (D1/D2) fix in cheatsheet.
* Fix mobile store pager width

# 4.25.1 (2017-11-22)

* Added Net Neutrality popup.

# 4.25.0 (2017-11-20)

# 4.24.1 (2017-11-13)

# 4.24.0 (2017-11-13)

* Bungie has reduced the throttling delay for moving items, so you may once again move items quickly.

# 4.23.0 (2017-11-06)

# 4.22.0 (2017-10-30)

* Add a 'bulk tag' button to the search filter.
* Add basepower: filter and is:goldborder filter.
* Fix filtering in D1.
* Add a button to clear the current search.
* Fix moving partial stacks of items.
* Fixed "transfer items" in the Infusion Fuel Finder.
* Giving hints about the community's favorite plugs on D2 items.

# 4.21.0 (2017-10-23)

* Community reviews (for weapons and armor) are in for Destiny 2 inventory.
* Charting weapon reviews.
* Fixed the shadow under the sticky characters bar on Chrome.
* Add an option to farming mode that stashes reputation items in the vault.
* Add a new smart loadout to gather reputation items for redemption.
* Scroll the loadout drawer on mobile.
* Show character level progression under level 20 for D2.
* Stacks of three or more rare mods now have a yellow border

# 4.20.1 (2017-10-16)

* Fixed an error when trying to space to move items.

# 4.20.0 (2017-10-16)

* Sort consumables, mods, and shaders in a more useful way (generally grouping same type together, alphabetical for shaders).
* Show the hidden recoil direction stat.
* Link to DestinyDB in your language instead of always English.
* Updated documentation for search filters.
* Fixed logic that makes room for items when your vault is full for D2.

# 4.19.2 (2017-10-11)

* Keyword searchs now also search on mod subtitles, so `is:modifications helmet void` will bring only Helmet Mods for Void subclass.
* Add Iron Banner reputation.

# 4.19.1 (2017-10-10)

* Fix landscape orientation not working on mobile.
* Fix D1 stats in loadout builder and loadout editor.

# 4.19.0 (2017-10-09)

* Added `stack:` to search filters for easier maintenance of modifications.
* Add missing type filters for D2 (try `is:modifications`)!
* Bring back keyboard shortcuts for tagging (hit ? to see them all).
* The "Max Light" calculation is even more accurate now.
* Added `PowerMod` column to CSV export indicating whether or not a weapon or piece of armor has a power mod
* Support sorting by base power.
* Hide "split" and "take" button for D2 consumables.
* OK really really fix the vault count.
* Fix showing item popup for some D1 items.
* Changed how we do Google Drive log-in - it should be smoother on mobile.
* Completed objectives will now show as "complete".
* Bring back the yellow triangle for current character on mobile.
* Updated `is:dupelower` search filter for items to tie break by primary stat.

# 4.18.0 (2017-10-02)

* Updated `is:dupelower` search filter for items with the same/no power level.
* Fix some issues with Google Drive that might lead to lost data.
* Really fix vault counts this time!

# 4.17.0 (2017-09-29)

* Fix bug that prevented pinned apps in iOS from authenticating with Bungie.net.

# 4.16.2 (2017-09-29)

* Added `is:dupelower` to search filters for easier trashing.
* Added missing factions to the reputation section for Faction Rally.
* Fix in infusion calculator to correctly consider +5 mod
* Fix for CSV export (e.g.: First In, Last Out in 2 columns)

# 4.16.1 (2017-09-26)

* Bugfixes for iOS 10.0 - 10.2.

# 4.16.0 (2017-09-25)

* Added item type sort to settings group items by type (e.g. all Sniper Rifles together).
* Reputation emblems are the same size as items now, however you have item size set.
* Shaders show up in an item's mods now.
* Transfering search loadouts is more reliable.
* Fixed a serious bug with storage that may have deleted your tags and notes. It's fixed now, but hopefully you had a backup...
* Highlight mods that increase an item's power with a gold border. New 'is:powermod' search keyword can find them all.
* Phone mode should trigger even on really big phones.
* More places can be pressed to show a tooltip.
* Fixed showing quality for D1 items.
* D2 subclasses are diamonds instead of squares.
* Max Base Power, Mobility, Resilience, and Recovery are now shown for each character.
* Legendary shards have the right icon now.
* Fix newly created loadouts showing no items.
* Inventory (mods, shaders, and consumables) in your vault now show up separated into the vault, and you can transfer them to and from the vault.
* Search keywords are now case-insensitive.
* You can now lock and unlock D2 items.
* Equipping an exotic emote won't unequip your exotic sparrow and vice versa.
* Item popups aren't weirdly tall on Firefox anymore.
* Armor stats now match the order in the game.
* Infusion calculator now always gives you the full value of your infusion.
* Show a warning that your max light may be wrong if you have classified items.
* CSV export for D2 weapons and armor is back.
* Add text search for mods and perks.
* Add "Random Loadout" to D2. You gotta find it though...

# 4.15.0 (2017-09-18)

* D2 items with objectives now show them, and quests + milestones are displayed for your characters.
* Custom loadouts return for D2.
* D2 items now display their perks and mods.
* DIM won't log you out if you've been idle too long.
* Swipe left or right anywhere on the page in mobile mode to switch characters.
* If you have lots of inventory, it won't make the page scroll anymore.
* Power level will update when you change equipment again.
* Searches will stay searched when you reload info.
* Max light loadout won't try to use two exotics.
* Farming mode looks better on mobile.
* If you're viewing a non-current character in mobile, it won't mess up on reload anymore.
* You can tag and write notes on classified items to help remember which they are.
* The Infusion Fuel Finder is back for D2.
* The "Max Light" calculation is more accurate now.
* Mods now show more detail about what they do.

# 4.14.0 (2017-09-14)

* Added back in Repuation for D2.
* Max Light Loadout, Make Room for Postmaster, Farming Mode, and Search Loadout are all reenabled for D2.
* Classified items can be transferred!
* Fixed search filters for D2.
* Show hidden stats on D2 items.
* D2 inventory (mods, shaders, etc) now take the full width of the screen.

# 4.13.0 (2017-09-09)

* DIM will remember whether you last used D2 or D1.
* Lots of DIM functionality is back for D2.
* We now highlight the perks from high community reviews that you don't have selected.

# 4.12.0 (2017-09-05)

* Early Destiny 2 support! We have really basic support for your Destiny 2 characters. Select your D2 account from the dropdown on the right. This support was built before we even got to start playing, so expect some rough edges.
* There's a new phone-optimized display for your inventory. See one character at a time, with larger items. Swipe between characters by dragging the character header directly.
* Info popups aren't gigantic on mobile anymore.
* Fix a case where changes to preferences may not be saved.

# 4.11.0 (2017-09-02)

* Fix a case where DIM wouldn't work because auth tokens had expired.

# 4.10.0 (2017-08-26)

* You can flag reviews for being offensive or arguing or whatever. Be helpful but also be nice.
* Remove the browser compatibility warning for Opera and prerelease Chrome versions.

# 4.9.0 (2017-08-19)

* No changes!

# 4.8.0 (2017-08-12)

* No changes!

# 4.7.0 (2017-08-05)

* Made loadout builder talent grids tiny again.
* If you autocomplete the entire filter name and hit enter, it will no longer hang the browser.
* Updated the About page and FAQ.
* Fixed a case where DIM would fail to load the latest version, or would load to a blank page unless force-reloaded.
* Added some helpful info for cases where DIM might fail to load or auth with Bungie.net.
* Added a warning when your browser is not supported by DIM.
* DIM no longer supports iOS 9.

# 4.6.0 (2017-07-29)

* Fix a bug where the popup for Xur items was below Xur's own popup.
* Hiding community rating for items with only one (non-highlighted) review.
* The first item in the search autocompleter is once again selected automatically.
* If you don't have the vault width set to "auto", the inventory is once again centered.

# 4.5.0 (2017-07-22)

* Added "reviewcount" filter to filter on the number of reviews on an item.
* Fix slight horizontal scroll on inventory view.
* On mobile, tapping outside of dialogs and dropdowns to dismiss them now works.
* The item detail popup now does a better job of fitting itself onto the screen - it may appear to the left or right of an item now!
* Press on a talent grid node to read its description. The same goes for the stats under your character.
* Subclasses now have the correct elemental type in their header color.
* Drag and drop should be much smoother now.
* You can select Destiny 2 accounts from the account dropdown now - but won't do much until Destiny 2 is released and we have a chance to update DIM to support it!

# 4.4.0 (2017-07-15)

* New filters for ornaments - is:ornament, is:ornamentmissing, is:ornamentunlocked
* Fixed a bug where item data would not respect your language settings.
* Weapon reviews now show up immediately, and can be edited.
  - If you have been less than friendly, now would be a very good time to edit yourself and put a better foot forward.
* Sorting reviews to support edits and highlighted reviews.
* Logging out now brings you to Bungie's auth page, where you can choose to change account or not.
* Fixed "Clear New Items" not working.
* Adjusted the UI a bunch to make it work better on mobile. Just a start - there's still a long way to go.
* The announcement about DIM being a website won't show more than once per app session.
* Google Drive syncing is a bit smoother.
* Fixed a case where you couldn't create a new class-specific loadout.
* On Firefox, the new-item shines don't extend past the item anymore.
* Do a better job of refreshing your authentication credentials - before, we'd sometimes show errors for a few minutes after you'd used DIM for a while.
* The filters help page has been localalized.
* Separate the light: and level: filters. level now returns items matching required item level, light returns items matching the light level.

# 4.3.0 (2017-07-08)

* DIM is now just a website - the extension now just sends you to our website. This gives us one, more cross-platform, place to focus on and enables features we couldn't do with just an extension. Don't forget to import your data from the storage page!
* Scrolling should be smoother overall.
* Vendor weapons now show reviews.
* Add a "sort by name" option for item sorting.
* In Google Chrome (and the next version of Firefox), your local DIM data won't be deleted by the browser in low storage situations if you visit DIM frequently.
* Ratings will no longer disappear from the item details popup the second time it is shown.
* Info popups should do a better job of hiding when you ask them to hide.

# 4.2.4 (2017-07-03)

* Work around a Chrome bug that marked the extension as "corrupted".

# 4.2.3 (2017-07-03)

* Fix log out button.
* Put back the accidentally removed hotkeys for setting tags on items.
* Fixed some visual goofs on Firefox.
* Fix a case where DIM would never finish loading.

# 4.2.2 (2017-07-02)

* Fix DIM being invisible on Firefox
* Fix a case where DIM would never finish loading.
* Put back the accidentally removed hotkeys for setting tags on items.

# 4.2.1 (2017-07-01)

* Actually turn on Google Drive in prod.

# 4.2.0 (2017-07-01)

* Exclude all variants of 'Husk of the Pit' from 'Item Leveling' loadout.
* Add a new storage page (under the floppy disk icon) for managing your DIM data. Import and export to a file, and set up Google Drive storage to sync across machines (website only). You can import your data from the Chrome extension into the website from this page as well.
* The settings page has been cleaned up and reworded.
* Added missing Trials emblems and shaders to the is:trials search.
* DIM should look more like an app if you add it to your home screen on Android.
* DIM will show service alerts from Bungie.

# 4.1.2 (2017-06-25)

* Add a "Log Out" button in settings.

# 4.1.1

* Fixed changelog popup too large to close.

# 4.1.0 (2017-06-24)

* Fixed the logic for deciding which items can be tagged.
* Fix "Make room for postmaster".
* Record books have been moved out of the inventory into their own page. Get a better look at your records, collapse old books, and narrow records down to only those left to complete.
* Fix changing new-item shine, item quality display, and show elemental damage icon preferences. They should apply immediately now, without a reload.x
* Localization updates.
* Fixed objective text in the record book floating above stuff.
* Fixed displaying record objectives that are time-based as time instead of just a number of seconds.
* When pinned to the iOS home screen, DIM now looks more like a regular browser than an app. The upside is you can now actually authorize it when it's pinned!
* Loadouts with a complete set of equipped armor now include a stat bar that will tell you the stat tiers of the equipped loadout pieces.
* Loadouts with non-equipping items now won't _de-equip_ those items if they're already equipped. #1567
* The count of items in your loadout is now more accurate.
* DIM is now better at figuring out which platforms you have Destiny accounts on.
* DIM is faster!
* Added Age of Triumph filters is:aot and is:triumph
* Add gunsmith filter is:gunsmith
* Updated filters to remove common items for specific filters (e.g. is:wotm no longer shows exotic items from xur, engrams, and planetary materials)
* Loadout Builder's equip button now operates on the selected character, not your last-played character.
* Loadout Builder no longer has equip and create loadout buttons for loadouts that include vendor items.
* Loadout Builder is faster.
* DIM has a new logo!
* Elemental damage color has been moved to a triangle in the upper-left corner of your weapon.
* See community weapon ratings in DIM, and submit your own! Weapon ratings can be turned on in Settings, and will show up on your individual weapons as well as in the details popup. You can submit your own reviews - each review is specific to the weapon roll you're looking at, so you know whether you've got the god roll.

# 3.17.1

* Fixed a bug with the display of the amount selection controls in the move popup for stackable items.
* Localization updates
* Moved the "VCR" controls for stackable item amount selection to their own row.

# 3.17.0

* Fixed the perk selection in Loadout Builder. #1453
* Integrated Trials-centric weapon reviews (and the ability to rate your own gear (and make comments about your gear)). Done in conjunction with destinytracker.com.
* Fixed the logic for artifact bonuses to compute the right number. #1477
* Restore some missing images from our build system changes.
* Don't allow engrams to be tagged. #1478
* Add home screen icons (and Safari tab icons, and Windows tile icons) for the website.
* Fixed "is:locked" filters to be consistent for engrams. #1489
* The Beta website is now updated automatically for every PR.
* If you're not logged in to the website, we show the login screen.
* Better error messages for when you have the wrong platform selected, plus the error doesn't cover the platform selector.
* Improved website compatibility with Firefox, Safari, and Edge.
* Many style fixes for Safari.
* Drag and drop is now supported on touch devices. Press and hold an item to drag it. #1499
* Armsday packages can no longer be dragged. #1512
* Add tags and notes to items! This has been in Beta forever but now it's official. Hit ? to see the keyboard shortcuts, and use "tag:" searches to find your tagged gear.
* Remove Materials Exchange from the beta.
* Vendors now show where they are, and are sorted better. All the cryptarchs now appear. Engrams waiting to be decrypted aren't shown in the vendor screen.
* Experimental iOS 9 Mobile Safari compatibility. May be removed in the future.
* Style updates to clean up DIM's look and make sure more screen space is being used for items.
* Gained the ability for us to fill in classified items, even if Bungie hasn't unclassified them. You still can't transfer them though.
* The "Hide Unfiltered Items while Filtering" preference now applies to vendor gear too. #1528
* When moving stacks of items through the popup, there are now buttons to max out the amount, and add and remove up to even stacks of items.
* Xur should disappear on Sundays again.

# 3.16.1

* Significantly increased the storage limit for tags and notes. It's still possible to go over (especially with long notes) but it should happen far less frequently - and it should notify you when it happens.

# 3.16.0

* Removed farming option to keep greens since they're disassembled by default now.
* Added stat search, for example: "stat:rof:>= 22"
* Fixed formatting for search loadouts when the search terms contain angle brackets.
* A new "Make room for Postmaster items" auto layout will clear out enough space on your character to pick up all the stuff you've accumulated at the Postmaster.
* Vendor items now explain what you need to do to get them.
* Xur looks like the other vendors, and correctly displays both heavies now.
* Compare tool styling updates.
* Compare tool shows attack/defense.
* In the compare tool, stats that are the same across all items are white instead of blue.
* There's now a picture of each item in the compare tool.
* Clicking the title of an item in the compare tool will scroll to that item and "pop" it so you know which one it is.
* Armor and items that don't match the equipping character will once again transfer in loadouts. You can still put multiple subclasses of the same damage type in a loadout.
* Empty space around talent grids has been eliminated.
* Memory of Felwinter's stat bar no longer overflows its container.

# 3.15.0

* Permit the same damage type of subclass in loadouts (#1067)
* Update record books to properly display time instead of a large number. (#1051)
* Moving an item into a full vault but an empty bucket (such as full General but the vault contains no Consumables) now works.
* Stacks of items are properly accounted for. They'll now combine as things are moved to make space - previously even a stack of 1 consumable would count as taking up the whole slot and would prevent a move of 2 more of that consumable.
* We now catch errors trying to move aside items and retry with a different item. You should see fewer failed moves!
* "Thrashing" in farming mode is fixed. When farming mode can't proceed (because moving anything off the character would result in something else being moved back on, because you're out of space), we now show a friendly info message. This message is throttled to show up no more than once a minute.
* Fixed a bug where a full vault would prevent farming mode from moving things to other characters.
* The move aside logic strongly prefers putting things on characters other than the original item's owner. This makes it much easier to move a bunch of stuff off of a character without other things bouncing right back in.
* Prefer putting engrams in the vault and not taking them out when choosing items to move aside.
* Farming mode now makes room to pick up artifacts, materials, and consumables.
* When making space in the "General" category or in Materials/Consumables buckets, we'll choose to move aside an item that can be combined with another stack somewhere without increasing the total number of stacks. This trends towards consolidation and can help free up a full vault, as well as getting rid of stray stacks.
* We swapped in "special ammo synth" and "primary ammo synth" instead of "motes of light" and "strange coins" for the farming mode quick gather buttons. They seemed more useful in the heat of battle.
* When dequipping an item, we try harder to find a good item to equip in its place. We also prefer replacing exotics with other exotics, and correctly handle The Life Exotic perk.
* Lots of new translations and localized strings.
* Vendors update when you reach a new level in their associated faction, or when you change faction alignment.
* Fixed a too-small perk selection box in the loadout builder, and properly handle when vendors are selling Memory of Felwinter.

# 3.14.1 (2016-12-06)

* Internationaliztion updates.
* Fix for Loadout Class Type bug.

# 3.14.0

* Compare Weapons and Armor side-by-side.
* Added `is:sublime` filter
* Added detailed information to the Trials of Osiris popup card.
* Added more detection for item years.
* The collapse button now no longer takes up the whole bucket height.
* Fixed marking which characters had access to vendor items.
* Fix tracking new items when the new-item shine is disabled.
* Added option to Farming Mode to not move weapons and armor to make space for engrams.
* About and Support pages are now translatable.
* Improved error handling and error messages.
* Vendors are collapsible.
* All vendor items (including duplicates with different rolls) will now show up.
* Added more translations.
* If you have more than one Memory of Felwinter, they are all excluded from loadout builder.
* Export correct quality rating for items in CSV.

# 3.13.0 (2016-10-31)

* The vendors page is back. It'll show all available vendors. It's now a lot faster, and combines vendor inventory across your characters. Consumables and Bounties are now shown. Item stats and quality will hopefully show up on 11/8.
* Loadout builder has option to load from equipped items.
* Added option to farm green engrams or not.
* When moving consumable stacks, you can now choose to fill up one stack's worth.
* Don't sort bounties (the API does not currently provide the in-game order.)
* Fix max-light rounding.
* Fix a bug in the new filters for source.
* Fix incognito mode launching
* More i18n.
* Classified items in the vault are now counted and shown.
* DIM is faster!
* Memory of Felwinter is now excluded from loadout builder by default.

# 3.11.1 (2016-10-04)

* Fixed an issue with farming mode where users without motes, 3oC, coins, or heavy could not use farming mode.
* Fixed an issue where classified items would not show up in the UI.

# 3.11.0 (2016-10-04)

##### New

* Added Quick Move items to farming mode.
* Farming mode now also moves glimmer items to vault.
* Added `is:inloadout` filter
* New filters: is:light, is:hasLight, is:weapon, is:armor, is:cosmetic, is:equipment, is:equippable, is:postmaster, is:inpostmaster, is:equipped, is:transferable, is:movable.
* New filters for items based on where they come from: is:year3, is:fwc, is:do, is:nm, is:speaker, is:variks, is:shipwright, is:vanguard, is:osiris, is:xur, is:shaxx, is:cq, is:eris, is:vanilla, is:trials, is:ib, is:qw, is:cd, is:srl, is:vog, is:ce, is:ttk, is:kf, is:roi, is:wotm, is:poe, is:coe, is:af.
* Added debug mode (ctrl+alt+shift+d) to view an item in the move-popup dialog.
* Added max light value to max light button in dropdown.
* Major loadout builder performance enhancements.
* Support rare (blue) items in loadout builder.

##### Tweaks

* Consumables and materials are now sorted by category.
* All other items in the General Bucket are sorted by Rarity.
* Move ornaments inbetween materials and emblems.
* Link to wiki for stat quality in the move-popup box.
* Full item details are shown in the move popup by default (they can still be turned off in settings).

##### Bugfixes

* Prevent double click to move item if loadout dialog is open.
* [#889](https://github.com/DestinyItemManager/DIM/issues/889) Fixed stats for Iron Banner and Trials of Osiris items.
* Fix infusion finder preview item not changing as you choose different fuel items. Also filter out year 1 items.
* Fix some green boots that would show up with a gold border.
* A bunch of consumables that can't be moved by the API (Treasure Keys, Splicer Keys, Wormsinger Runes, etc) now show up as non-transferable in DIM.
* Husk of the Pit will no longer be equipped by the Item Leveling loadout.
* Fixed equipping loadouts onto the current character from Loadout Builder.
* The default shader no longer counts as a duplicate item.
* DIM no longer tries to equip exotic faction class items where your character isn't aligned with the right faction.
* Fixed more cases where your loadouts wouldn't be applied because you already had an exotic equipped.
* Elemental Icons moved to bottom left to not cover the expansion symbol.
* Loadout builder no longer shows duplicate sets.
* Fix equip loadout builder equip to current character.

# 3.10.6 (2016-09-23)

* The DestinyTracker link in the item popup header now includes your perk rolls and selected perk. Share your roll easily!
* Fixed moving consumables in loadouts. Before, you would frequently get errors applying a loadout that included consumables. We also have a friendlier, more informative error message when you don't have enough of a consumable to fulfill your loadout.
* Fixed a bug where when moving stacks of items, the stack would disappear.
* The progress bar around the reputation diamonds is now more accurate.
* Enabled item quality.
* Item Quality is enabled by default for new installs.
* A new Record Books row in Progress has your Rise of Iron record book.
* Searches now work for all characters and the vault again.
* Can equip loadouts onto the current character from Loadout Builder.
* Added ability to feature toggle items between Beta + Release.

# 3.10.5

* Added Ornaments.

# 3.10.4

* We handle manifest download/cache errors better, by deleting the cached file and letting you retry.
* Date armor ratings end is on 9/20/2016 @ 2AM Pacific.
* Fixed issues with broken images by downloading from Bungie.net with https.
* Loadouts for multi-platform users will now save selected and equipped items for both platforms. Previously, when switching platforms, loadouts would remove items from the loadout for the opposite platform.

# 3.10.3

* Fixed a "move-canceled" message showing up sometimes when applying loadouts.
* Bugged items like Iron Shell no longer attempt to compute quality. They'll fix themselves when Bungie fixes them.
* Fixed "Aim assist" stat not showing up in CSV (and no stats showing up if your language wasn't English).
* We now catch manifest updates that don't update the manifest version - if you see broken images, try reloading DIM and it should pick up new info.
* Worked around a bug in the manifest data where Ornamenent nodes show up twice.
* DIM won't allow you to move rare Masks, because that'll destroy them.
* The "Random" auto loadout can now be un-done from the loadout menu.
* For non-variable items (emblems, shaders, ships, etc) in a loadout, DIM will use whichever copy is already on a character if it can, rather than moving a specific instance from another character.

# 3.10.2 (2016-09-10)

* Fixed error building talent grid for Hawkmoon.
* Don't attempt to build record books when advisors are not loaded.
* Dragged items now include their border and light level again.
* New-item overlays have been restored (enable in settings).
* Reenable record book progress.
* Better handle errors when record book info isn't available.
* Show an error message if the manifest doesn't load.
* Fix an error when equipping loadouts.
* DIM usage tips will only show up once per session now. You can bring back previously hidden tips with a button in the settings page.

# 3.10.0

* Add ability to create loadouts by selecting sets of perks.
* [#823](https://github.com/DestinyItemManager/DIM/issues/823) Added 'current' property to stores.
* The DIM extension is now much smaller.
* DIM can now display item information in all supported Destiny languages. Choose your language in the settings then reload DIM.
* We now automatically pick up Destiny data updates, so DIM should work after patches without needing an update.
* The Reputation section should match the in-game logos better now.
* Disable new item overlays due to a bug.

# 3.9.2

* [#812](https://github.com/DestinyItemManager/DIM/issues/812) Removed rare masks from the items table used by the random item loadout.

# 3.9.1

* [#801](https://github.com/DestinyItemManager/DIM/issues/801) Resolved error with vendor page character sorting.
* [#792](https://github.com/DestinyItemManager/DIM/pull/792) Warning if user clicks on perks to notify them that they can only be changed in game.
* [#795](https://github.com/DestinyItemManager/DIM/pull/795) Updated strange coin icon for Xur.

# 3.9.0

* New glimmer-based filters, is:glimmeritem, is:glimmerboost, is:glimmersupply
* Add option for new item and its popup to be hidden
* Add ability to exclude items from loadout builder.
* Expand/collapse sections in DIM.
* Double clicking an item will equip it on the current character. 2x click on equipped, dequips.
* Show current vendor items being sold.
* Move popup won't pop up under the header anymore.
* If you have an open loadout, and you click "Create loadout", it switches to the new loadout now instead of leaving the previous loadout open.
* DIM is once again faster.
* The loadout editor won't stay visible when you change platforms.
* Fixed a lot of bugs that would show all your items as new.
* New-ness of items persists across reloads and syncs across your Chrome profile.
* New button to clear all new items. Keyboard shortcut is "x".
* Help dialog for keyboard shortcuts. Triggered with "?".
* When you have two characters of the same class, applying a loadout with a subclass will work all the time now.
* Item class requirements are part of the header ("Hunter Helmet") instead of in the stats area.
* You can search for the opposite of "is:" filters with "not:" filters. For example, "is:helmet not:hunter quality:>90".
* Clicking away from the Xur dialog will close any open item popups.
* Fixed an issue where you could not equip a loadout that included an exotic item when you already had an exotic equipped that was not going to be replaced by the loadout.
* Better handling of items with "The Life Exotic" perk.
* New aliases for rarity filters (is:white, is:green, is:blue, is:purple, is:yellow).
* An alternate option for the "Gather Engrams" loadout can exclude gathering exotic engrams.
* Removed popup notification for new items.
* #798 Keyword searches will now scan perk descriptions.
* #799 Randomize equipped items for current character. Don't look at us if you have to play a match using Thorn.

# 3.8.3

* Fix move popup not closing when drag-moving an item.
* Added ability to and filters for track or untracking quests and bounties.
* Fix issue where some sets would be missing from the loadout builder.
* Fixed #660 where postmaster items would not appear in the Postmaster section of DIM, ie Sterling Treasure after the reset.
* Fixed #697 where loadouts will no longer remove the loadouts for the opposite platform.
* Fix an issue where loadouts will not show any items, or transfer any items.
* Add option to show new item overlay animation

# 3.8.2

* Update filter list to include quality/percentage filters
* Add year column to CSV export scripts
* When you have filtered items with a search, you can select a new search loadout option in the loadout menu to transfer matching items.
* The screen no longer jumps around when clicking on items, and the item details popup should always be visible.
* Dialogs should be sized better now.
* Fix character order in move popup buttons.
* Restored the ability to set a maximum vault size. "Auto" (full width) is still an option, and is the default.
* Armor quality is shown in Xur, loadouts, and the infusion dialog if advanced stats is turned on.
* "Take" stackables works again.

# 3.8.1

* Added steps to Moments of Triumph popup (and other record books.)
* Fixed wobbly refresh icon.
* Fixed single item stat percentages.
* Fixed armor export script.
* Possible fix for loadout builder.

# 3.8.0

* Loadout builder redesign and major performance enchancements.
* Items in the postmaster now have quality ratings, can use the infusion fuel finder, show up in the infusion fuel finder, compare against currently equipped items, etc. They behave just like a normal item except you can't move them and they're in a different spot.
* The vault width preference has been removed - the vault now always takes up all the remaining space on the screen.
* Section headers don't repeat themselves anymore.
* Drop zones for items are larger.
* Returning from the min-max tool no longer greets you with a blank, item-less screen.
* Fixed a bug where loadouts were not properly restricted to the platform they were created for.
* Xur's menu item will properly disappear when he leaves for the week.
* New items are marked with a "shiny" animation, and there are notifications when new items appear.
* The loadout menu may expand to fill the height of the window, but no more. The scrollbar looks nicer too.
* Items can now be made larger (or smaller) in settings. Pick the perfect size for your screen!
* The item info popup has a new header design. Let us know what you think!
* Changing settings is faster.
* You can now download your weapon and armor data as spreadsheets for the true data nerds among us.
* The settings dialog is less spacious.
* Engrams and items in the postmaster can now be locked (and unlocked).
* The buttons on the move item popup are now grouped together by character.
* When the "Hide Unfiltered Items while Filtering" option is on, things look a lot nicer than they did.
* DIM is generally just a little bit snappier, especially when scrolling.
* Clicking the icon to open DIM will now switch to an active DIM tab if it's already running.
* Bungie.net will open in a new tab as a convenience for expired cookies.
* Items in the Postmaster are sorted by the order you got them, so you know what'll get bumped when your postmaster is full.
* Clicking the loadout builder button again, or the DIM logo, will take you back to the main screen.
* You may now order your characters by the reverse of the most recent, so the most recent character is next to the vault.

# 3.7.4

* Removed the option to hide or show the primary stat of items - it's always shown now.
* Add mode selection full/fast for users willing to wait for all best sets.
* Loadout menus are now scrollable for users with over 8 custom loadouts on a single character.
* Changing the character sort order now applies live, rather than requiring a refresh.
* Use most recently logged in player to start with loadout builder.
* Search queries will exclude the token `" and "` as some users were including that when chaining multiple filters.
* Fix UI issue on move popup dialog that had some numbers expanding outside the dialog.
* Consolidate beta icons to the icons folder.

# 3.7.3

* Fix rounding error that prevented some loadout sets from showing up.
* Added filter for quality rating, ex - quality:>90 or percentage:<=94

# 3.7.2

* Always show locked section in loadout builder.
* Fix NaN issue in loadout builder.
* Fix issues with 'create loadout' button in loadout builder.
* For item lvling dont prefer unlvled equiped items on other characters.
* Various Loadout builder bug fixes and performance updates.

# 3.7.1

* Various Loadout builder bug fixes and performance updates.

# 3.7.0

* Added new armor/loadout tier builder.
* Fix for all numbers appearing red in comparison view.
* Updated to latest stat estimation forumla.
* Use directive for percentage width.

# 3.6.5

* Fix an issue where warlocks would see loadouts for all the other classes.

# 3.6.2 & 3.6.3 (2016-05-23)

* Add warning if the lost items section of the postmaster has 20 items.
* Stat bars are more accurately sized.
* Add vendor progress
* Add prestige level with xp bar under characters to replace normal xp bar after level 40.
* It is no longer possible to choose column sizes that cause the vault to disappear.
* The Vault now has a character-style header, and can have loadouts applied to it. Full-ness of each vault is displayed below the vault header.
* New option to restore all the items that were in your inventory before applying a loadout, rather than just the equipped ones.
* You can now undo multiple loadouts, going backwards in time.

# 3.6.1

* Removed the "Only blues" option in the infusion fuel finder, because it wasn't necessary.
* Engram searches and the engram loadout features won't mistake Candy Engrams for real engrams.
* Items in the Postmaster include their type in the move popup, so they're easier to distinguish.
* Sometimes equipping loadouts would fail to equip one of your exotics. No more!
* Add an 'is:infusable' search filter.
* Add 'is:intellect', 'is:discipline', 'is:strength' search filters for armor.
* XP Progress on bar items

# 3.6.0 (2016-05-03)

* Bring back the infusion dialog as an Infusion Fuel Finder. It doesn't do as much as it used to, but now it's optimized for quickly finding eligable infusion items.
* Fix a bug where hovering over a drop zone with a consumable/material stack and waiting for the message to turn green still wouldn't trigger the partial move dialog.
* Added a new "Item Leveling" auto-loadout. This loadout finds items for you to dump XP into. It strongly favors locked items, and won't replace an incomplete item that you have equipped. Otherwise, it goes after items that already have the most XP (closest to completion), preferring exotics and legendaries if they are locked, and rares and legendaries if they're not locked (because you get more materials out of disassembling them that way).
* There's a new setting that will show elemental damage icons on your weapons. Elemental damage icons are now always shown in the title of the item popup.
* Elder's Sigil won't go above 100% completion for the score portion anymore.
* Added roll quality percentage indicator. You can now see how your intellect/discipline/strength stacks up against the maximum stat roll for your armor.
* DIM is smarter about what items it chooses to move aside, or to equip in the place of a dequipped item.
* Added a new "Gather Engrams" loadout that will pull all engrams to your character.

# 3.5.4

* We won't try to equip an item that is too high-level for your character when dequipping items.
* Fix a regression where subclasses wouldn't show up in Loadouts. They're still there, they just show up now!
* Fixed another bug that could prevent item popups from showing up.
* The vault can now be up to 12 items wide.
* Sterling Treasure, Junk Items, and SLR Record Book added to DIM.
* Manifest file updated.

# 3.5.3

* Fixed a bug that would prevent the loading of DIM if Spark of Light was in the postmaster.
* Fixed a bug that prevented the Xur dialog from rendering.

# 3.5.2

* Fix a bug where item details popups would show above the header.
* Fix showing Sterling Treasures in Messages.
* Better error handling when Bungie.net is down.
* Fix a bug where having items in the postmaster would confuse moves of the same item elsewhere.
* Fix a bug where item comparisons no longer worked.
* Added support for the classified shader "Walkabout".

# 3.5.1

* The Infusion Calculator has been removed, now that infusions are much more straightforward.
* Pressing the "i" key on the keyboard will toggle showing item details in the item popup.
* Add a menu item for when Xur is in town. This brings up a panel with Xur's wares, how much everything costs, how many strange coins you have, and lets you show the item details popup plus compare against any version of exotics you might already have to see if there's a better roll.

# 3.5 (2016-04-11)

* DIM will now go to great lengths to make sure your transfer will succeed, even if your target's inventory is full, or the vault is full. It does this by moving stuff aside to make space, automatically.
* Fixed a bug that would cause applying loadouts to fill up the vault and then fail.
* Fixed a bug where DIM would refuse to equip an exotic when dequipping something else, even if the exotic was OK to equip.
* When applying a loadout, DIM will now equip and dequip loadout items all at once, in order to speed up applying the loadout.
* The search box has a new style.
* Item moves and loadouts will now wait for each other, to prevent errors when they would collide. This means if you apply two loadouts, the second will wait for the first to complete before starting.
* Item details are now toggled by clicking the "i" icon on the item popup, rather than just by hovering over it.

# 3.4.1

* Bugfix to address an infinite loop while moving emotes.

# 3.4.0

* Moving and equipping items, especially many at a time (loadouts) is faster.
* When you save a loadout, it is now scoped to the platform it's created on, rather than applying across accounts. Loadouts created on one account used to show on both accounts, but wouldn't work on the wrong account.
* You can now move partial amounts of materials. There's a slider in the move popup, and holding "shift" or hovering over the drop area will pop up a dialog for draggers. You can choose to move more than one stack's worth of an item, up to the total amount on a character.
* New commands for materials to consolidate (move them all to this character) and distribute (divide evenly between all characters).
* Loadouts can now contain materials and consumables. Add or remove 5 at a time by holding shift while clicking. When the loadout is applied, we'll make sure your character has _at least_ that much of the consumable.
* Loadouts can now contain 10 weapons or armor of a single type, not just 9.
* When making space for a loadout, we'll prefer putting extra stuff in the vault rather than putting it on other characters. We'll also prefer moving aside non-equipped items of low rarity and light level.
* The is:engram search filter actually works.
* Fixed an error where DIM would not replace an equipped item with an instance of the same item hash. This would cause an error with loadouts and moving items. [448](https://github.com/DestinyItemManager/DIM/issues/448)
* Loadouts can now display more than one line of items, for you mega-loadout lovers.
* Items in the loadout editor are sorted according to your sort preference.

# 3.3.3 (2016-03-08)

* Infusion calculator performance enhancements
* Larger lock icon
* Completed segments of Intelligence, Discipline, and Strength are now colored orange.

# 3.3.2 (2016-03-04)

* If multiple items in the infusion calculator have the same light, but different XP completion percentage, favor suggesting the item with the least XP for infusion.
* Keyword search also searches perks on items.
* New search terms for is:engram, is:sword, is:artifact, is:ghost, is:consumable, is:material, etc.
* Items can be locked and unlocked by clicking the log icon next to their name.
* Display intellect/discipline/strength bars and cooldown for each character
* Loadouts have a "Save as New" button which will let you save your modified loadout as a new loadout without changing the loadout you started editing.
* Autocomplete for search filters.
* Comparing stats for armor now shows red and green better/worse bars correctly.
* Fixed showing magazine stat for weapons in the vault.
* Fixed infusion material cost for Ghosts and Artifacts (they cost motes of light).
* Fix a case where the item properties popup may be cut off above the top of the screen.
* Transfer/equip/dequip actions for edge cases will now succeed as expected without errors.
* Manifest file update.

# 3.3.1 (2016-02-19)

* Updated the manifest file.

# 3.3 (2016-02-15)

* Infusion auto calculator is much faster.
* Items in the infusion calculator don't grey out when a search is active anymore.
* Full cost of infusions is now shown, including exotic shards, weapon parts / armor materials, and glimmer.
* Show a better error message when trying to equip an item for the wrong class. Before it would say you weren't experienced enough.
* Add a button to the infusion calculator that moves the planned items to your character.
* Add a filter to the infusion calculator to limit the search to only rare (blue) items.
* The infusion auto calculator runs automatically, and now presents a list of different attack/defense values for you to choose from. Selecting one will show the best path to get to that light level.
* The infusion calculator greys out items that are already used or are too low light to use, rather than hiding them.
* The item move popup now has an entry for the infusion calculator, to make it easier to find.
* Hold Shift and click on items in the infusion calculator to prevent the calculator from using that item.
* If you have an exotic class item (with "The Life Exotic" perk) equipped, you can now equip another exotic without having the class item get automatically de-equipped. Previously, this worked only if you equipped the non-class-item exotic first.
* Armor, Artifacts, and Ghosts now show the difference in stats with your currently equipped item. Also, magazine/energy between swords and other heavy weapons compares correctly.
* The is:complete, is:incomplete, is:upgraded, is:xpincomplete, and is:xpcomplete search keywords all work again, and their meanings have been tweaked so they are all useful.
* The talent grid for an item are now shown in the item details, just like in the game, including XP per node.
* Subclasses show a talent grid as well!
* The item stats comparison will no longer be cleared if DIM reloads items while an item popup is open.
* Bounties and quests are now separated, and under their own "Progress" heading.
* Bounties, quests, and anything else that can have objectives (like test weapons and runes) now show their objectives and the progress towards them. As a result, completion percentages are also now accurate for those items.
* Descriptions are now shown for all items.
* Include hidden stats "Aim Assist" and "Equip Speed" for all weapons. You can still see all hidden stats by visiting DTR via the link at the top of item details.
* Weapon types are now included in their popup title.
* Removed Crimson Days theme. It will return.
* Fixed issue at starts up when DIM cannot resolve if the user is logged into Bungie.net.

# 3.2.3

* Updated Crimson Days Theme.
* Removed verge.js

# 3.2.2

* Updated Crimson Days Theme.

# 3.2.1 (2016-02-04)

* Crimson Days theme.
* Weapons and armor now show all activated perks (including scopes, etc), in the same order they are shown in the game.
* Only display the "more info" detail icon if there's something to show.
* If you try to move an item into a full inventory, we'll reload to see if you've already made space in the game, rather than failing the move immediately.
* The Infusion dialog now has a "Maximize Attack/Defense" button that figures out how to get the highest stats with the fewest number of infusions.
* You can now create a loadout based on what you've got equipped by selecting "From Equipped" in the "Create Loadout" menu item.
* After applying a loadout, a new pseudo-loadout called "Before 'Your Loadout'" appears that will put back the items you had equipped.

# 3.2

* In the "Loadouts" dropdown is a new "Maximize Light" auto-loadout that does what it says, pulling items from all your characters and the vault in order to maximize your character's light.
* Lots of performance improvements! Loading DIM, refreshing, moving items, and searching should all be faster.
* DIM will now refresh immediately when you switch back to its tab, or come back from screensaver, etc. It won't automatically update when it's in the background anymore. It still periodically updates itself when it is the focused tab.
* New "is:year1" and "is:year2" search filters.
* Artifacts now have the right class type (hunter, titan, etc).
* The reload and settings icons are easier to hit (remember you can also hit "R" to reload.
* The move popup closes immediately when you select a move, rather than waiting for the move to start.
* New sort option of "rarity, then primary stat".<|MERGE_RESOLUTION|>--- conflicted
+++ resolved
@@ -3,16 +3,13 @@
 * Completed bounties now sort to the bottom of the Pursuits.
 * Return mods to the compare view.
 * Item popup background now indicates rarity rather than burn type.
-<<<<<<< HEAD
+* The Progress page now shows progress towards reset.
 * Added some vendors to the search dialog.
     * edz, arcology, nessus, io, mercury, mars
     * crucible, trials, ironbanner
     * zavala, ikora, gunsmith, drifter, eververse
     * nm, do, fwc
     * leviathan, lastwish
-=======
-* The Progress page now shows progress towards reset.
->>>>>>> 137bc3b4
 
 # 4.76.0 (2018-11-04)
 
