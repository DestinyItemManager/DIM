## Next

* Wishlist combinations now collapse themselves into manageable groups in the Armory view.
* Enhanced Elemental Capacitor no longer adds all its stat bonuses to weapons on which it's selected.
* Fynch rank is now showing the correct number on the Vendors page.
* Fixed loadouts with Void 3.0 subclasses accidentally including empty fragment or aspect sockets.
* Fixed loadouts failing to remove mods from some armor or inadvertently changing the Aeon sect mod.
* Invalid search terms no longer cause the entire search to match every item.
* Searches do better with quoted strings, and allow for escaping quotes in strings (e.g. `"My \"Cool\" Loadout"`)
* Item moves are better about allowing a move if you really have space on a character, even if DIM hasn't refreshed its view of inventory. That said, DIM will always work best when its view of your inventory is up to date, so continue to refresh data after deleting items in game. DIM will now refresh automatically if we "overfill" a bucket because clearly we're out of date in that circumstance.
<<<<<<< HEAD
* Mod Picker will now properly register Shadowkeep Nightmare Mods as activity mods.
=======
* Selected Super ability is now displayed on Void and Stasis subclass icons.
>>>>>>> 24ee9950

## 7.10.0 <span class="changelog-date">(2022-03-27)</span>

* Dragging horizontally on items in Compare will scroll the list - even on iOS.
* Mobile users can now access Material Counts under the banner dropdown of the Vault inventory page.
* In the Armory and Collection views, craftable weapons now show their required Weapon Level in their tooltip.
* DIM should no longer get visually mangled by Android's auto-dark-mode.
* Fixed an incorrect item count in non-English inventory searches.
* Try a little harder to re-fetch item definitions data, if Bungie.net sends back an invalid response.
* Searches that can't be saved (because they're too long, or invalid) won't show a save ⭐️ button.
* Search filters can contain comments. Only the top level comment gets saved. e.g. `/* My Cool Search */ is:handcannon perkname:firefly`.
* Loadouts
  * The loadout search field has been moved to the top of the loadout menu, which should prevent iOS from going crazy. Filtering loadouts hides the other buttons as well.
  * Sharing a loadout now shows an explanation of what's being shared.
  * Fixed the loadout drawer not opening when "+ Create Loadout" is selected from the vault.
  * Fixed "Fill from Equipped" going a little overboard on what it tried to add to the loadout, and spamming notifications.

## 7.9.0 <span class="changelog-date">(2022-03-20)</span>

* When loading your inventory, DIM now alerts you if your items might be misplaced, affecting your drops' Power Level.
* New inventory sorting options. Check [Settings](/settings) to view and rearrange your sort strategy.
  * Reverse the order of any individual sorting method.
  * Sort items by whether they are crafted, and whether they have Deepsight Attunement available.
* Fix organizer stats header alignment
* Added Vow of the Disciple raid mods to Loadout Optimizer and search filters.
* Deepsight weapons' attunement progress is now shown on the item popup. Tap and hold, or hover the progress bar to see extractable Resonant Elements.
* Fixed some weird spacing in the item popup perk list when a gun could but doesn't have an origin perk.
* The Progress page properly distinguishes between +1 and +2 pinnacles.

## 7.8.3 <span class="changelog-date">(2022-03-15)</span>

* Fixed loadout search filter to include notes

## 7.8.2 <span class="changelog-date">(2022-03-14)</span>

## 7.8.1 <span class="changelog-date">(2022-03-14)</span>

## 7.8.1 <span class="changelog-date">(2022-03-14)</span>

* Fixed D1 loadout editor not appearing.
* Fixed loadout editor not disappearing after saving/deleting.

## 7.8.1 <span class="changelog-date">(2022-03-13)</span>

* Assume armor masterwork and lock armor energy options will now be saved correctly when saving a loadout from the Loadout Optimizer and loaded correctly when Optimizing Armor.
* Obsolete consumable mods hidden in the Vault are now detected. They should show up on the Inventory page, and DIM should count vault space more accurately.
* Prevent iOS from popping up the keyboard automatically so often.
* Prevent crafting socket from showing up in the Armory.
* Clearer, prettier Enhanced Perk icons.
* Raid crafting materials are now included in the currency counter. Tap and hold, or hover, the consumables count in the vault header to check them.
* Many fixes for how classified items show up, and how they count toward the power level of each Guardian class. Can't see these fixes now, but maybe next time there's a new Raid.
* New search support for `source:vow` (Vow of the Disciple) and `source:grasp` (Grasp of Avarice) and `season:16`.

## 7.8.0 <span class="changelog-date">(2022-03-06)</span>

### Changes

* The "Pull From Postmaster" button no longer requires a second tap to confirm. For those who dislike this button, it may be removed entirely via a setting in the Settings page.
* Removed D2Gunsmith link from the item details popup while they work on revamping the site for all the new changes.
* Removed the `level:` filter for D2 accounts, as Guardians no longer have a Level and items no longer require one.
* Season of the Risen War Table Upgrades are now in the right order and show their acquired status.
* Loadout Optimizer Mod picker will now correctly update when switching between mod slots without closing Mod Picker.
* Loadout Optimizer now correctly takes Echo of Persistence's class-specific stat reductions into account when generating sets.
* The "Kinetic Slot" icon in Compare sheet now looks different from the "Kinetic Damage" icon.

### Features

* `is:wishlistunknown` highlights items that have no rolls in the currently loaded wishlist.
* When you have 10 or more loadouts, a search box will appear in the Inventory page loadout dropdown, allowing you to search names just like on the Loadouts page.
* The Item Feed is available on both desktop and mobile. It shows your gear in the order it dropped, and gives you quick controls to tag incoming loot. Click on the item tile to get the full item popup.
  * Item Feed also got better at identifying relevant weapon perks.
  * Tagging an item from the Item Feed also marks it as not-new.
  * Items can be dragged out of the feed into inventory locations (or into the loadout editor).
* We have brand new Loadout Editor! Check it out from the character menu or the Loadouts page.
  * The layout mirrors the Loadout page's new design which has clear areas for different types of items. Each section also has a menu of additional actions like re-syncing from your currently equipped items, or clearing out a whole section.
  * As part of this change, we're removing support for "multi-class" loadouts. Loadouts will either be tied to one class, or can be toggled to "Any Class". "Any Class" loadouts cannot contain Subclass, Armor, or Fashion. If you edit an existing "Any Class" loadout and save it, those items will be removed unless you turn off "Any Class".
  * Double-click items to toggle between equipped and unequipped instead of single clicking. We'll be continuing to improve how you choose items and specify whether they're equipped in the future.
  * A new setting allows you to clear out all other mods from your armor when applying a loadout. This works even if you've chosen no mods in your loadout, so you can make a "Reset mods" loadout.
  * With this new design we have space to add even more loadout editing tools over the next few seasons.
  * The loadout editor stays open if you navigate to the Inventory or Loadouts screen while it's already open.
  * The new Loadout Editor is not available for D1.

### Witch Queen updates

* Crafted and Deepsight weapons are now more in line with how they look in-game.
* Old loadouts containing void subclasses will upgrade automatically to the new Void 3.0 version, instead of telling you the loadout is missing an item.
* Enhanced perks are now visually distinct in the Item Popup.
* The Organizer page now includes a selector for Glaives.
* Glaives now show their Shield Duration stat.
* New search filters:
  * `deepsight:complete` and `deepsight:incomplete` to check the status of weapons' Deepsight attunement.
  * `deepsight:ruinous`, `deepsight:adroit`, `deepsight:mutable` and `deepsight:energetic` to identify Deepsight Resonance weapons that can provide specific Resonant Elements.
  * `is:craftable` for any weapons which could be crafted at the Relic.
  * `weaponlevel:` to filter by a crafted weapon's level.
  * `is:glaive` ... finds Glaives!

## 7.7.0 <span class="changelog-date">(2022-02-28)</span>

* Increased the strings we search through when filtering by mods/perks.
* Crafted weapons' levels and level progress are now shown on the item popup.
* Added `is:crafted` and `is:deepsight` filters.
* Crafting materials are now included in the currency counter. Tap and hold, or hover, the consumables count in the vault header to check them.
* Fixed a bug where "Use Equipped" would not update fashion in existing loadout.

## 7.6.0 <span class="changelog-date">(2022-02-21)</span>

* Fix applying D1 loadouts.
* `inloadout:` filter now matches partial loadout names -- use `inloadout:"pvp"` for items in loadouts where "pvp" is in the loadout's name.
* If your loadout includes ornaments, items are shown as if they had the loadout applied in the loadout page and loadout editor.
* You can now change the Aeon sect mod through the item popup.
* You can now edit your equipped Emotes from DIM. You can't add them to loadouts... yet.
* Fix issue where Loadout Optimizer armor upgrade settings were not being migrated from existing loadouts.
* Clan Banners are no longer shown in DIM.
* Weapon compare sheet now includes a button to compare with other legendary weapons of the same category, excluding exotics.
* Armor in collections now displays its collections stat roll.
* Fix issues with button text wrapping in some languages.
* Fix potential element blurriness in Edge browser.
* Fix for Loadout Optimizer suggesting armor with insufficient energy.
* Fix a clash between `power:1234` and `is:power` filters.
* Loadout Optimizer is now a little more thorough in preventing an item from being both pinned and excluded.

### Witch Queen updates

* There's a good chance crafted items will display correctly in DIM. No promises though.
* Prepare Records page for a new section featuring craftable items.

### Beta Only

* Loadout Editor
  * Fix issue where subclasses were counted as general items when dropping into a loadout or filling general from equipped.
  * Allow removal of a single mod through the editor display.

## 7.5.1 <span class="changelog-date">(2022-02-14)</span>

### Beta Only

* We're testing a brand new Loadout Editor. Check it out from the character menu or the Loadouts page.
  * The layout mirrors the Loadout page's new design which has clear areas for different types of items. Each section also has a menu of additional actions like re-syncing from your currently equipped items, or clearing out a whole section.
  * As part of this change, we're removing support for "multi-class" loadouts. Loadouts will either be tied to one class, or can be toggled to "Any Class". "Any Class" loadouts cannot contain Subclass, Armor, or Fashion. If you edit an existing "Any Class" loadout and save it, those items will be removed unless you turn off "Any Class".
  * Double-click items to toggle between equipped and unequipped instead of single clicking. We'll be continuing to improve how you choose items and specify whether they're equipped in the future.
  * A new setting allows you to clear out all other mods from your armor when applying a loadout. This works even if you've chosen no mods in your loadout, so you can make a "Reset mods" loadout.
  * With this new design we have space to add even more loadout editing tools over the next few seasons.
  * The loadout editor stays open if you navigate to the Inventory or Loadouts screen while it's already open.
  * The new Loadout Editor is not available for D1.

## 7.5.0 <span class="changelog-date">(2022-02-13)</span>

* Collect Postmaster now requires an additional click to confirm.
* Transferring ships via search query should now reliably transfer all selected items.
* Filters Help now groups stat comparison operators for a more compact page.
* Milestones are grouped by how much power bonus their rewards can provide.
* On the Loadouts page, you can now drag existing items on the page, into the current Loadout Editor, just like you can on the Inventory page. Use it to grab a couple of your favorite pieces from another loadout!
* Loadout armor stat tiers now include the total tier.
* Changed the Loadout Optimizer's Armor Upgrade options for Assume Masterwork and Lock Element options. All armor will now have an assumed minimum energy capacity of 7. The new settings have the following options,
  * Assumed Masterwork
    * None - Armor will use their current stats.
    * Legendary - Only legendary armor will have assumed masterwork stats and energy capacity
    * All - Legendary and exotic armor will have masterwork stats and energy capacity
  * Lock Element
    * None - No armor will have its element locked
    * Masterworked - Only armor that is already masterworked will have their element locked
    * All - All armor will have element locked

## 7.4.0 <span class="changelog-date">(2022-02-06)</span>

* Masterwork picker now only shows higher tiers of the current masterwork and full masterworks compatible with the weapon type.
* Sharing a build from the Loadouts page or Loadout Optimizer now uses our dim.gg links which are easier to share and show a preview.
* If you prefer reduced motion (in your operating system preferences), sheets like the compare and loadout dialogs now appear and disappear instantly.
* Clearer feedback when uploading a wishlist file.
* Expanded Organizer categories to account for Fusions and LFRs in unusual weapon slots.
* Visual fixes for Organizer categories and Vendor page toggles.

## 7.3.0 <span class="changelog-date">(2022-01-30)</span>

* Organizer drill-down buttons now show a more accurate armor count.
* Delete Loadout button now looks more warning-ish, and asks for confirmation without using a popup.
* DIM will now try to recover from a state where the browser has a corrupted storage database.
* DIM will now try to avoid overwriting shaders you don't own and thus couldn't apply back.
* Removing subclass from loadout will now enable "Add Equipped" button.
* "Add Equipped" button will no longer cause multiple items in the same slot to be listed as equipped.
* Widened and reorganized the Loadouts menu.
  * Pull from Postmaster (and its lesser known cousin, Make room for Postmaster) are removed in favor of the button next to your Postmaster items.
  * Randomize loadout is now at the end of the list of loadouts.

## 7.2.0 <span class="changelog-date">(2022-01-23)</span>

* Weapons CSV download now includes a Zoom stat column.
* Shaders, ornaments, and mods can now be searched in their choosers.
* Trials passages now show the number of rounds won and the progress of completion is now tied to the number of wins.

## 7.1.0 <span class="changelog-date">(2022-01-16)</span>

* Applying a loadout *without* fashion will no longer remove shaders and ornaments from your armor.
* The shader picker now filters invalid shaders more consistently and won't call shaders "mods".
* Fixed Records page sometimes duplicating Triumphs or Seals section while missing Collections.
* When provided multiple wish lists, Settings page now shows info about all loaded wish lists, not just the first one.
* Compare Drawer should no longer refuse valid requests to add an item to comparison.

## 6.99.1 <span class="changelog-date">(2022-01-10)</span>

* The Loadouts page is a bit cleaner and more compact in the mobile view.
* You can once again click within the Compare sheet to close an item popup.
* Loadouts don't fail when they contain an ornament that can't be slotted into the current armor.
* Sharing loadout builds includes fashion.

## 6.99.0 <span class="changelog-date">(2022-01-09)</span>

* You can now add Fashion (shaders and ornaments) to loadouts. Creating a loadout from equipped automatically adds in the current shaders and ornaments, and you can edit them manually from the Loadouts editor.
* Fixed an issue where the progress bar for exotic weapons were clipping into other page elements.
* Fixed an issue that could make moving searches containing stacks of items to fail.
* Added Spoils of Conquest to the currencies hover menu.
* Fixed an issue where the Loadout Optimizer would let you pin items from other classes.
* Fixed an issue where the universal ornament picker would show too many ornaments as unlocked.
* Shader picker now hides unavailable, unobtainable shaders.
* "Preview Artifact Contents" in artifact popup now shows unlocked mods from the perspective of the owning character, not the current character.
* Creating a loadout now defaults the class to whichever character you had selected.

## 6.98.0 <span class="changelog-date">(2022-01-02)</span>

* Consumables can now be pulled from postmasters other than the active character's.
* Vendors page now correctly recognizes owned bounties per character and is more accurate about mods ownership.
* Fixed an issue that could make moving searches containing stacks of items to fail.
* Fixes for display on iPhones with rounded corners and a notch.
* Transmog Ornaments menu now correctly shows whether ornament has been unlocked or not.
* Happy New Year

## 6.97.3 <span class="changelog-date">(2021-12-30)</span>

* Fixed an issue for some users where Stasis Aspects were not shown when selecting Stasis subclass options.
  * This works around a Bungie API issue, and will allow users to select and try equipping Stasis Aspects they have not unlocked, which may result in failures applying loadouts, if the aspects are not unlocked.

## 6.97.2 <span class="changelog-date">(2021-12-30)</span>

* Improved the press-to-view tooltips on mobile. It should now be much easier to select perks on mobile.
* Removed notification when loading/updating a wish list. Go to the wish list section of the settings menu if you want to see details.
* The progress notification for applying a loadout now shows each item and mod as it's being applied.
* Mod picker now correctly names inserted thing (e.g Fragment, Shader).
* Dares of Eternity now shows streak information under Progress > Ranks
* Ignore outdated/removed artifact mods still attached to armor.
* You can now select Stasis subclasses in the Loadout Optimizer and use the stat effects from fragments.
* When determining mod assignments, DIM will now consider in game mod placement and attempt to use the same position if possible.
* Tracked Triumphs are now grouped together with similar records.
* Starting the Compare view from a single armor piece now includes other elements in initial comparison.
* Inventory items can now be sorted by Element.
* Prevent plugging some invalid ornaments.

## 6.97.1 <span class="changelog-date">(2021-12-26)</span>

* Transmog Ornaments menu once again *incorrectly* shows whether an ornament has been unlocked or not, but fixed a bug where an artifact mod, once slotted on your active gear, would show up as not unlocked.

## 6.97.0 <span class="changelog-date">(2021-12-26)</span>

* Transmog Ornaments menu now correctly shows whether ornament has been unlocked or not.
* The stat bars shown in Compare are more accurately sized, relative to each other.
* Fix an issue where mods might get plugged in too fast and bump into the armor's max Energy.
* Update some error messages for when equipping items fails.
* Added new filter `is:stackfull` to show items that are at max stack size.
* Searching by perk now works on languages that use accented characters.
* Tooltips for Mods, Fragments, Aspects, etc. now show information about their type.
* Fix Subclasses sometimes showing a progress badge on their icon.
* Fix cases where an item might inappropriately show with a wishlist thumbs-up.
* Loadouts/Loadout Optimizer
  * When re-Optimizing a loadout, the Loadout Optimizer's Compare button will now initially select the original loadout from the loadout page.
  * If you open an existing loadout in Loadout Optimizer and the loadout has an exotic equipped, that exotic will be pre-selected in the LO settings.
  * Armor set stats in Loadout Optimizer or Loadout Details will now show stat tiers exceeding T10 or going below T0.
  * Radiant Light and Powerful Friends' activation conditions will now be accounted for when showing mod placements and applying mods to a loadout. If possible they will be assigned to an item so that their conditional perks are active.
  * The option to view Mod Assignments for a loadout is now available outside of Beta.
  * Loadout notes now retain whitespace formatting.
  * On the Loadouts page, missing items show up dimmed-out instead of not at all.
  * The Loadouts page can be filtered from the search bar in the header.
  * Selecting toggleable subclass abilities like jumps and grenades now works more smoothly.
  * Fixed an error when applying mod loadouts to armor too old to have mod energy.

### Beta Only

* We're trying out a new tool for the desktop inventory screen called "Item Feed". Click the tab on the right to pop out a feed of your item drops with quick buttons to tag them. By default tagged items disappear from the view so you can focus on new stuff.

## 6.96.0 <span class="changelog-date">(2021-12-19)</span>

* Loadouts now show correct stats for subclass, item, and mod selections. All mods are accounted for whether they actually will fit or not.
* Equipping a generated loadout in the Loadout Optimizer will now apply the selected mods.
* Improved the time taken to apply a loadout with mods.
* Stasis subclass can also be applied in the Loadouts page.
* Fixed showing the amount of Dawning Spirit in the holiday oven popup.
* Add energy bar displays to the Mod Assignments view.
* Fixed the 5th slot on Artifice Armor not showing up in Loadout Optimizer if no mod was plugged in.

## 6.95.1 <span class="changelog-date">(2021-12-14)</span>

* Fixed issue where selecting mods from the Mod Picker, opened from an item socket, would clear other mod selections.
* Added the ability to favorite finishers

## 6.95.0 <span class="changelog-date">(2021-12-12)</span>

* Fix image paths for D1 perks.
* Strange Favor rank now correctly shows remaining reset count, when you hover the icon.
* Ability Cooldown times are no longer shown for stat tooltips. This may return but at the moment, they were incorrect.
* Added 'source:30th' for items coming from the Bungie 30th Anniversary.

### Loadouts
* Stasis subclass abilities, aspects, and fragments are now displayed in the loadouts page.
* When displaying mod placement in Loadouts, if an armor slot has no item in the loadout, the character's current armor piece will be used.
* Removed the "Max Power" loadout from the loadouts page. You can still apply it from the loadout menu on the inventory screen.
* If loadouts have notes, those notes are now displayed in the hover text on the loadout dropdown
* Artifice Armor mod slots are now handled in Loadouts and the Loadout Optimizer.
* Hitting +Equipped in the loadout editor will add current mods.
* Creating a new loadout from equipped items will also save your subclass configuration.
* Creating a new loadout from equipped, or hitting +Equipped in the loadout editor, will now also include your current emblem, ship, and sparrow.
* Added more visual distinction between loadouts on the loadouts page.
* Some repeat text and unnecessary instructions were removed from mods and Stasis Fragments, in the mod picker.

### Loadout Optimizer
* Fix an error that can occur when loading a shared build link.
* Fix issue where Optimizer throws an error when selecting a raid or combat mod.
* Fix an issue where energy swaps in the Optimizer where not displaying the correct resulting energy.

### Mod Plugging Capabilities
* Bungie has enabled the API capabilities to apply armor mods, toggle weapon perks, and perform other plugging-in type operations. So now you can take advantage of these features of DIM!
  * This works from the item popup, and when applying loadouts that contain mods.
  * DIM can apply weapon perks, armor mods, shaders, weapon & exotic ornaments, and Stasis Aspects and Fragments.
  * It cannot apply weapon mods, which still cost glimmer in the game.
  * It can't yet apply transmog/Synthesis ornaments, but Bungie is working on addressing this.
  * Swapping Stasis aspects & fragments via loadouts is coming soon.

### Mods in Loadouts
* When you apply a loadout with armor mods, DIM will automatically assign these among armor pieces.
* If there's no armor in the loadout, it will apply these mods to your character's current pieces.
* More specific/custom placement options are in the works.
* DIM will not clear off existing mods except to make room for requested ones.

### Plugging-Related Fixes
* Fix a bug that prevented applying shaders or ornaments from the item popup.
* Fix emblems and subclasses not applying from loadouts.
* The mod picker launched from the item popup or Loadout Optimizer will now correctly show the mods unlocked by the applicable character, rather than across all characters. This helps a lot with artifact mods where you may have different ones unlocked on different characters. Note that this also means opening the mod picker for items in the vault will show no artifact mods unlocked - move the item to a character if you want to apply that mod.
* Vendor items no longer offer to apply perks.

## 6.94.0 <span class="changelog-date">(2021-12-05)</span>

* You can change perks and slot zero-cost mods from the item Popup.
* Loadouts can now apply mods. See [Mods in Loadouts](https://destinyitemmanager.fandom.com/wiki/Mods_in_Loadouts) for details. Some things to keep in mind:
  * This will not work until the 30th Anniversary patch.
  * Applying mods will also strip off any mods that aren't in your loadout from your equipped armor.
  * Mods will be placed on your equipped armor whether that armor came from your loadout or not.
* Loadouts can now have notes.
* Share loadout build settings (mods, notes, loadout optimizer settings) from the Loadouts page.
* Loadouts can now save stasis subclass abilities, aspects, and fragments. These do not yet get applied when applying a loadout.
* We made several bugfixes to how loadouts are applied that should fix some issues where not all items got equipped or failures were shown when nothing failed.
* The "Create Loadout" button on the Loadouts page defaults the loadout to match the class of the selected character.
* The menu for pinning or excluding an item in Loadout Optimizer now only shows items that match the overall search filter.
* Stat searches support keywords like "highest" and "secondhighest" in stat total/mean expressions. e.g. basestat:highest&secondhighest:>=17.5

## 6.93.0 <span class="changelog-date">(2021-11-28)</span>

* Steam browser is officially unsupported, and we now show a banner explaining that.
* However, we have managed to fix DIM so it doesn't crash loop in the Steam overlay. Until the next time Steam updates...
* Loadout Optimizer performance has been improved significantly - so much so that we now always look at all possible combinations of armor. Previously we trimmed some items out to get below an a number that we could process in time. This means that your LO builds are now guaranteed to be optimal, and the "Max" range shown in the stat tiles will always be accurate.
* We no longer cap stats in the Loadout Optimizer's tooltips so you can see how far over 100 a stat goes.
* Fixed a bug where Loadout Optimizer would only show one set.
* Cryptolith Lure and Firewall Data Fragment have been moved from "Quests" to "Quest Items".
* We've launched a new Loadouts page that makes it easy to browse through your loadouts. The Loadout Optimizer is accessible from that page. Also, loadouts are now by default sorted by when they were last edited, rather than their name. You can change this on the Loadouts page or in settings.
* Some perks in the Armory view that showed as not rolling on the current version of an item now correctly show that they can roll.

## 6.92.1 <span class="changelog-date">(2021-11-23)</span>

* Fixed "Optimize Armor" button (formerly "Open in Loadout Optimizer") in the loadout drawer.

## 6.92.0 <span class="changelog-date">(2021-11-21)</span>

* Show bars next to armor stats in Compare.
* At long last, found and fixed a bug that could lead to tags and notes getting wiped if you switched accounts while another account's data was loading. Many apologies to anyone who lost their tags and notes from this bug, and we hope it's gone for good.
* Remove bright engram rewards from prestige season pass rewards as these were guesses and not quite right.

### Beta Only

* We're testing out a new Loadouts page that makes it easy to browse through your loadouts. The Loadout Optimizer is accessible from that page. Also, loadouts are now by default sorted by when they were last edited, rather than their name. You can change this on the Loadouts page or in settings. Let us know what you think, and how it can be made more useful!

## 6.91.2 <span class="changelog-date">(2021-11-16)</span>

* Put back the full item tile in Compare.

## 6.91.1 <span class="changelog-date">(2021-11-16)</span>

* Fix issue in Loadout Optimizer where only one set would show when using Safari or iOS apps.

## 6.91.0 <span class="changelog-date">(2021-11-14)</span>

* The link to D2Gunsmith from the Armory view is now shown on mobile.
* Currency counts won't get squished anymore
* Simplified item tiles in the Compare view since a lot of the tile info was redundant.

## 6.90.1 <span class="changelog-date">(2021-11-08)</span>

* Mod costs now show in Firefox.
* Fixed search transfer not moving items that aren't equippable on the selected character.

## 6.90.0 <span class="changelog-date">(2021-11-07)</span>

* If a loadout has items for multiple character classes in it, applying it to a character behaves as if only the items that can be equipped on that character are in the loadout.
* Fixed an issue where the Loadout Optimizer would allow masterworked items to have their energy changed when using the Ascendant Shard (not exotic) armor upgrade option.
* Fixed an issue where clicking a mod icon in the Loadout Optimizer would select more than one of the mod.

## 6.89.0 <span class="changelog-date">(2021-10-31)</span>

## 6.88.1 <span class="changelog-date">(2021-10-28)</span>

* `modslot:activity` now identifies Armor 2.0 items that have a modslot related to an activity (currently, a raid or a Nightmare mod slot).
* Fix an issue where an invalid query is passed to the Loadout Optimizer when you click a mod socket.

### Beta Only

* Loadouts can now show you an assignment strategy for mods. It optimizes for the least number of unassigned mods.

## 6.88.0 <span class="changelog-date">(2021-10-24)</span>

* DIM will now display Shaders if they were leftover in your Vault after the transmog conversion.
* The item popup has a toggle to choose between list-style perks (easier to read!) and grid-style perks (matches in game). No, we will not add an option to change the order of the list-style perks.
* List-style perks in the item popup have a hover tooltip on desktop so you don't have to click them if you don't want to.
* The item popup has a button to select all the wishlisted perks if they aren't already the active perks, so you can preview the wishlisted version of the item quickly.
* Added a "is:statlower" search that shows armor that has strictly worse stats than another piece of armor of the same type. This does not take into account special mod slots, element, or masterworked-ness. "is:customstatlower" is the same thing but only pays attention to the stats in each class' custom total stat.
* Stat bars now correctly subtract the value of mods from the base segment.

## 6.87.0 <span class="changelog-date">(2021-10-17)</span>

* Moved "Tracked Triumphs" section to the top of the Progress page.
* You can now track and untrack Seasonal Challenges from the Progress page.
* Loadout Optimizer now correctly handles nightmare mods.
* Loadout Optimizer makes a better attempt at assigning mods to compared loadouts.
* Added `is:infusionfodder` search to show items where a lower-power version of the same item exists. Use `tag:junk is:infusionfodder` to check your trash for its potential to infuse!
* Loadout Optimizer will warn you if you try to load a build that's for a character class you don't have.
* If your D1 account had disappeared from DIM, it's back now.
* Aeon exotic armor pieces now show mod slots again.
* In Loadout Optimizer, the Select Exotic menu now lets you select "No Exotic" and "Any Exotic". "No Exotic" is the same as searching "not:exotic" before, and "Any Exotic" makes sure each set has an exotic, but doesn't care which one.

## 6.86.0 <span class="changelog-date">(2021-10-10)</span>

* Clicking a perk in the item popup now previews the stat changes from switching to that perk.
* Clicking a perk in the Organizer view also previews the stats for that perk.
* Changes to the Armory view (bring up Armory by clicking an item's name in the item popup):
  * Armory highlights which perks cannot roll on new copies of the weapon.
  * Armory highlights the perks rolled on the item you clicked.
  * Clicking other perk option previews their stat effects.
  * You can click the "DIM" link to open the item info on its own, and share a roll with others.
  * Clicking modslots lets you change mods.
  * Selecting different ornaments shows what the ornament looks like on the item.
  * Added a link to D2 Gunsmith for weapons.
* Inventory screen can now be sorted by whether an item is masterworked. Check [Settings](/settings) to view and rearrange your sort strategy.
* Loadout Optimizer shows an estimate of how long it'll take to complete finding sets.
* DIM shouldn't bounce you to your D1 account when Bungie.net is having issues anymore.
* `is:maxpower` search now shows all the items at maximum power, instead of just the items that are part of your maximum power loadout. The previous meaning has been moved to `is:maxpowerloadout`. Keep in mind that because of exotics, you may not be able to equip all your max power items at once.

### Beta Only

* Loadout Optimizer now shows the maximum stat tier you can get for each stat, taking into account all of your loadout settings including min/max stats, mods, and search filter. We're still not sure of the best way to display this, so it's in Beta only for now to get some feedback.
* We've tweaked the way Loadout Optimizer chooses which subset of items to look at when you have too many items to process. We should be better at making use of items that have "spiky" stats.


## 6.85.0 <span class="changelog-date">(2021-10-03)</span>

* Postmaster and Engrams should be sorted exactly like in game now.
* Loadout Optimizer no longer saves stat min/max settings as the default for the next time you use it. Opening an existing loadout in the Optimizer will still reload the min/max settings for that loadout.
* We won't automatically refresh your inventory when you're on the Loadout Optimizer screen anymore - click the refresh button or hit R to recalculate sets with your latest items.
* The "Perks, Mods & Shaders" column in Organizer no longer shows the Kill Tracker socket.
* The Recoil Direction stat now sorts and highlights differently in both Compare and Organizer - the best recoil is now straight up, and recoil that goes side to side is worse.
* Farming mode can now be configured in settings to clear a preferred number of slots (1-9)

## 6.84.0 <span class="changelog-date">(2021-09-26)</span>

* Items in the Compare view no longer move around according to the character they're on.
* Fixed an issue where the Loadout Optimizer would not load due to deprecated settings.
* Hovering over stat tiers in the Loadout Optimizer's compare drawer now shows stat tier effects for the new set too.

## 6.83.0 <span class="changelog-date">(2021-09-19)</span>

* Still adjusting to Stasis... `is:kineticslot` now identifies items which are in the "Kinetic" slot (the top weapon slot) but aren't Kinetic type damage.
* Loadout Optimizer finds better mod assignments.
* Engram power level is now also shown on hover.
* Clicking on the title of an item now brings up a new item detail page which shows all possible perks and wishlist rolls.
* Note that D1 items no longer have a link at all. We're not adding D1 features anymore.
* Random-roll items in Collections now show all the perk possibilities they could roll with.
* Armor in Collections now shows what mod slots it has.
* Fixed vendor items showing some incorrect wishlist matches.

### Beta Only

* Removed the press-and-hold mobile item menu, which saw very limited use. This will also be removed in the release version after some time.
* Removed the "Active Mode" experiment - its ideas will come back in the future in other forms, but for now it doesn't offer enough above the Progress page (which can be opened in another tab/window next to Inventory if you want to see both).

## 6.82.0 <span class="changelog-date">(2021-09-12)</span>

* Loadout Optimizer remembers stats you've Ignored between sessions.
* Opening a saved loadout in Loadout Optimizer restores all the mods and other settings from when it was originally created.
* Share your Loadout Optimizer build - the new share button copies a link to all your build settings. Share great mod combos with other DIM users!
* Fixed issue in Loadout Optimizer where locking energy type didn't work for slot specific mods.
* Clicking on an item's picture in the Compare tool now opens the full item popup.
* Added a "pull" button (down-arrow) to each item in the Compare tool that will pull the item to your current character.
* Collapsed the Tag menu into an icon in Compare to allow more items to fit on screen.
* Shortened the names of stats in Compare to allow more items to fit on screen.
* Added hover titles to the new compare buttons for more clarity.
* Selecting "Add Unequipped" in the loadout editor no longer tries to equip all your unequipped items.
* Progress win streak will now correctly display when a user hits a 5 win streak.
* Fixed broken description for some new triumphs.
* Loadout Optimizer's exotic picker now consistently orders slots.
* Loadout Optimizer's stat filters no longer attempt to automatically limit to possible ranges.
* Added numerical faction ranks alongside rank names on the Progress page.
* Fixed the order of items in vendors and seasonal vendor upgrade grids.
* Seasonal artifact display now matches the games display.
* Ritual rank progress for vendors now matches the ritual rank circle shape.
* Fixed vendor ranks being off by 1.
* Accounts list shows your Bungie Name.
* Add a tip for how to scroll Compare on iOS.

## 6.81.0 <span class="changelog-date">(2021-09-05)</span>

* Fixed wonky rank display in the phone portrait layout.
* Elemental Capacitor stats are no longer added to weapons with the perk enabled.
* In the Loadout Optimizer, searching items now works in conjunction with locking exotics and items.
* Added `is:currentclass` filter, which selects items currently equippable on the logged in guardian.
* Fixed armor swaps away from Stasis in Loadout Optimizer.
* Added a warning indicator to previously created loadouts that are now missing items.

## 6.80.0 <span class="changelog-date">(2021-08-29)</span>

* Fix sorting by power and energy in Compare when "Show Base Stats" is enabled.
* Fixed misalignment in stat rows, and vertical scrolling, in Compare.
* Highlighting stats in Compare is faster.
* You can click any perk in Compare, not just the first couple.
* Clicking an item's name to find it in the inventory view will now change character on mobile to wherever the item is.
* In Compare for D1, fixed an issue where you could only see the first 2 perk options.
* Mods can be saved and viewed in Loadouts - this is automatic for loadouts created by Loadout Optimizer but you can edit the mods directly in the loadout editor.
* Search results can be shown in their own popup sheet now (this shows by default on mobile)
* There is now a helpful banner prompt to install the app on mobile.
* When the postmaster is near full, a banner will warn you even if you're not on the inventory screen.
* Artifact XP progress is now displayed for the correct season.
* Rearranged the search buttons so the menu icon never moves.
* Ranks for Vanguard and Trials are now shown in the Progress page.
* Changed the icons in the Vendors menu.
* Added Parallax Trajectory to the currencies hover menu.

## 6.79.1 <span class="changelog-date">(2021-08-25)</span>

* Legacy mods are no longer selectable in the Loadout Optimizer.

## 6.79.0 <span class="changelog-date">(2021-08-22)</span>

## 6.78.0 <span class="changelog-date">(2021-08-15)</span>

* Armor in the Organizer no longer displays the now-standard Combat Mod Slot

## 6.77.0 <span class="changelog-date">(2021-08-08)</span>

* Timelost weapons now include their additional Level 10 Masterwork stats.

## 6.76.0 <span class="changelog-date">(2021-08-01)</span>

* Legendary Marks and Silver once again appear in the D1 inventory view.
* Tap/hover the Artifact power level in the header, to check XP progress towards the next level.
* When you install DIM on your desktop or home screen, it will now be badged with the number of postmaster items on the current character. You can disable this from Settings. This won't work on iOS.

## 6.75.0 <span class="changelog-date">(2021-07-25)</span>

* When opening Compare for a Timelost weapon, we now also include non-Timelost versions of that weapon.
* Display the energy swap or upgrade details for items in the Optimizer.
* Optimizer is now better at matching a set to an existing loadout.
* Compare will properly close (and not just become invisible) if all the items you're comparing are deleted.
* Fixed the search actions (three dots) menu not appearing in Safari.

## 6.74.0 <span class="changelog-date">(2021-07-18)</span>

* Added the option to lock item element in the Optimizer's armor upgrade menu.
* Not be broken
* Fix issue with Optimizer crashing when socket data is not available.
* Invalid search queries are greyed out, and the save search star is hidden.
* Favour higher energy and equipped items for grouped items in the Optimizer. This will mainly be noticed by the shown class item.
* Adding unequipped items to a loadout no longer also adds items from the Postmaster.

### Beta Only

* The Search Results drawer is back in beta, ready for some more feedback. On mobile it shows up whenever you search, on desktop you can either click the icon or hit "Enter" in the search bar. Try clicking on items in the search results drawer - or even dragging them to characters!

## 6.73.0 <span class="changelog-date">(2021-07-11)</span>

* Solstice of Heroes pursuit list now shows the full description of the objectives, not just the checkboxes.
* Recent searches are now capped at 300 searches, down from 500.
* Armor synthesis materials are no longer shown in the currencies block under the vault.

## 6.72.1 <span class="changelog-date">(2021-07-06)</span>

* Solstice of Heroes is back and so is the **Solstice of Heroes** section of the **Progress** tab. Check it out and view your progress toward upgrading armor.

## 6.72.0 <span class="changelog-date">(2021-07-04)</span>

* Fixed issue with locked mod stats not being applied to a compared loadouts in the Optimizer.

## 6.71.0 <span class="changelog-date">(2021-06-27)</span>

* Armor 1 exotics are visible in the exotic picker, albeit unselectable.
* Default to similar loadout as comparison base in Loadout Optimizer.
* Armor upgrades in the Optimizer have full descriptions of their functionality. Added Ascendant Shard 'Not Masterworked' and 'Lock Energy Type' options.
* In the Exotic Selector, the currently selected exotic is now highlighted.

## 6.70.0 <span class="changelog-date">(2021-06-23)</span>

* Fixed an issue where unwanted energy swaps were happening in the Optimizer.
* Fixed an issue where mod energy types could be mismatched in the Optimizer.

## 6.69.2 <span class="changelog-date">(2021-06-22)</span>

* Fixed an issue with general mods returning no results in the Optimizer.

## 6.69.1 <span class="changelog-date">(2021-06-21)</span>

* Fix an issue crashing DIM on older versions of Safari.

## 6.69.0 <span class="changelog-date">(2021-06-20)</span>
* Added "Recency" Column & Sorting to Loadout Organizer, this allows viewing gear sorted by acquisition date.
* Added ctrl-click to toggle item selection in Organizer.
 * Fix over-eager prompt to backup data when signing in.
* Viewing artifact details no longer always shows The Gate Lord's Eye.
* Scrolling to an item tile is now more accurate.
* Vault of Glass milestone is now more clearly named.
* Loadout Optimizer support for Vault of Glass mods.

## 6.68.0 <span class="changelog-date">(2021-06-06)</span>

* Some support for Vault of Glass mods in filters. Expect Loadout Optimizer fixes next week.
* Clearer hover text for some Destiny icons inline with text.
* Hovering Consumables in the Vault header now shows a list of owned materials and currencies.
* `is:hasornament` now recognizes Synthesized armor.
* DIM is less likely to log you out if Bungie.net is experiencing difficulties.
* Stat searches now support `highest`, `secondhighest`, `thirdhighest`, etc as stat names.
  * Try out `basestat:highest:>=20 basestat:secondhighest:>=15`
* Login screen is now more descriptive, and helps back up your settings if you're enabling DIM Sync for the first time.

## 6.67.0 <span class="changelog-date">(2021-05-30)</span>

* Items tagged "archive" are no longer automatically excluded from Loadout Optimizer and the Organizer.
* Vendor items can now match wish lists. Check what Banshee has for sale each week!
* You can put tags and notes on Shaders again. And for the first time, you can put them on Mods. Both are accessible from the Collections row in the Records tab.
* iPhone X+ screens once again do not show grey corners in landscape mode.
* Fixed a bug that broke part of the Progress page.
* Fixed a bug that crashed DIM if you clicked the masterwork of some items.

## 6.66.2 <span class="changelog-date">(2021-05-25)</span>

* Fix for errors on viewing some items when DIM had just loaded.

## 6.66.1 <span class="changelog-date">(2021-05-24)</span>

* Fix for 404 errors when signing in with Bungie.

## 6.66.0 <span class="changelog-date">(2021-05-23)</span>

* Fix strange wrapping and blank space on the list of Currencies in the header.

## 6.65.1 <span class="changelog-date">(2021-05-17)</span>

* Fix for a crash on older browsers.

## 6.65.0 <span class="changelog-date">(2021-05-16)</span>

* Reimplemented the is:shaded / is:hasshader searches.
* Crucible and Gambit ranks show on the Progress page again.
* Fixed the display text for some bounties and rewards from a new text system in Season of the Splicer.
* Fixed currencies wrapping weirdly when you're not in-game.

## 6.64.1 <span class="changelog-date">(2021-05-11)</span>

* Fix an issue where owning Synthesis currency was causing a crash.

## 6.64.0 <span class="changelog-date">(2021-05-09)</span>

## 6.63.0 <span class="changelog-date">(2021-05-02)</span>

## 6.62.0 <span class="changelog-date">(2021-04-25)</span>

* Exotic class item perks don't prevent selecting another exotic perk in Loadout Optimizer.
* Buttons and menus are bigger and easier to tap on mobile.
* Fixes to the heights of Loadout Optimizer result sets.
* Aeon perks are highlighted as their armor's exotic effect.
* Notes field hashtag suggestions tuned a bit to be more helpful.
* Item notes are displayed in Compare sheet when hovering or holding down on an item icon.
* Improvements to how drawer-style elements size themselves and interact with mobile keyboard popups.
* Some quests were being skipped, but now display on the Progress page (catalyst quests, Guardian Games cards, Medal Case).
* Armor stats changes
  * Stats have been revamped and show their actual game effect, including stats past the in-game display caps of 0 and 42.
  * Base stats are no longer confused by very large or very low current values.
  * Multiple mods affecting the same stat now display as separate stat bar segments. You can hover or tap these for more information.
  * Armor in collections now includes default stats and their exotic perks.

### Beta Only

* If your postmaster is getting full, we'll show a banner if you're on a page where you wouldn't otherwise notice your full postmaster. Hopefully this helps avoid some lost items.
* On mobile, if you're using DIM through a browser, we prompt to install the app. Not trying to be annoying, but DIM is way better installed!

## 6.61.0 <span class="changelog-date">(2021-04-18)</span>

* Fixed the stats for some perks if they would bring a stat above the maximum value.
* Creating a loadout from existing items will also save the items' current mods in the loadout. Viewing the mods is still Beta-only.
* Fixed Loadout Optimizer mod assignment for raid mods.
* Fixed Loadout Optimizer sometimes not handling T10+ stats correctly.
* Loadout Optimizer knows about Nightmare Mods now.
* You can now combine stats in search with & to average multiple stats. For example `basestat:intellect&mobility:>=15` shows if the average of intellect & mobility is greater than or equal to 15.
* Notes field now suggests your previously-used hashtags as you type.
* Collect Postmaster button is looking as slick as the rest of the app now.

## 6.60.0 <span class="changelog-date">(2021-04-11)</span>

* When opening Compare for an Adept weapon, we now also include non-Adept versions of that weapon.
* We now remove leading or trailing spaces from loadout names when they are saved.
* In the item popup, exotic armor's exotic perk is now described in full above the mods.
* You can once again compare ghosts and ships. You can no longer compare emblems.
* Changing perks on items in Compare now re-sorts the items based on any updated stats.

### Beta Only

* You can now edit a loadout's mods in the loadout drawer.

## 6.59.1 <span class="changelog-date">(2021-04-05)</span>

* Correct suggestions & interpretation for `inloadout` filter.

## 6.59.0 <span class="changelog-date">(2021-04-04)</span>

* Visual refresh for buttons and some dropdowns.
* Swiping between characters on mobile by swiping the inventory works again.
* Swiping the character headers behaves more sensibly now.
* Search
  * Loadouts can be found by exact name. For instance, `inloadout:"My PVP Equipment"` will highlight any items in the `My PVP Equipment` loadout.
  * To help reduce typing and remembering, `inloadout` names, `perkname`s, and item `name`s are now suggested as you type them.
  * We will also suggest any #hashtags found in your notes, for instance... `#pve`?
* Loadout Optimizer
  * Mod groupings have been updated so inconsistent labels don't split them apart.
  * Half-tiers show up in results to warn you when a +5 stat mod might benefit you.
  * In these cases, a new +5 button can quickly the suggested mods to your loadout.

## 6.58.0 <span class="changelog-date">(2021-03-28)</span>

* When comparing items, the item you launched Compare from is now highlighted with an orange title.
* The Compare screen has an "Open in Organizer" button that shows the exact same items in the Organizer which has more options for comparing items.
* Fixed some mods in Loadout Organizer that weren't applying the right stats.
* You can now sort inventory by how recently you acquired the item.

## 6.57.1 <span class="changelog-date">(2021-03-22)</span>

* Remove `sunsetsin:` and `sunsetsafter:` filters, and remove power cap display from Compare/Organizer. Organizer gains a new "Sunset" column. Items that are sunset can still be selected with `is:sunset` and have a grey corner.
* Fix Loadout Optimizer acting as if "Assume Masterworked" was always checked.

## 6.57.0 <span class="changelog-date">(2021-03-21)</span>

* We went back to the old way search worked, reverting the change from v6.56. So now `gnaw rampage zen` searches for three independent properties instead of the literal string `"gnaw rampage zen"`.
* Clicking on the empty area below Organizer can now close item popups, where it didn't before.
* Fix an issue where an exotic perk could sometimes be unselectable in Loadout Optimizer.
* Added a new `is:pinnaclereward` search that searches for pinnacle rewards on the Progress page.
* DIM Sync now less picky about saving very simple searches.
* Fix mis-sized kill tracker icons in Organizer.
* Support addition syntax in stat filters, i.e. `stat:recovery+mobility:>30`
* Mulligan now shows up as a Wishlisted perk.
* Search bar expands more readily to replace the top tabs, so the field isn't squished really tiny.
* Loadout Optimizer
  * Reposition some misplaced pieces of UI
  * Performance optimizations and some tweaks that could theoretically include some builds that wouldn't have shown up before.
  * Fixed an issue that would show builds with more than 100 in a single stat once mods were included.
  * Removed the minimum power and minimum stat total filters. Minimum power didn't see much use and minimum stat total can be achieved by searching `basestat:total:>52` in the search bar.

## 6.56.1 <span class="changelog-date">(2021-03-14)</span>

* Fix a bug where clicking inside the mod picker would dismiss the popup.

## 6.56.0 <span class="changelog-date">(2021-03-14)</span>

* On the Compare screen, items will update to show their locked or unlocked state.
* Deleting multiple searches from your search history works now - before there was a bug where only the first delete would succeed.
* On the Search History page accessible from Settings, you can now clear all non-saved searches with a single button.
* Deprecated search filters no longer show up in Filter Help.
* Searches that don't use any special filters now search for the entire string in item names and descriptions and perk names and descriptions. e.g. `gnawing hunger` now searches for the full string "gnawing hunger" as opposed to being equivalent to `"gnawing" and "hunger"`.
* Invalid searches no longer save to search history.
* Bright engrams show up correctly in the seasonal progress again.
* Added an icon for Cabal Gold in objective text.
* You can sort items by ammo type.
* There's a new button in the Loadout editor to add all unequipped items, similar to adding all equipped items.
* The farming mode "stop" button no longer covers the category strip on mobile.
* Reverting a loadout (the button labeled "Before [LoadoutName]") no longer pulls items from Postmaster.

## 6.55.0 <span class="changelog-date">(2021-03-07)</span>

* You can once again select how much of a stackable item to move, by editing the amount in the move popup before clicking a move button. Holding shift during drag no longer allows you to select the amount - you must do it from the buttons in the popup.

## 6.54.0 <span class="changelog-date">(2021-02-28)</span>

## 6.53.0 <span class="changelog-date">(2021-02-21)</span>

* Pulling from postmaster, applying loadouts, moving searches, moving individual items, and more are now cancel-able. Click the "cancel" button in the notification to prevent any further actions.
* Bulk tagging in the Organizer no longer shows an "undo" popup. We expect you know what you're doing there!

## 6.52.0 <span class="changelog-date">(2021-02-14)</span>

* Search filters that operate on power levels now accept the keywords "pinnaclecap", "powerfulcap", "softcap", and "powerfloor" to refer to the current season's power limits. e.g "power:>=softcap"
  * `powerlimit:pinnaclecap` will show items with a power limit that matches this season's limit on all items.
  * `sunsetsin:next` will show the same items: items whose power limit won't reach next season's limit on all items.
* Confirm before pulling all items from Postmaster.
* Added Seasonal Challenges to the Records page. You can track as many of these as you want in DIM and the tracked ones will show up in the Progress page.
* Quests that expire after a certain season now show that info in the item popup.
* Quests show which step number on the questline they are.
* Triumphs that provide rewards for completing a part of the triumph now show that reward.

## 6.51.1 <span class="changelog-date">(2021-02-10)</span>

* Updates for Season of the Chosen

## 6.51.0 <span class="changelog-date">(2021-02-07)</span>

## 6.50.0 <span class="changelog-date">(2021-01-31)</span>

* Some emblem stats have better formatting now.
* Perks which would grant a bonus in a stat, but which grant zero points due to how stats work, now show +0 instead of just not showing the stat.
* Bounty guide for special grenade launchers now shows a label and not just an icon.
* Fixed some issues with Loadout Optimizer on mobile.

## 6.49.0 <span class="changelog-date">(2021-01-24)</span>

* Mod categorization in the Loadout Optimizer mod picker is now driven from game data - it should stay up to date better as new mods appear.
* Disabled weapon mods no longer contribute to stats.
* Automatic updates for the latest patch.

## 6.48.0 <span class="changelog-date">(2021-01-17)</span>

* Allow clicking through the loading screen to get to the troubleshooting link.

## 6.47.1 <span class="changelog-date">(2021-01-11)</span>

* Fix a bug that could crash loadout optimizer.

## 6.47.0 <span class="changelog-date">(2021-01-10)</span>

* Show a star icon for favorited finishers rather than a lock icon.
* Search history truncates huge searches to three lines and aligns the icons and delete button to the first line.
* Added indicators in the Compare view to show which stat we are sorting by, and in which direction.
* Fix visuals on the pull from postmaster buttons.
* Loadout Optimizer now allows selecting up to 5 raid mods, not just 2.
* Armor mods with conditional stats, like Powerful Friends and Radiant Light, now correctly take into account the conditions that cause their stats to be applied. This only works within a single piece of armor - for example, it will work if you have Powerful Friends and another Arc mod is socketed into that piece of armor, but will not yet correctly identify that the stats should be enabled when you have another Arc Charged With Light mod on *another* piece of armor.
* Masterworked Adept weapons should show all their stat bonuses.
* Fix a bug where using the move buttons instead of drag and drop wouldn't show item move progress popups or error popups.
* The most recent Steam Overlay browser version shouldn't be reported as not supported anymore. Keep in mind we can't really debug any problems that happen in the Steam Overlay.
* Fixed some event-specific searches, such as source:dawning.

## 6.46.0 <span className="changelog-date">(2021-01-03)</span>

* Base stats no longer cause sort issues in the compare pane, and no longer apply to weapons.
* Older pieces of Last Wish and Reverie Dawn armor now count as having normal Legacy mod slots.
* Deep Stone Crypt Raid mods now show up in the Loadout Optimizer mod picker.

## 6.45.2 <span className="changelog-date">(2020-12-30)</span>

* Fixed an issue that could harm the DIM Sync service.

## 6.45.1 <span className="changelog-date">(2020-12-29)</span>

* Fixed an issue where linking directly to any page would redirect to the inventory.

## 6.45.0 <span class="changelog-date">(2020-12-27)</span>

* Faster initial page load for inventory (loading a subset of things from bungie.net api)
* Wishlists now support multiple URLs
* Collection items in records now display the intrinsic perk.
* Fixed an issue with the item popup sidecar on safari.
* Fixes for compare view on mobile.
* The optimizer now clears results if a character is changed.
* Fix typo in energycapacity organizer search
* Clean up toolbar on organizer page on mobile.
* Some routes can now be accessed without being logged in (Whats New, Privacy Policy, etc.)
* What's new page is now rendered at build time instead of run-time, so it should load faster.
* Various dependency upgrades

## 6.44.0 <span class="changelog-date">(2020-12-20)</span>

* Fixed a bug that could potentially erase some tags/notes if there were errors in DIM.
* When Bungie.net is undergoing maintenance, item perks won't be shown anymore. Before, we'd show the default/collections roll, which confused people.
* Fix the element type of items not showing in some cases.
* Improved the sizing of sheet popups on Android when the keyboard is up.
* You can no longer transfer Spoils of Conquest anywhere.
* Hide action buttons on collections/vendors items.
* Fixed character headers wrapping on non-English locales.

### Beta Only

* We continue to experiment with the order of the list-style perk display on weapons - the most important perks tend to be on the rightmost column of the grid, so now we list the perks in right-to-left order from the original grid.

## 6.43.2 <span class="changelog-date">(2020-12-13)</span>

## 6.43.1 <span class="changelog-date">(2020-12-13)</span>

## 6.43.0 <span class="changelog-date">(2020-12-13)</span>

* New Rich Texts added for Lost Sectors and Stasis.
* Show reasons why you can't buy vendor items, and grey out bounties that you've already purchased on the vendors screen.
* Updated the item popup header for mobile and desktop. The buttons on mobile now have larger click targets and should be easier to find/use.
* Green items can no longer mess up loadout optimizer.
* Special-ammo grenade launchers are now distinguished from heavy grenade launchers.

## 6.42.3 <span class="changelog-date">(2020-12-07)</span>

* Filter ornaments to the correct class for season pass on progress page.
* Enable bounty guide on app.destinyitemmanager.com.
* Spoils of Conquest vault prevention.

### Beta Only

* Re-order sockets putting key traits first.

## 6.42.2 <span class="changelog-date">(2020-12-06)</span>

* Banner Tweaks

## 6.42.1 <span class="changelog-date">(2020-12-06)</span>

* Banner Tweaks

## 6.42.0 <span class="changelog-date">(2020-12-06)</span>

* Farming mode now refreshes only every 30 seconds, instead of every 10 seconds, to reduce load on Bungie.net.
* When the postmaster section is collapsed, it now shows the number of items in your postmaster so you can keep an eye on it.
* Fixed an issue where the Game2Give donation banner could sometimes appear in the mobile layout.

### Beta Only

* We're trying out a new display for weapon perks, which displays the name of the active perk and shows details on click, instead of on hover. This is partly to make perks easier to understand, but also to allow for more actions on perks in the future. Let us know what you think! Animations will be added later if this design catches on.
* Continued improvements to Active mode, incorporating Bounty Guide and better suggested vendor bounties.

## 6.41.1 <span class="changelog-date">(2020-12-02)</span>

## 6.41.0 <span class="changelog-date">(2020-12-02)</span>

* Bounties and Quests sections on the Progress page now show a summary of bounties by their requirement - weapon, location, activity, and element. Click on a category to see bounties that include that category. Other categories will light up to show "synergy" categories that can be worked on while you work on the selected one. Shift-click to select multiple categories. Click the (+) on a weapon type to pull a weapon matching that type.
* New item sort option to sort sunset items last.
* Engrams show their power level - click on small engrams to see their power level in the item popup.
* The checkmark for collectibles is now on the bottom right corner, so it doesn't cover mod cost.
* Mod costs display correctly on Firefox.
* Fixed the `is:powerfulreward` search to recognize new powerful/pinnacle engrams.
* When items are classified (like the new Raid gear was for a bit), any notes added to the item will show on the tile so you can keep track of them.
* Fixed filter helper only opening the first time it is selected in the search bar
* Pinnacle/powerful rewards show a more accurate bonus, taking into account your current max power.

### Beta Only

* A new "Single character mode" can be enabled through settings, or the « icon on desktop. This focuses down to a single character, and merges your other characters' inventories into the vault (they're really still on the other characters, we're just displaying them different). This is intended for people who are focused on one character, and always shows the last played character when collapsed.

## 6.40.0 <span class="changelog-date">(2020-11-22)</span>

* Mod and mod slot info in Loadout Optimizer have been updated to handle the new mod slots better.
* Postmaster items can be dragged over any items on your character to transfer them - they don't need to be dragged to the matching item type.
* Stop showing extra +3 stats on masterwork weapons. The fix for this means that Adept weapons may not show that bonus when they are released.
* Progress page now shows more Milestones/Challenges, shows rewards for all of them, includes vendor pictures where available, and gives a hint as to what power pinnacle/powerful engrams can drop at.

## 6.39.1 <span class="changelog-date">(2020-11-16)</span>

* Farming mode will no longer immediately kick out items you manually move onto your character.
* The Records page now includes all the Triumphs and Collections info that are in the game.
* Mods in the Loadout Optimizer can be searched by their description.
* Fixed Active Mode showing up in release version if you'd enabled it in Beta.
* Fixed a crash when viewing Stasis subclasses.

## 6.39.0 <span class="changelog-date">(2020-11-15)</span>

* Xur's location is now shown on his entry in the Vendors page.
* The Raids section is back in Progress, and Garden of Salvation shows up in Milestones.
* Search autocomplete suggests the `current` and `next` keywords for seasons.
* Reworked mod handling to account for new legacy and combat mod slots. New searches include `holdsmod:chargedwithlight`, `holdsmod:warmindcell`, etc., and `modslot:legacy` and `modslot:combatstyle`.
* Armor tiles now display the energy capacity of the armor.
* Masterwork levels in the mod details menu once again show which level masterwork they are.
* Added a new sort order for items, sort by Seasonal icon.
* Darkened the item actions sidecar to improve contrast with the background.
* Fixed a visual glitch where the tagging menu looked bad.
* Fixed logic for determining what can be pulled from postmaster to exclude stacked items like Upgrade Modules when you cannot actually pull any more of them.
* Removed the counter of how many items were selected in Organizer. This fixes a visual glitch that cut off the icons when items were selected.
* Fixed the vendor icon for Variks.
* Loadout drawer, Compare, Farming, and Infusion now work on every page that shows an item from your inventory.
* Deleting a loadout from the loadout drawer now closes the loadout drawer.
* When Bungie.net is not returning live perk information, we won't show the default perks anymore.

### Beta Only

* Preview of "Active Mode", an in-progress new view that focuses down to a single character plus your vault, and has easy access to pursuits, farming, max light, and more.

## 6.38.1 <span class="changelog-date">(2020-11-11)</span>

* Removed character gender from tiles and notifications.
* Don't show empty archetype bar for items in collections.
* Deprecated the `sunsetsafter` search filter because its meaning is unclear. Introduced the `sunsetsin` filter and the `is:sunset` filter.
  * Try out `sunsetsin:hunt` for weapons which reached their power cap in season 11.
  * `is:sunset` won't show anything until Beyond Light launches!
* Added `current` and `next` as season names for searches. Search `sunsetsin:next` to see what'll be capped in next season even before it has an official name.
* Vendorengrams.xyz integration has been removed, because of the vendor changes in Beyond Light.
* Legacy Triumphs have been removed.
* Fixed the Progress page not loading.
* Fixed Catalysts not showing on the Records page.
* Fix errors when selecting mods in Loadout Optimizer.
* Removed the opaque background from item season icons.

## 6.38.0 <span class="changelog-date">(2020-11-08)</span>

* New background color theme to tie in with Beyond Light. The character column coloring based on your equipped emblem has been removed.
* Perk and mod images are once again affected by the item size setting.

## 6.37.2 <span class="changelog-date">(2020-11-03)</span>

* Fix the item tagging popup not working on mobile by un-fixing the Safari desktop item popup.

## 6.37.1 <span class="changelog-date">(2020-11-02)</span>

* Fixed not being able to scroll on mobile.
* Fixed filter help not always showing up.

## 6.37.0 <span class="changelog-date">(2020-11-01)</span>

* Removed "Color Blind Mode" setting. This didn't help with DIM's accessibility - it just put a filter over the page to *simulate what it would be like* if you had various forms of color blindness.
* Added `hunt` as valid season synonym.
* Clicking on the energy track or element for armor can now let you preview how much it'd cost in total to upgrade energy or change element.
* Redesigned weapon perks/mods to more clearly call out archetype and key stats.
* Improved the buttons that show in the item popup for items in postmaster. For stacked items you can now take just one, or all of the item.
* Some items that DIM couldn't pull from postmaster before, can be pulled now.
* Fixed the display of stat trackers for raid speed runs.
* Hide the "kill tracker" perk column on masterworked weapons.
* Fixed the tagging dropdown not being attached on desktop Safari.

## 6.36.1 <span class="changelog-date">(2020-10-26)</span>

* Some more tweaks to the sidecar layout.
* Put back automatically showing dupes when launching compare.
* The item popup now closes when you start dragging an item.

## 6.36.0 <span class="changelog-date">(2020-10-25)</span>

* Rearranged equip/move buttons on sidecar to be horizontal icons instead of menu items.
* On mobile, you can switch characters in either direction, in a loop.
* Added cooldown and effect values to stat tooltips.
* Added stat tooltips to the Loadout Optimizer.
* Fixed descriptions for mod effects in the Loadout Optimizer's mod picker.
* New keyboard shortcuts for pull item (P), vault item (V), lock/unlock item (L), expand/collapse sidecar (K), and clear tag (Shift+0). Remember, you must click an item before being able to use shortcuts.
* Made the item popup a bit thinner.
* Collapsing sections now animate open and closed.

### Beta Only

* We're experimenting with a new "Search Results" sheet that shows all the items matching your search in one place.

## 6.35.0 <span class="changelog-date">(2020-10-18)</span>

* Added the "sidecar" for item popup actions on desktop. This lets us have more actions, and they're easier to understand. If you always use drag and drop, you can collapse the sidecar down into a smaller version.
* On mobile, press and hold on an item to access a quick actions menu, then drag your finger to an option and release to execute it. Move items faster than ever before!
* Added buttons to the settings page to restore the default wish list URL.
* Tweaked the Loadout Optimizer to make it easier to understand, and more clearly highlight that stats can be dragged to reorder them.
* In Loadout Optimizer, Compare Loadout can now compare with your currently equipped gear. Also, clicking "Save Loadout" will prompt you for whether you want to overwrite the loadout you're comparing with.
* Fixed an issue where you couldn't directly edit the minimum power field in Loadout Optimizer.
* D1 items can no longer incorrectly offer the ability to pull from postmaster.
* Tuned the search autocomplete algorithm a bit to prefer shorter matches.
* Fixed multi-stat masterworked exotics messing up the CSV export.
* Darkened the keyboard shortcut help overlay (accessed via the ? key).
* Removed tagging keyboard shortcut tips from places where they wouldn't work.

## 6.34.0 <span class="changelog-date">(2020-10-11)</span>

* Replaced the tagging dropdown with a nicer one that shows the icon and keyboard shortcut hints.
* Made the farming mode popup on mobile not overlap the category selector, and made it smaller.
* Secretly started recording which mods you selected in Loadout Optimizer when you create a loadout, for future use.
* In the Organizer, the selected perk for multi-option perks is now bold.
* Updated the style and tooltip for wishlist perks to match the thumb icon shown on tiles.
* Fix some display of masterworked exotics in the CSV export.

## 6.33.0 <span class="changelog-date">(2020-10-04)</span>

* The Organizer's buttons now show you how many items you have in each category. These counts update when you use a search too!
* On mobile, the search bar appears below the header, instead of on top of it.
* Changed the effect when hovering over character headers.
* Hitting Tab while in the search bar will only autocomplete when the menu is open.
* Fixed the "custom stat" setting not being editable from Safari.
* Consumables may no longer be added to loadouts for D2.
* The Loadout Optimizer lock item picker will show items that are in the Postmaster.

### Beta Only

* Removed the ability to move a specific amount of a stacked consumable item.
* Continued updates to our new background style and desktop item actions menu.

## 6.32.2 <span class="changelog-date">(2020-09-29)</span>

* Actually fixed "Store" buttons not showing for items in Postmaster.
* Fix wishlists not highlighting the right rolls.

## 6.32.1 <span class="changelog-date">(2020-09-29)</span>

* Fixed "Store" buttons not showing for items in Postmaster.
* Fixed masterwork stats for Exotics not displaying correctly.
* Fixed character stats only displaying the current character's stats on mobile.
* Fixed Postmaster not appearing on D1 for mobile.

## 6.32.0 <span class="changelog-date">(2020-09-27)</span>

* In Compare, you can click on perks to see what the new stats would look like if you chose another option.
* When the item popup is open, hitting the "c" key will open Compare.
* Your subclass has been moved below weapons and armor (it's been this way in Beta for a while).
* On mobile, instead of showing all your items at once, there's now a category selection bar that lets you quickly swap between weapons, armor, etc. The postmaster is under "inventory".
* Transferring items is just a touch snappier.
* The tag and compare button on the search bar have been replaced with a dropdown menu (three dots) with a lot more options for things you can do with the items that match your search.
* On mobile, your equipped emblem no longer affects the color of your screen.
* Loadout Optimizer has a nicer layout on mobile and narrower screens.
* Fix some masterwork stats not showing.
* Fix some issues with how mods got auto-assigned in Loadout Optimizer.
* Fix masterwork stats not always highlighting.
* Fix masterwork tier for some items.
* Fix an issue where searching for "ote" wouldn't suggest "note:"
* The Organizer shows up in the mobile menu, but it just tells you to turn your phone.

### Beta Only

* We're experimenting with moving the item action buttons to the side of the item popup on desktop - we call it the "sidecar". It moves the actions closer to the mouse, allows room to have clearer labels, and gives more room to add more commands. Plus generally people have screens that are wider than they are tall, so this reduces the height of the popup which could previously put buttons off screen. We'll be tweaking this for a while before it launches fully.
* Beta now has an early preview of a new theme for DIM.

## 6.31.2 <span class="changelog-date">(2020-09-22)</span>

* Fix an issue where moving Exotic Cipher to vault with DIM would cause your characters to be filled up with items from your vault.

## 6.31.1 <span class="changelog-date">(2020-09-21)</span>

* Loadout Optimizer highlights loadouts you've already saved.
* Add new searches `kills:`, `kills:pvp:`, and `kills:pve:` for Masterwork kill trackers.
* Fixed: "Source" was not being set for all items.
* Fixed: Item type searches (e.g. is:pulserifle) not working for D1.
* Fixed: Spreadsheets missing power cap.

## 6.31.0 <span class="changelog-date">(2020-09-20)</span>

* Added a link to the DIM User Guide to the hamburger menu.
* "Clear new items" has been moved into the Settings page instead of being a floating button. The "X" keyboard shortcut no longer clears new items.
* Linear Fusion rifles are technically Fusion Rifles, but they won't show up in Organizer or in searches under Fusion Rifle anymore.
* While API performance is ultimately up to Bungie, we've changed things around in DIM to hopefully make item transfers snappier. Note that these changes mean you may see outdated information in DIM if you've deleted or vaulted items in-game and haven't clicked the refresh button in DIM.
* Improved the autocomplete for `sunsetsafter:` searches.
* Fix the `is:new` search.
* The D1 Activities page now shows Challenge of the Elders completion.
* Fixed buttons not showing up on tablets for track/untrack triumphs.
* Invalid searches are no longer saved to your search history.
* The "Filter Help" page is now searchable, and clicking on search terms applies them to your current search.
* Added a Search History page accessible from "Filter Help" and Settings so you can review and delete old searches.
* Shift+Delete while highlighting a past search in the search dropdown will delete it from your history.
* Fixed the `masterwork:` filters.
* Fixed the icon for "Take" on the item popup for stackable items.
* Removed the ability to restore old backups from Google Drive, or backups created from versions of DIM pre-6.0 (when DIM Sync was introduced).
* Armor 1.0 mods and Elemental Affinities removed from the perk picker in Loadout Optimizer.
* Improved search performance.
* Items in collections now show their power cap.
* Character stats now scroll with items on mobile, instead of always being visible. Max power is still shown in the character header.
* Added "Location" column to the Organizer to show what character the item is on.
* When "Base Stats" is checked in the Compare tool, clicking on stats will sort by base stat, not actual stat.

### Beta Only

* On mobile, there is now a bar to quickly swap between different item categories on the inventory screen.

## 6.30.0 <span class="changelog-date">(2020-09-13)</span>

* Compare loadouts in Loadout Optimizer to your existing loadout by clicking the "Compare Loadout" button next to a build.
* Improvements to search performance, and search autocomplete suggestions.
* Fix cases where some odd stats would show up as kill trackers.
* Sword-specific stats now show up in `stat:` filters.

## 6.29.1 <span class="changelog-date">(2020-09-11)</span>

* Improved performance of item transfers. We're still limited by how fast Bungie.net's API can go, though.
* Fixed a couple of the legacy triumphs that indicated the wrong triumph was being retired.
* Completed legacy triumph categories, and collections categories, now show the "completed" yellow background.
* is:seasonaldupe now correctly pays attention to the season of the item.
* Fixed a bug where notes wouldn't be saved if you clicked another item before dismissing the item popup.
* Tweaks to the display of legacy triumphs.
* Reduce the number of situations in which we autoscroll the triumph category you clicked into view.

## 6.29.0 <span class="changelog-date">(2020-09-10)</span>

* Legacy Triumphs are now indicated on the Records page and have their own checklist section. Legacy Triumphs are triumphs that will not be possible to complete after Beyond Light releases. The list of which Triumphs are Legacy Triumphs was provided by Bungie.
* Mods in the Loadout Optimizer mod picker are now split up by season.
* The number of selected items is now shown on the Organizer page.
* Empty mod slot tooltips spell out which season they're from.
* Locking/unlocking items in D1 works again.

## 6.28.1 <span class="changelog-date">(2020-09-06)</span>

* Actually release the Records page

## 6.28.0 <span class="changelog-date">(2020-09-06)</span>

* Triumphs, Collections, and Stat Trackers are now all together in the new Records page.
* You can track triumphs in DIM - tracked triumphs are stored and synced with DIM Sync. These show up on both the Progress and Records pages.
* Everything on the Records page responds to search - search through your Collections, Triumphs, and Stat Trackers all at once!
* Unredeemed triumphs show their rewards
* Compare sheet now offers a Base Stat option for armor, so you can directly compare your stat rolls
* Mod costs now shown in Loadout Optimizer results
* Vendors can now track some "pluggable" items like emotes & ghost projections, to filter by whether you already own them
* Clearing the search input no longer re-opens the search dropdown
* Mod slot column in the Organizer now shows all supported mod types (i.e. season 10 armor will show seasons 9,10,11)
* Support for `mod:` and `modname:` filters to parallel the `perk:` and `perkname:` ones
* Use the dark theme for Twitter widget

## 6.27.0 <span class="changelog-date">(2020-08-30)</span>

* The new armor 2.0 mod workflow is available in the Loadout Optimizer, this includes:
  * A new Mod Picker component to let you choose armor 2.0 mods to lock.
  * The mod sockets shown in the optimizer are now the locked mods, rather than the mods currently equipped on the item.
  * Clicking on a mod socket will open the picker to show available mods for that slot. Note that locking a mod from this won't guarantee it gets locked to the item specifically.
  * Items have different levels of grouping depending on the requirements of the locked mods. Locking no mods keeps the previous grouping behavior.
  * The mods stat contributions are now shown in the picker.
  * The Mod Picker can now filter for items from a specific season, just filter by the season number directly e.g. "11" for arrivals.
* The search bar now remembers your past searches and allows you to save your favorite searches. These saved and recent searches are synced between devices using DIM Sync.
* The quick item picker (plus icon) menu no longer has an option to equip the selected item. Instead it will always just move the item - very few users selected "Equip" and it won't ever work in game activities.
* Added background colors for items and characters before their images load in, which should reduce the "pop-in" effect.
* Shaders can be tagged from the Collections page and the tags/notes show up there as well.
* Shift+Click on the Notes field in Organizer while in edit mode no longer applies a search.
* For pages with sidebars (like Progress), scrollbars appearing will no longer cover content.
* Add character stats to loadout sheet if full armor set is added.

### Beta Only

* Long-pressing on an item in mobile mode will bring up a quick actions menu - drag and release on a button to apply the action to the item you pressed on.
* Move Sub-class out of Weapons to the General category

## 6.26.0 <span class="changelog-date">(2020-08-23)</span>

* Better touchscreen support for drag and drop.
* Wishlists now support Github gists (raw text URLs), so there's no need to set up an entire repository to host them. If you are making wishlists, you can try out changes easier than ever. If you're not making wishlists, hopefully you're using them. If you don't know what wishlists are, [here you go](https://destinyitemmanager.fandom.com/wiki/Wish_Lists)
* Engrams get a more form-fitting outline on mouse hover.
* If you have a search query active, DIM will not automatically reload to update itself.
* The `is:curated` search has been overhauled to better find curated rolls.
* Fixes to how the character headers look in different browsers.
* Fixed the missing armor.csv button on the Organizer.

### Beta Only
* Loadout Optimizer: DIM Beta is now using the new Mod Picker, a separate and improved picker just for armor mods. Try it out and let us know how it feels
* In Beta only, the filter search bar has been upgraded to remember recent searches and let you save your favorite searches.
* Phone/mobile resolutions will now show a mini-popup to make inspecting and moving items much easier.

## 6.25.0 <span class="changelog-date">(2020-08-16)</span>

* Removed `is:reacquireable` as it is inaccurate in its current state
* Removed outline from clicked character headers on iOS
* Adjusted spacing on items in the loadout drawer, so they can fit 3-wide again
* Main (top) search field is now the place to filter items for the Loadout Optimizer
* For real, stat bars should be the right length this time
* Keyboard controls in the Notes field: ESC reverts and leaves editing, ENTER saves the value
* Item notes can now be edited directly in the notes column of the Organizer tab
* Mobile - changes in DIM beta only: different parts of the header now stick with you as you scroll down.
* Armor CSV export appearing properly on the Organizer tab again.

## 6.24.1 <span class="changelog-date">(2020-08-12)</span>

* Updated the character tiles, now uses triple dot instead of chevron
* Solstice of Heroes is back and so is the **Solstice of Heroes** section of the **Progress** tab. Check it out and view your progress toward upgrading armor.

## 6.24.0 <span class="changelog-date">(2020-08-09)</span>

* Configure a custom armor stat per-class in Settings, and it'll show up in item popups, Organizer, Compare, and the new `stat:custom:` search.
* Speed improvements to wishlist processing.
* `is:smg` for if you're as bad at remembering "submachine gun" as.. some of us are.
* No more accidental app reloads when swiping down hard on the page on mobile.
* Spring (Summer?) cleaning in the Item Popup. Some less important elements have been moved or removed, to make room for more functionality and stats.
* Bar-based stat values in the Mod preview menu are no longer extremely large bois.
* Anti-champion damage types are now interpreted in tooltip descriptions.
* Seasonal Artifact is now previewable, but be warned:
  * Some data from the API is wrong, and the Season 11 artifact is incorrectly labeled.
  * It can show seasonal mods you have equipped, but Season 11 mods still aren't in Collections data, so mod unlocks aren't displayed.
* Spreadsheet columns slightly adjusted to get them back to their usual column names.
* Lots going on behind the scenes to clear up errors and get Loadout Optimizer ready for upgrades!

## 6.23.0 <span class="changelog-date">(2020-08-02)</span>

* You can add tags and notes to shaders! Keep track of your favorites and which shaders you could do without.
* Searches now support parentheses for grouping, the "and" keyword, and the "not" keyword. Example: `(is:weapon and is:sniperrifle) or not (is:armor and modslot:arrival)`. "and" has higher precedence than "or", which has higher precedence than just a space (which still means "and").
* Fixed the size of damage type icons in D1.
* Our Content Security Policy is more restrictive now, external and injected scripts may fail but this keeps your account and data safer.

## 6.22.1 <span class="changelog-date">(2020-07-27)</span>

## 6.22.0 <span class="changelog-date">(2020-07-26)</span>

* New: More detailed gear information is available by hovering or clicking the Maximum Gear Power stat in each character's header.
* Improved detection that you need to reauthorize DIM to your Bungie account.
* Fixes to how stat bars display when affected by negative modifiers & perks.
* Clearer errors if DIM is unable to save the item information database.
* Organizer
  * Power Limit column now generates the right filter when Shift-clicked.
  * Traits column content has been narrowed down.
  * Improved top level categories take fewer clicks to reach your items.
* Loadout Optimizer
  * Fixed finding slots for seasonal mods.

## 6.21.0 <span class="changelog-date">(2020-07-19)</span>

* Added support for negative stats on mods. This should be visible in item displays and make loadout optimizer results more accurate.
* Fix quick item picker not remembering your preference for "equip" vs "store".
* Some quests can now be tracked or untracked from DIM.
* Locking or unlocking items from DIM is now reflected immediately on the item tiles.
* Items with the Arrivals mod slot now match the `holdsmod:dawn` search.

## 6.20.0 <span class="changelog-date">(2020-07-12)</span>

* Fix sorting by Power Limit in the compare pane.
* When opening a loadout in the loadout optimizer from the inventory page, the correct character is now selected rather than the last played character.
* Allow masterworks to affect more than one stat
* Exclude subclasses from `is:weapon` filter.
* Fixed Loadout Optimizer not including all the right tiers when tier filtering was in place.

## 6.19.0 <span class="changelog-date">(2020-07-05)</span>

* Loadout Optimizer has been... optimized. It now calculates sets in the background, so you can still interact with it while it works.
* Removed ghosts from loadout optimizer as they don't have enough interesting perks to build into loadouts.
* The filter help button is now always shown in the search bar, even when a search is active.
* The item count in the search bar is now more accurate to what you see on the inventory screen.
* Make it clearer that not having Google Drive set up doesn't matter that much since it's only for importing legacy data.
* Better handling for if the DIM Sync API is down.

## 6.18.0 <span class="changelog-date">(2020-07-02)</span>

* Breaker type is now shown on the item popup and in the Organizer.
* New filter for breaker types on weapons, `breaker:`.
* Fixed another crash on the vendors screen also caused by the Twitch gift sub shader.
* Protect against certain weird cases where DIM can get stuck in a non-working state until you really, thoroughly, clear your cache.

## 6.17.1 <span class="changelog-date">(2020-07-01)</span>

* Fix a crash with the Twitch gift sub shader.

## 6.17.0 <span class="changelog-date">(2020-06-28)</span>

* You can now filter out armor in the Loadout Optimizer by minimum total stats. This narrows down how many items are considered for builds and speeds up the optimizer.
* Renamed the "is:reacquireable" filter to "is:reacquirable"
* Searches like "is:inleftchar" now work with consumables in the postmaster.
* Fixed the inventory screen jumping a bit when the item popup is open on mobile.
* Add a link to the troubleshooting guide to error pages.
* Seasonal mods in the loadout optimizer now force armor to match their element, again.
* The stat in parentheses in a weapon perk tooltip, is the stat matching the masterwork. UI slightly updated to help show this.

## 6.16.1 <span class="changelog-date">(2020-06-22)</span>

* Fix a crash when opening some items in Organizer.

## 6.16.0 <span class="changelog-date">(2020-06-21)</span>

* Remove `is:ikelos` filter
* Loadout Optimizer: Save stat order and "assume masterworked" choices.
* Fixed a bug that caused the inventory view to jump to the top of the screen when items were inspected.
* Add a disclaimer to power limit displays that they may change in the future. Please see https://www.bungie.net/en/Help/Article/49106 for updates
* Save column selection for Ghosts in the Organizer separate from Armor.
* Display how many tags were cleaned up in the DIM Sync audit log.
* Fix a bug where canceling setting a note in the Organizer would wipe notes from selected items.
* Add a pointer cursor on item icons in the Organizer to indicate they're clickable.
* Fix minimum page width when there are fewer than three characters.
* Fix Arrival mods not appearing in the Loadout Optimizer.
* Fix a bug when DIM Sync is off that could repeatedly show a notification that an import had failed. Please consider enabling DIM Sync though, your data WILL get lost if it's disabled.

## 6.15.1 <span class="changelog-date">(2020-06-15)</span>

## 6.15.0 <span class="changelog-date">(2020-06-14)</span>

* Items now show their power limit in the item popup, Compare, and in the Organizer (new column). Keep in mind some power limits may change in upcoming seasons.
* Try the `sunsetsafter:` or `powerlimit:` filters to find things by their power limit.
* Fix the season icon for reissued items.
* Fix not being able to dismiss the item popup on the Organizer in certain cases.
* Remove the 15 second timeout for loading data from Bungie.net.
* Fix umbral engrams showing up weird in the engram row.
* Prevent Chrome on Android from showing a "download this image" prompt when long-pressing on images.
* Fix non-selected perks not showing on old fixed-roll weapons.
* Add Charge Rate and Guard Endurance stat to swords.

## 6.14.0 <span class="changelog-date">(2020-06-07)</span>

* Fixed misdetection of seasonal mods in Compare.
* Work around a Bungie.net issue that could prevent the Destiny info database from loading.
* Improved the experience for users who previously had DIM Sync off.

## 6.13.2 <span class="changelog-date">(2020-06-03)</span>

## 6.13.1 <span class="changelog-date">(2020-06-01)</span>

* Add a banner to support Black Lives Matter.
* Avoid an issue where shift-clicking on empty space near perks in the Organizer can enable a useless filter.

## 6.13.0 <span class="changelog-date">(2020-05-31)</span>

* DIM data (loadouts, tags, settings) can no longer be stored in Google Drive. If you already have things stored there, you can use that data to import into the new storage, but it will no longer be updated. Disabling DIM Sync will now store data locally only.
* The Vault Organizer is now available for D1.
* CSV export will no longer erroneously consider calus as a source and instead output the correct source.
* CSV export will now export the same source information that DIM uses for items that do not have a source in the API.
* Fixed import/export of data - if your backups didn't load before, they should now.
* Fixed Organizer default sorting for stats, and shift-click filtering for modslot.
* Vendors data no longer has to reload every time you visit the page.
* is:dupelower search is stabilized so that tagging items as junk doesn't change what is considered "lower"
* Fixed loadouts with subclasses not fully transferring to the vault.
* Don't display "ms" unit on Charge Time stat for D1 fusion rifles.

## 6.12.0 <span class="changelog-date">(2020-05-24)</span>

* DIM has a new community-driven user guide at https://destinyitemmanager.fandom.com/wiki/Destiny_Item_Manager_Wiki

## 6.11.0 <span class="changelog-date">(2020-05-17)</span>

* Added the Organizer page, which lets you see all your items in a table form, which you can sort and filter (try shift-clicking on a cell!). Add and remove columns and bulk-tag your items to help quickly figure out which items you want to keep and which you can get rid of.
* Fixed stat calculations for special Taken King class items in D1.

## 6.10.0 <span class="changelog-date">(2020-05-10)</span>

## 6.9.0 <span class="changelog-date">(2020-05-03)</span>

* In the Loadout Optimizer, mods have been split into their own menu, separate from perks.
* Fixed a bug where wishlists would ignore settings and load the default wishlist instead.

## 6.8.0 <span class="changelog-date">(2020-04-26)</span>

* Added "armor 2.0" column to spreadsheet exports.
* Fixed a bug that could affect the display of percentage-based objectives.

## 6.7.0 <span class="changelog-date">(2020-04-19)</span>

* Emblems now show a preview of their equipped stat tracker, and show which types of stat tracker the emblem can use.
* Certain stat trackers (under "Metrics" in "Collections") had the wrong display value, like KDA. These have been fixed.
* Loadout Optimizer now allows you to select seasonal mods independent of the gear they go on - it'll try to slot them into any gear.

## 6.6.0 <span class="changelog-date">(2020-04-12)</span>

* Better handling of logging out and into a different Bungie.net account.
* Improved error handling for Bungie.net and DIM Sync issues.

## 6.5.0 <span class="changelog-date">(2020-04-10)</span>

* Improved overall performance and memory usage of DIM - as the game grows, so has DIM's memory usage. If your browser was crashing before, give it a try now.
* Collectibles now show perks.

## 6.4.0 <span class="changelog-date">(2020-04-05)</span>

* Added stat trackers to the Collections page (under "Metrics")
* Improved error handling when Bungie.net is down or something is wrong with your account. Includes helpful tips for D1 users locked out by Twitch-linking bug. If your D1 accounts disappeared, they're in the menu now.
* Accounts in the menu are now always ordered by last-played date.
* DIM will no longer bounce you to a different account if the one you wanted cannot be loaded.
* Fixed some bugs that could cause D1 pages to not display.
* Fix display of collectibles that are tied to one of your alternate characters.
* Fix the levels that reward Bright Engrams after season rank 100.

## 6.3.1 <span class="changelog-date">(2020-03-29)</span>

* Fixed a bug where D1 items could fail to display.
* Fixed a bug where responding "Not now" to the DIM Sync prompt wouldn't cause it to go away forever.
* Make mod slot for Reverie Dawn armor set detect correctly as outlaw.

## 6.3.0 <span class="changelog-date">(2020-03-29)</span>

* Removed duplicate Mods section from the top level of the Collections screen - they're still under the normal collections tree.
* Fixed a missing icon when season rank is over 100.

## 6.2.0 <span class="changelog-date">(2020-03-22)</span>

## 6.1.1 <span class="changelog-date">(2020-03-22)</span>

## 6.1.0 <span class="changelog-date">(2020-03-22)</span>

* Introducing [DIM Sync](https://github.com/DestinyItemManager/DIM/wiki/DIM-Sync-(new-storage-for-tags,-loadouts,-and-settings)), a brand new way for DIM to store your loadouts and tags and sync them between all your devices. This is a big step forward that'll let us build lots of new things and share data between other apps and websites! Plus, you no longer have to log into anything separate, and we should avoid some of the bugs that have in the past led to lost data.
* External wish lists will be checked daily. Settings menu shows last fetched time.
* Seasonal Artifact is no longer considered a weapon or a dupe when searching.
* Event sources for items like Festival of the Lost and Revelry are now under the `source:` search like other sources, instead of `event:`.
* Fixed some recent bugs that prevented editing loadouts.
* Show how much of each material you have next to Spider's vendor info.
* Updated privacy policy with DIM Sync info.<|MERGE_RESOLUTION|>--- conflicted
+++ resolved
@@ -8,11 +8,8 @@
 * Invalid search terms no longer cause the entire search to match every item.
 * Searches do better with quoted strings, and allow for escaping quotes in strings (e.g. `"My \"Cool\" Loadout"`)
 * Item moves are better about allowing a move if you really have space on a character, even if DIM hasn't refreshed its view of inventory. That said, DIM will always work best when its view of your inventory is up to date, so continue to refresh data after deleting items in game. DIM will now refresh automatically if we "overfill" a bucket because clearly we're out of date in that circumstance.
-<<<<<<< HEAD
 * Mod Picker will now properly register Shadowkeep Nightmare Mods as activity mods.
-=======
 * Selected Super ability is now displayed on Void and Stasis subclass icons.
->>>>>>> 24ee9950
 
 ## 7.10.0 <span class="changelog-date">(2022-03-27)</span>
 
