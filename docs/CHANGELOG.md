--- conflicted
+++ resolved
@@ -1,10 +1,8 @@
 ## Next
 
-<<<<<<< HEAD
 * Fixed deepsight border showing up for weapons whose pattern has already been unlocked.
-=======
+
 ## 7.59.0 <span class="changelog-date">(2023-03-05)</span>
->>>>>>> c34e71b6
 
 ## 7.58.1 <span class="changelog-date">(2023-03-02)</span>
 
