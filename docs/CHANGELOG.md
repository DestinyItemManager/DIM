--- conflicted
+++ resolved
@@ -5,11 +5,8 @@
 * Fix issue where Optimizer throws an error when selecting a raid or combat mod.
 * Fix a bug that prevented applying shaders or ornaments from the item popup.
 * Fix an error that can occur when loading a shared build link.
-<<<<<<< HEAD
 * Items in the postmaster are now included in search transfers.
 * When displaying mod placement in loadouts, if an item is not present for a given armor slot in the loadout the characters current armor will be used.
-=======
->>>>>>> eedc80b1
 * Added 'source:30th' for items coming from the Bungie 30th Anniversary.
 * Fix emblems and subclasses not applying from loadouts.
 * Removed the "Max Power" loadout from the loadouts page. You can still apply it from the loadout menu on the inventory screen.
