--- conflicted
+++ resolved
@@ -11,11 +11,8 @@
 * There is now a helpful banner prompt to install the app on mobile.
 * When the postmaster is near full, a banner will warn you even if you're not on the inventory screen.
 * Artifact XP progress is now displayed for the correct season.
-<<<<<<< HEAD
 * Ranks for Vanguard and Trials are now shown in the Progress page.
-=======
 * Changed the icons in the Vendors menu.
->>>>>>> 04d488fa
 
 ## 6.79.1 <span class="changelog-date">(2021-08-25)</span>
 
