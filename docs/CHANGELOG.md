## Next

* Fix image paths for D1 perks.
* Stasis subclass abilities, aspects, and fragments are now displayed in the loadouts page.
* Fix issue where Optimizer throws an error when selecting a raid or combat mod.
* Fix a bug that prevented applying shaders or ornaments from the item popup.
* Fix an error that can occur when loading a shared build link.
* Items in the postmaster are now included in search transfers.
* When displaying mod placement in loadouts, if an item is not present for a given armor slot in the loadout the characters current armor will be used.
* Added 'source:30th' for items coming from the Bungie 30th Anniversary.
* Fix emblems and subclasses not applying from loadouts.
<<<<<<< HEAD
* The mod picker launched from the item popup or Loadout Optimizer will now correctly show the mods unlocked by the applicable character, rather than across all characters. This helps a lot with artifact mods where you may have different ones unlocked on different characters. Note that this also means opening the mod picker for items in the vault will show no artifact mods unlocked - move the item to a character if you want to apply that mod.
=======
* Fix an issue where energy swaps in the Optimizer where not displaying the correct resulting energy.
* Removed the "Max Power" loadout from the loadouts page. You can still apply it from the loadout menu on the inventory screen.
* If loadouts have notes, those notes are now displayed in the hover text on the loadout dropdown
* Hitting +Equipped in the loadout editor will add current mods.
* Creating a new loadout from equipped items will also save your subclass configuration.
* Creating a new loadout from equipped or hitting +Equipped in the loadout editor will now also include your current emblem, ship, and sparrow.
* Vendor items no longer offer to apply perks.
>>>>>>> e5b736ff

## 6.94.0 <span class="changelog-date">(2021-12-05)</span>

* You can change perks and slot zero-cost mods from the item Popup.
* Loadouts can now apply mods. See [Mods in Loadouts](https://destinyitemmanager.fandom.com/wiki/Mods_in_Loadouts) for details. Some things to keep in mind:
  * This will not work until the 30th Anniversary patch.
  * Applying mods will also strip off any mods that aren't in your loadout from your equipped armor.
  * Mods will be placed on your equipped armor whether that armor came from your loadout or not.
* Loadouts can now have notes.
* Share loadout build settings (mods, notes, loadout optimizer settings) from the Loadouts page.
* Loadouts can now save stasis subclass abilities, aspects, and fragments. These do not yet get applied when applying a loadout.
* We made several bugfixes to how loadouts are applied that should fix some issues where not all items got equipped or failures were shown when nothing failed.
* The "Create Loadout" button on the Loadouts page defaults the loadout to match the class of the selected character.
* The menu for pinning or excluding an item in Loadout Optimizer now only shows items that match the overall search filter.
* Stat searches support keywords like "highest" and "secondhighest" in stat total/mean expressions. e.g. basestat:highest&secondhighest:>=17.5

## 6.93.0 <span class="changelog-date">(2021-11-28)</span>

* Steam browser is officially unsupported, and we now show a banner explaining that.
* However, we have managed to fix DIM so it doesn't crash loop in the Steam overlay. Until the next time Steam updates...
* Loadout Optimizer performance has been improved significantly - so much so that we now always look at all possible combinations of armor. Previously we trimmed some items out to get below an a number that we could process in time. This means that your LO builds are now guaranteed to be optimal, and the "Max" range shown in the stat tiles will always be accurate.
* We no longer cap stats in the Loadout Optimizer's tooltips so you can see how far over 100 a stat goes.
* Fixed a bug where Loadout Optimizer would only show one set.
* Cryptolith Lure and Firewall Data Fragment have been moved from "Quests" to "Quest Items".
* We've launched a new Loadouts page that makes it easy to browse through your loadouts. The Loadout Optimizer is accessible from that page. Also, loadouts are now by default sorted by when they were last edited, rather than their name. You can change this on the Loadouts page or in settings.
* Some perks in the Armory view that showed as not rolling on the current version of an item now correctly show that they can roll.

## 6.92.1 <span class="changelog-date">(2021-11-23)</span>

* Fixed "Optimize Armor" button (formerly "Open in Loadout Optimizer") in the loadout drawer.

## 6.92.0 <span class="changelog-date">(2021-11-21)</span>

* Show bars next to armor stats in Compare.
* At long last, found and fixed a bug that could lead to tags and notes getting wiped if you switched accounts while another account's data was loading. Many apologies to anyone who lost their tags and notes from this bug, and we hope it's gone for good.
* Remove bright engram rewards from prestige season pass rewards as these were guesses and not quite right.

### Beta Only

* We're testing out a new Loadouts page that makes it easy to browse through your loadouts. The Loadout Optimizer is accessible from that page. Also, loadouts are now by default sorted by when they were last edited, rather than their name. You can change this on the Loadouts page or in settings. Let us know what you think, and how it can be made more useful!

## 6.91.2 <span class="changelog-date">(2021-11-16)</span>

* Put back the full item tile in Compare.

## 6.91.1 <span class="changelog-date">(2021-11-16)</span>

* Fix issue in Loadout Optimizer where only one set would show when using Safari or iOS apps.

## 6.91.0 <span class="changelog-date">(2021-11-14)</span>

* The link to D2Gunsmith from the Armory view is now shown on mobile.
* Currency counts won't get squished anymore
* Simplified item tiles in the Compare view since a lot of the tile info was redundant.

## 6.90.1 <span class="changelog-date">(2021-11-08)</span>

* Mod costs now show in Firefox.
* Fixed search transfer not moving items that aren't equippable on the selected character.

## 6.90.0 <span class="changelog-date">(2021-11-07)</span>

* If a loadout has items for multiple character classes in it, applying it to a character behaves as if only the items that can be equipped on that character are in the loadout.
* Fixed an issue where the Loadout Optimizer would allow masterworked items to have their energy changed when using the Ascendant Shard (not exotic) armor upgrade option.
* Fixed an issue where clicking a mod icon in the Loadout Optimizer would select more than one of the mod.

## 6.89.0 <span class="changelog-date">(2021-10-31)</span>

## 6.88.1 <span class="changelog-date">(2021-10-28)</span>

* `modslot:activity` now identifies Armor 2.0 items that have a modslot related to an activity (currently, a raid or a Nightmare mod slot).
* Fix an issue where an invalid query is passed to the Loadout Optimizer when you click a mod socket.

### Beta Only

* Loadouts can now show you an assignment strategy for mods. It optimizes for the least number of unassigned mods.

## 6.88.0 <span class="changelog-date">(2021-10-24)</span>

* DIM will now display Shaders if they were leftover in your Vault after the transmog conversion.
* The item popup has a toggle to choose between list-style perks (easier to read!) and grid-style perks (matches in game). No, we will not add an option to change the order of the list-style perks.
* List-style perks in the item popup have a hover tooltip on desktop so you don't have to click them if you don't want to.
* The item popup has a button to select all the wishlisted perks if they aren't already the active perks, so you can preview the wishlisted version of the item quickly.
* Added a "is:statlower" search that shows armor that has strictly worse stats than another piece of armor of the same type. This does not take into account special mod slots, element, or masterworked-ness. "is:customstatlower" is the same thing but only pays attention to the stats in each class' custom total stat.
* Stat bars now correctly subtract the value of mods from the base segment.

## 6.87.0 <span class="changelog-date">(2021-10-17)</span>

* Moved "Tracked Triumphs" section to the top of the Progress page.
* You can now track and untrack Seasonal Challenges from the Progress page.
* Loadout Optimizer now correctly handles nightmare mods.
* Loadout Optimizer makes a better attempt at assigning mods to compared loadouts.
* Added `is:infusionfodder` search to show items where a lower-power version of the same item exists. Use `tag:junk is:infusionfodder` to check your trash for its potential to infuse!
* Loadout Optimizer will warn you if you try to load a build that's for a character class you don't have.
* If your D1 account had disappeared from DIM, it's back now.
* Aeon exotic armor pieces now show mod slots again.
* In Loadout Optimizer, the Select Exotic menu now lets you select "No Exotic" and "Any Exotic". "No Exotic" is the same as searching "not:exotic" before, and "Any Exotic" makes sure each set has an exotic, but doesn't care which one.

## 6.86.0 <span class="changelog-date">(2021-10-10)</span>

* Clicking a perk in the item popup now previews the stat changes from switching to that perk.
* Clicking a perk in the Organizer view also previews the stats for that perk.
* Changes to the Armory view (bring up Armory by clicking an item's name in the item popup):
  * Armory highlights which perks cannot roll on new copies of the weapon.
  * Armory highlights the perks rolled on the item you clicked.
  * Clicking other perk option previews their stat effects.
  * You can click the "DIM" link to open the item info on its own, and share a roll with others.
  * Clicking modslots lets you change mods.
  * Selecting different ornaments shows what the ornament looks like on the item.
  * Added a link to D2 Gunsmith for weapons.
* Inventory screen can now be sorted by whether an item is masterworked. Check [Settings](/settings) to view and rearrange your sort strategy.
* Loadout Optimizer shows an estimate of how long it'll take to complete finding sets.
* DIM shouldn't bounce you to your D1 account when Bungie.net is having issues anymore.
* `is:maxpower` search now shows all the items at maximum power, instead of just the items that are part of your maximum power loadout. The previous meaning has been moved to `is:maxpowerloadout`. Keep in mind that because of exotics, you may not be able to equip all your max power items at once.

### Beta Only

* Loadout Optimizer now shows the maximum stat tier you can get for each stat, taking into account all of your loadout settings including min/max stats, mods, and search filter. We're still not sure of the best way to display this, so it's in Beta only for now to get some feedback.
* We've tweaked the way Loadout Optimizer chooses which subset of items to look at when you have too many items to process. We should be better at making use of items that have "spiky" stats.


## 6.85.0 <span class="changelog-date">(2021-10-03)</span>

* Postmaster and Engrams should be sorted exactly like in game now.
* Loadout Optimizer no longer saves stat min/max settings as the default for the next time you use it. Opening an existing loadout in the Optimizer will still reload the min/max settings for that loadout.
* We won't automatically refresh your inventory when you're on the Loadout Optimizer screen anymore - click the refresh button or hit R to recalculate sets with your latest items.
* The "Perks, Mods & Shaders" column in Organizer no longer shows the Kill Tracker socket.
* The Recoil Direction stat now sorts and highlights differently in both Compare and Organizer - the best recoil is now straight up, and recoil that goes side to side is worse.
* Farming mode can now be configured in settings to clear a preferred number of slots (1-9)

## 6.84.0 <span class="changelog-date">(2021-09-26)</span>

* Items in the Compare view no longer move around according to the character they're on.
* Fixed an issue where the Loadout Optimizer would not load due to deprecated settings.
* Hovering over stat tiers in the Loadout Optimizer's compare drawer now shows stat tier effects for the new set too.

## 6.83.0 <span class="changelog-date">(2021-09-19)</span>

* Still adjusting to Stasis... `is:kineticslot` now identifies items which are in the "Kinetic" slot (the top weapon slot) but aren't Kinetic type damage.
* Loadout Optimizer finds better mod assignments.
* Engram power level is now also shown on hover.
* Clicking on the title of an item now brings up a new item detail page which shows all possible perks and wishlist rolls.
* Note that D1 items no longer have a link at all. We're not adding D1 features anymore.
* Random-roll items in Collections now show all the perk possibilities they could roll with.
* Armor in Collections now shows what mod slots it has.
* Fixed vendor items showing some incorrect wishlist matches.

### Beta Only

* Removed the press-and-hold mobile item menu, which saw very limited use. This will also be removed in the release version after some time.
* Removed the "Active Mode" experiment - its ideas will come back in the future in other forms, but for now it doesn't offer enough above the Progress page (which can be opened in another tab/window next to Inventory if you want to see both).

## 6.82.0 <span class="changelog-date">(2021-09-12)</span>

* Loadout Optimizer remembers stats you've Ignored between sessions.
* Opening a saved loadout in Loadout Optimizer restores all the mods and other settings from when it was originally created.
* Share your Loadout Optimizer build - the new share button copies a link to all your build settings. Share great mod combos with other DIM users!
* Fixed issue in Loadout Optimizer where locking energy type didn't work for slot specific mods.
* Clicking on an item's picture in the Compare tool now opens the full item popup.
* Added a "pull" button (down-arrow) to each item in the Compare tool that will pull the item to your current character.
* Collapsed the Tag menu into an icon in Compare to allow more items to fit on screen.
* Shortened the names of stats in Compare to allow more items to fit on screen.
* Added hover titles to the new compare buttons for more clarity.
* Selecting "Add Unequipped" in the loadout editor no longer tries to equip all your unequipped items.
* Progress win streak will now correctly display when a user hits a 5 win streak.
* Fixed broken description for some new triumphs.
* Loadout Optimizer's exotic picker now consistently orders slots.
* Loadout Optimizer's stat filters no longer attempt to automatically limit to possible ranges.
* Added numerical faction ranks alongside rank names on the Progress page.
* Fixed the order of items in vendors and seasonal vendor upgrade grids.
* Seasonal artifact display now matches the games display.
* Ritual rank progress for vendors now matches the ritual rank circle shape.
* Fixed vendor ranks being off by 1.
* Accounts list shows your Bungie Name.
* Add a tip for how to scroll Compare on iOS.

## 6.81.0 <span class="changelog-date">(2021-09-05)</span>

* Fixed wonky rank display in the phone portrait layout.
* Elemental Capacitor stats are no longer added to weapons with the perk enabled.
* In the Loadout Optimizer, searching items now works in conjunction with locking exotics and items.
* Added `is:currentclass` filter, which selects items currently equippable on the logged in guardian.
* Fixed armor swaps away from Stasis in Loadout Optimizer.
* Added a warning indicator to previously created loadouts that are now missing items.

## 6.80.0 <span class="changelog-date">(2021-08-29)</span>

* Fix sorting by power and energy in Compare when "Show Base Stats" is enabled.
* Fixed misalignment in stat rows, and vertical scrolling, in Compare.
* Highlighting stats in Compare is faster.
* You can click any perk in Compare, not just the first couple.
* Clicking an item's name to find it in the inventory view will now change character on mobile to wherever the item is.
* In Compare for D1, fixed an issue where you could only see the first 2 perk options.
* Mods can be saved and viewed in Loadouts - this is automatic for loadouts created by Loadout Optimizer but you can edit the mods directly in the loadout editor.
* Search results can be shown in their own popup sheet now (this shows by default on mobile)
* There is now a helpful banner prompt to install the app on mobile.
* When the postmaster is near full, a banner will warn you even if you're not on the inventory screen.
* Artifact XP progress is now displayed for the correct season.
* Rearranged the search buttons so the menu icon never moves.
* Ranks for Vanguard and Trials are now shown in the Progress page.
* Changed the icons in the Vendors menu.
* Added Parallax Trajectory to the currencies hover menu.

## 6.79.1 <span class="changelog-date">(2021-08-25)</span>

* Legacy mods are no longer selectable in the Loadout Optimizer.

## 6.79.0 <span class="changelog-date">(2021-08-22)</span>

## 6.78.0 <span class="changelog-date">(2021-08-15)</span>

* Armor in the Organizer no longer displays the now-standard Combat Mod Slot

## 6.77.0 <span class="changelog-date">(2021-08-08)</span>

* Timelost weapons now include their additional Level 10 Masterwork stats.

## 6.76.0 <span class="changelog-date">(2021-08-01)</span>

* Legendary Marks and Silver once again appear in the D1 inventory view.
* Tap/hover the Artifact power level in the header, to check XP progress towards the next level.
* When you install DIM on your desktop or home screen, it will now be badged with the number of postmaster items on the current character. You can disable this from Settings. This won't work on iOS.

## 6.75.0 <span class="changelog-date">(2021-07-25)</span>

* When opening Compare for a Timelost weapon, we now also include non-Timelost versions of that weapon.
* Display the energy swap or upgrade details for items in the Optimizer.
* Optimizer is now better at matching a set to an existing loadout.
* Compare will properly close (and not just become invisible) if all the items you're comparing are deleted.
* Fixed the search actions (three dots) menu not appearing in Safari.

## 6.74.0 <span class="changelog-date">(2021-07-18)</span>

* Added the option to lock item element in the Optimizer's armor upgrade menu.
* Not be broken
* Fix issue with Optimizer crashing when socket data is not available.
* Invalid search queries are greyed out, and the save search star is hidden.
* Favour higher energy and equipped items for grouped items in the Optimizer. This will mainly be noticed by the shown class item.
* Adding unequipped items to a loadout no longer also adds items from the Postmaster.

### Beta Only

* The Search Results drawer is back in beta, ready for some more feedback. On mobile it shows up whenever you search, on desktop you can either click the icon or hit "Enter" in the search bar. Try clicking on items in the search results drawer - or even dragging them to characters!

## 6.73.0 <span class="changelog-date">(2021-07-11)</span>

* Solstice of Heroes pursuit list now shows the full description of the objectives, not just the checkboxes.
* Recent searches are now capped at 300 searches, down from 500.
* Armor synthesis materials are no longer shown in the currencies block under the vault.

## 6.72.1 <span class="changelog-date">(2021-07-06)</span>

* Solstice of Heroes is back and so is the **Solstice of Heroes** section of the **Progress** tab. Check it out and view your progress toward upgrading armor.

## 6.72.0 <span class="changelog-date">(2021-07-04)</span>

* Fixed issue with locked mod stats not being applied to a compared loadouts in the Optimizer.

## 6.71.0 <span class="changelog-date">(2021-06-27)</span>

* Armor 1 exotics are visible in the exotic picker, albeit unselectable.
* Default to similar loadout as comparison base in Loadout Optimizer.
* Armor upgrades in the Optimizer have full descriptions of their functionality. Added Ascendant Shard 'Not Masterworked' and 'Lock Energy Type' options.
* In the Exotic Selector, the currently selected exotic is now highlighted.

## 6.70.0 <span class="changelog-date">(2021-06-23)</span>

* Fixed an issue where unwanted energy swaps were happening in the Optimizer.
* Fixed an issue where mod energy types could be mismatched in the Optimizer.

## 6.69.2 <span class="changelog-date">(2021-06-22)</span>

* Fixed an issue with general mods returning no results in the Optimizer.

## 6.69.1 <span class="changelog-date">(2021-06-21)</span>

* Fix an issue crashing DIM on older versions of Safari.

## 6.69.0 <span class="changelog-date">(2021-06-20)</span>
* Added "Recency" Column & Sorting to Loadout Organizer, this allows viewing gear sorted by acquisition date.
* Added ctrl-click to toggle item selection in Organizer.
 * Fix over-eager prompt to backup data when signing in.
* Viewing artifact details no longer always shows The Gate Lord's Eye.
* Scrolling to an item tile is now more accurate.
* Vault of Glass milestone is now more clearly named.
* Loadout Optimizer support for Vault of Glass mods.

## 6.68.0 <span class="changelog-date">(2021-06-06)</span>

* Some support for Vault of Glass mods in filters. Expect Loadout Optimizer fixes next week.
* Clearer hover text for some Destiny icons inline with text.
* Hovering Consumables in the Vault header now shows a list of owned materials and currencies.
* `is:hasornament` now recognizes Synthesized armor.
* DIM is less likely to log you out if Bungie.net is experiencing difficulties.
* Stat searches now support `highest`, `secondhighest`, `thirdhighest`, etc as stat names.
  * Try out `basestat:highest:>=20 basestat:secondhighest:>=15`
* Login screen is now more descriptive, and helps back up your settings if you're enabling DIM Sync for the first time.

## 6.67.0 <span class="changelog-date">(2021-05-30)</span>

* Items tagged "archive" are no longer automatically excluded from Loadout Optimizer and the Organizer.
* Vendor items can now match wish lists. Check what Banshee has for sale each week!
* You can put tags and notes on Shaders again. And for the first time, you can put them on Mods. Both are accessible from the Collections row in the Records tab.
* iPhone X+ screens once again do not show grey corners in landscape mode.
* Fixed a bug that broke part of the Progress page.
* Fixed a bug that crashed DIM if you clicked the masterwork of some items.

## 6.66.2 <span class="changelog-date">(2021-05-25)</span>

* Fix for errors on viewing some items when DIM had just loaded.

## 6.66.1 <span class="changelog-date">(2021-05-24)</span>

* Fix for 404 errors when signing in with Bungie.

## 6.66.0 <span class="changelog-date">(2021-05-23)</span>

* Fix strange wrapping and blank space on the list of Currencies in the header.

## 6.65.1 <span class="changelog-date">(2021-05-17)</span>

* Fix for a crash on older browsers.

## 6.65.0 <span class="changelog-date">(2021-05-16)</span>

* Reimplemented the is:shaded / is:hasshader searches.
* Crucible and Gambit ranks show on the Progress page again.
* Fixed the display text for some bounties and rewards from a new text system in Season of the Splicer.
* Fixed currencies wrapping weirdly when you're not in-game.

## 6.64.1 <span class="changelog-date">(2021-05-11)</span>

* Fix an issue where owning Synthesis currency was causing a crash.

## 6.64.0 <span class="changelog-date">(2021-05-09)</span>

## 6.63.0 <span class="changelog-date">(2021-05-02)</span>

## 6.62.0 <span class="changelog-date">(2021-04-25)</span>

* Exotic class item perks don't prevent selecting another exotic perk in Loadout Optimizer.
* Buttons and menus are bigger and easier to tap on mobile.
* Fixes to the heights of Loadout Optimizer result sets.
* Aeon perks are highlighted as their armor's exotic effect.
* Notes field hashtag suggestions tuned a bit to be more helpful.
* Item notes are displayed in Compare sheet when hovering or holding down on an item icon.
* Improvements to how drawer-style elements size themselves and interact with mobile keyboard popups.
* Some quests were being skipped, but now display on the Progress page (catalyst quests, Guardian Games cards, Medal Case).
* Armor stats changes
  * Stats have been revamped and show their actual game effect, including stats past the in-game display caps of 0 and 42.
  * Base stats are no longer confused by very large or very low current values.
  * Multiple mods affecting the same stat now display as separate stat bar segments. You can hover or tap these for more information.
  * Armor in collections now includes default stats and their exotic perks.

### Beta Only

* If your postmaster is getting full, we'll show a banner if you're on a page where you wouldn't otherwise notice your full postmaster. Hopefully this helps avoid some lost items.
* On mobile, if you're using DIM through a browser, we prompt to install the app. Not trying to be annoying, but DIM is way better installed!

## 6.61.0 <span class="changelog-date">(2021-04-18)</span>

* Fixed the stats for some perks if they would bring a stat above the maximum value.
* Creating a loadout from existing items will also save the items' current mods in the loadout. Viewing the mods is still Beta-only.
* Fixed Loadout Optimizer mod assignment for raid mods.
* Fixed Loadout Optimizer sometimes not handling T10+ stats correctly.
* Loadout Optimizer knows about Nightmare Mods now.
* You can now combine stats in search with & to average multiple stats. For example `basestat:intellect&mobility:>=15` shows if the average of intellect & mobility is greater than or equal to 15.
* Notes field now suggests your previously-used hashtags as you type.
* Collect Postmaster button is looking as slick as the rest of the app now.

## 6.60.0 <span class="changelog-date">(2021-04-11)</span>

* When opening Compare for an Adept weapon, we now also include non-Adept versions of that weapon.
* We now remove leading or trailing spaces from loadout names when they are saved.
* In the item popup, exotic armor's exotic perk is now described in full above the mods.
* You can once again compare ghosts and ships. You can no longer compare emblems.
* Changing perks on items in Compare now re-sorts the items based on any updated stats.

### Beta Only

* You can now edit a loadout's mods in the loadout drawer.

## 6.59.1 <span class="changelog-date">(2021-04-05)</span>

* Correct suggestions & interpretation for `inloadout` filter.

## 6.59.0 <span class="changelog-date">(2021-04-04)</span>

* Visual refresh for buttons and some dropdowns.
* Swiping between characters on mobile by swiping the inventory works again.
* Swiping the character headers behaves more sensibly now.
* Search
  * Loadouts can be found by exact name. For instance, `inloadout:"My PVP Equipment"` will highlight any items in the `My PVP Equipment` loadout.
  * To help reduce typing and remembering, `inloadout` names, `perkname`s, and item `name`s are now suggested as you type them.
  * We will also suggest any #hashtags found in your notes, for instance... `#pve`?
* Loadout Optimizer
  * Mod groupings have been updated so inconsistent labels don't split them apart.
  * Half-tiers show up in results to warn you when a +5 stat mod might benefit you.
  * In these cases, a new +5 button can quickly the suggested mods to your loadout.

## 6.58.0 <span class="changelog-date">(2021-03-28)</span>

* When comparing items, the item you launched Compare from is now highlighted with an orange title.
* The Compare screen has an "Open in Organizer" button that shows the exact same items in the Organizer which has more options for comparing items.
* Fixed some mods in Loadout Organizer that weren't applying the right stats.
* You can now sort inventory by how recently you acquired the item.

## 6.57.1 <span class="changelog-date">(2021-03-22)</span>

* Remove `sunsetsin:` and `sunsetsafter:` filters, and remove power cap display from Compare/Organizer. Organizer gains a new "Sunset" column. Items that are sunset can still be selected with `is:sunset` and have a grey corner.
* Fix Loadout Optimizer acting as if "Assume Masterworked" was always checked.

## 6.57.0 <span class="changelog-date">(2021-03-21)</span>

* We went back to the old way search worked, reverting the change from v6.56. So now `gnaw rampage zen` searches for three independent properties instead of the literal string `"gnaw rampage zen"`.
* Clicking on the empty area below Organizer can now close item popups, where it didn't before.
* Fix an issue where an exotic perk could sometimes be unselectable in Loadout Optimizer.
* Added a new `is:pinnaclereward` search that searches for pinnacle rewards on the Progress page.
* DIM Sync now less picky about saving very simple searches.
* Fix mis-sized kill tracker icons in Organizer.
* Support addition syntax in stat filters, i.e. `stat:recovery+mobility:>30`
* Mulligan now shows up as a Wishlisted perk.
* Search bar expands more readily to replace the top tabs, so the field isn't squished really tiny.
* Loadout Optimizer
  * Reposition some misplaced pieces of UI
  * Performance optimizations and some tweaks that could theoretically include some builds that wouldn't have shown up before.
  * Fixed an issue that would show builds with more than 100 in a single stat once mods were included.
  * Removed the minimum power and minimum stat total filters. Minimum power didn't see much use and minimum stat total can be achieved by searching `basestat:total:>52` in the search bar.

## 6.56.1 <span class="changelog-date">(2021-03-14)</span>

* Fix a bug where clicking inside the mod picker would dismiss the popup.

## 6.56.0 <span class="changelog-date">(2021-03-14)</span>

* On the Compare screen, items will update to show their locked or unlocked state.
* Deleting multiple searches from your search history works now - before there was a bug where only the first delete would succeed.
* On the Search History page accessible from Settings, you can now clear all non-saved searches with a single button.
* Deprecated search filters no longer show up in Filter Help.
* Searches that don't use any special filters now search for the entire string in item names and descriptions and perk names and descriptions. e.g. `gnawing hunger` now searches for the full string "gnawing hunger" as opposed to being equivalent to `"gnawing" and "hunger"`.
* Invalid searches no longer save to search history.
* Bright engrams show up correctly in the seasonal progress again.
* Added an icon for Cabal Gold in objective text.
* You can sort items by ammo type.
* There's a new button in the Loadout editor to add all unequipped items, similar to adding all equipped items.
* The farming mode "stop" button no longer covers the category strip on mobile.
* Reverting a loadout (the button labeled "Before [LoadoutName]") no longer pulls items from Postmaster.

## 6.55.0 <span class="changelog-date">(2021-03-07)</span>

* You can once again select how much of a stackable item to move, by editing the amount in the move popup before clicking a move button. Holding shift during drag no longer allows you to select the amount - you must do it from the buttons in the popup.

## 6.54.0 <span class="changelog-date">(2021-02-28)</span>

## 6.53.0 <span class="changelog-date">(2021-02-21)</span>

* Pulling from postmaster, applying loadouts, moving searches, moving individual items, and more are now cancel-able. Click the "cancel" button in the notification to prevent any further actions.
* Bulk tagging in the Organizer no longer shows an "undo" popup. We expect you know what you're doing there!

## 6.52.0 <span class="changelog-date">(2021-02-14)</span>

* Search filters that operate on power levels now accept the keywords "pinnaclecap", "powerfulcap", "softcap", and "powerfloor" to refer to the current season's power limits. e.g "power:>=softcap"
  * `powerlimit:pinnaclecap` will show items with a power limit that matches this season's limit on all items.
  * `sunsetsin:next` will show the same items: items whose power limit won't reach next season's limit on all items.
* Confirm before pulling all items from Postmaster.
* Added Seasonal Challenges to the Records page. You can track as many of these as you want in DIM and the tracked ones will show up in the Progress page.
* Quests that expire after a certain season now show that info in the item popup.
* Quests show which step number on the questline they are.
* Triumphs that provide rewards for completing a part of the triumph now show that reward.

## 6.51.1 <span class="changelog-date">(2021-02-10)</span>

* Updates for Season of the Chosen

## 6.51.0 <span class="changelog-date">(2021-02-07)</span>

## 6.50.0 <span class="changelog-date">(2021-01-31)</span>

* Some emblem stats have better formatting now.
* Perks which would grant a bonus in a stat, but which grant zero points due to how stats work, now show +0 instead of just not showing the stat.
* Bounty guide for special grenade launchers now shows a label and not just an icon.
* Fixed some issues with Loadout Optimizer on mobile.

## 6.49.0 <span class="changelog-date">(2021-01-24)</span>

* Mod categorization in the Loadout Optimizer mod picker is now driven from game data - it should stay up to date better as new mods appear.
* Disabled weapon mods no longer contribute to stats.
* Automatic updates for the latest patch.

## 6.48.0 <span class="changelog-date">(2021-01-17)</span>

* Allow clicking through the loading screen to get to the troubleshooting link.

## 6.47.1 <span class="changelog-date">(2021-01-11)</span>

* Fix a bug that could crash loadout optimizer.

## 6.47.0 <span class="changelog-date">(2021-01-10)</span>

* Show a star icon for favorited finishers rather than a lock icon.
* Search history truncates huge searches to three lines and aligns the icons and delete button to the first line.
* Added indicators in the Compare view to show which stat we are sorting by, and in which direction.
* Fix visuals on the pull from postmaster buttons.
* Loadout Optimizer now allows selecting up to 5 raid mods, not just 2.
* Armor mods with conditional stats, like Powerful Friends and Radiant Light, now correctly take into account the conditions that cause their stats to be applied. This only works within a single piece of armor - for example, it will work if you have Powerful Friends and another Arc mod is socketed into that piece of armor, but will not yet correctly identify that the stats should be enabled when you have another Arc Charged With Light mod on *another* piece of armor.
* Masterworked Adept weapons should show all their stat bonuses.
* Fix a bug where using the move buttons instead of drag and drop wouldn't show item move progress popups or error popups.
* The most recent Steam Overlay browser version shouldn't be reported as not supported anymore. Keep in mind we can't really debug any problems that happen in the Steam Overlay.
* Fixed some event-specific searches, such as source:dawning.

## 6.46.0 <span className="changelog-date">(2021-01-03)</span>

* Base stats no longer cause sort issues in the compare pane, and no longer apply to weapons.
* Older pieces of Last Wish and Reverie Dawn armor now count as having normal Legacy mod slots.
* Deep Stone Crypt Raid mods now show up in the Loadout Optimizer mod picker.

## 6.45.2 <span className="changelog-date">(2020-12-30)</span>

* Fixed an issue that could harm the DIM Sync service.

## 6.45.1 <span className="changelog-date">(2020-12-29)</span>

* Fixed an issue where linking directly to any page would redirect to the inventory.

## 6.45.0 <span class="changelog-date">(2020-12-27)</span>

* Faster initial page load for inventory (loading a subset of things from bungie.net api)
* Wishlists now support multiple URLs
* Collection items in records now display the intrinsic perk.
* Fixed an issue with the item popup sidecar on safari.
* Fixes for compare view on mobile.
* The optimizer now clears results if a character is changed.
* Fix typo in energycapacity organizer search
* Clean up toolbar on organizer page on mobile.
* Some routes can now be accessed without being logged in (Whats New, Privacy Policy, etc.)
* What's new page is now rendered at build time instead of run-time, so it should load faster.
* Various dependency upgrades

## 6.44.0 <span class="changelog-date">(2020-12-20)</span>

* Fixed a bug that could potentially erase some tags/notes if there were errors in DIM.
* When Bungie.net is undergoing maintenance, item perks won't be shown anymore. Before, we'd show the default/collections roll, which confused people.
* Fix the element type of items not showing in some cases.
* Improved the sizing of sheet popups on Android when the keyboard is up.
* You can no longer transfer Spoils of Conquest anywhere.
* Hide action buttons on collections/vendors items.
* Fixed character headers wrapping on non-English locales.

### Beta Only

* We continue to experiment with the order of the list-style perk display on weapons - the most important perks tend to be on the rightmost column of the grid, so now we list the perks in right-to-left order from the original grid.

## 6.43.2 <span class="changelog-date">(2020-12-13)</span>

## 6.43.1 <span class="changelog-date">(2020-12-13)</span>

## 6.43.0 <span class="changelog-date">(2020-12-13)</span>

* New Rich Texts added for Lost Sectors and Stasis.
* Show reasons why you can't buy vendor items, and grey out bounties that you've already purchased on the vendors screen.
* Updated the item popup header for mobile and desktop. The buttons on mobile now have larger click targets and should be easier to find/use.
* Green items can no longer mess up loadout optimizer.
* Special-ammo grenade launchers are now distinguished from heavy grenade launchers.

## 6.42.3 <span class="changelog-date">(2020-12-07)</span>

* Filter ornaments to the correct class for season pass on progress page.
* Enable bounty guide on app.destinyitemmanager.com.
* Spoils of Conquest vault prevention.

### Beta Only

* Re-order sockets putting key traits first.

## 6.42.2 <span class="changelog-date">(2020-12-06)</span>

* Banner Tweaks

## 6.42.1 <span class="changelog-date">(2020-12-06)</span>

* Banner Tweaks

## 6.42.0 <span class="changelog-date">(2020-12-06)</span>

* Farming mode now refreshes only every 30 seconds, instead of every 10 seconds, to reduce load on Bungie.net.
* When the postmaster section is collapsed, it now shows the number of items in your postmaster so you can keep an eye on it.
* Fixed an issue where the Game2Give donation banner could sometimes appear in the mobile layout.

### Beta Only

* We're trying out a new display for weapon perks, which displays the name of the active perk and shows details on click, instead of on hover. This is partly to make perks easier to understand, but also to allow for more actions on perks in the future. Let us know what you think! Animations will be added later if this design catches on.
* Continued improvements to Active mode, incorporating Bounty Guide and better suggested vendor bounties.

## 6.41.1 <span class="changelog-date">(2020-12-02)</span>

## 6.41.0 <span class="changelog-date">(2020-12-02)</span>

* Bounties and Quests sections on the Progress page now show a summary of bounties by their requirement - weapon, location, activity, and element. Click on a category to see bounties that include that category. Other categories will light up to show "synergy" categories that can be worked on while you work on the selected one. Shift-click to select multiple categories. Click the (+) on a weapon type to pull a weapon matching that type.
* New item sort option to sort sunset items last.
* Engrams show their power level - click on small engrams to see their power level in the item popup.
* The checkmark for collectibles is now on the bottom right corner, so it doesn't cover mod cost.
* Mod costs display correctly on Firefox.
* Fixed the `is:powerfulreward` search to recognize new powerful/pinnacle engrams.
* When items are classified (like the new Raid gear was for a bit), any notes added to the item will show on the tile so you can keep track of them.
* Fixed filter helper only opening the first time it is selected in the search bar
* Pinnacle/powerful rewards show a more accurate bonus, taking into account your current max power.

### Beta Only

* A new "Single character mode" can be enabled through settings, or the « icon on desktop. This focuses down to a single character, and merges your other characters' inventories into the vault (they're really still on the other characters, we're just displaying them different). This is intended for people who are focused on one character, and always shows the last played character when collapsed.

## 6.40.0 <span class="changelog-date">(2020-11-22)</span>

* Mod and mod slot info in Loadout Optimizer have been updated to handle the new mod slots better.
* Postmaster items can be dragged over any items on your character to transfer them - they don't need to be dragged to the matching item type.
* Stop showing extra +3 stats on masterwork weapons. The fix for this means that Adept weapons may not show that bonus when they are released.
* Progress page now shows more Milestones/Challenges, shows rewards for all of them, includes vendor pictures where available, and gives a hint as to what power pinnacle/powerful engrams can drop at.

## 6.39.1 <span class="changelog-date">(2020-11-16)</span>

* Farming mode will no longer immediately kick out items you manually move onto your character.
* The Records page now includes all the Triumphs and Collections info that are in the game.
* Mods in the Loadout Optimizer can be searched by their description.
* Fixed Active Mode showing up in release version if you'd enabled it in Beta.
* Fixed a crash when viewing Stasis subclasses.

## 6.39.0 <span class="changelog-date">(2020-11-15)</span>

* Xur's location is now shown on his entry in the Vendors page.
* The Raids section is back in Progress, and Garden of Salvation shows up in Milestones.
* Search autocomplete suggests the `current` and `next` keywords for seasons.
* Reworked mod handling to account for new legacy and combat mod slots. New searches include `holdsmod:chargedwithlight`, `holdsmod:warmindcell`, etc., and `modslot:legacy` and `modslot:combatstyle`.
* Armor tiles now display the energy capacity of the armor.
* Masterwork levels in the mod details menu once again show which level masterwork they are.
* Added a new sort order for items, sort by Seasonal icon.
* Darkened the item actions sidecar to improve contrast with the background.
* Fixed a visual glitch where the tagging menu looked bad.
* Fixed logic for determining what can be pulled from postmaster to exclude stacked items like Upgrade Modules when you cannot actually pull any more of them.
* Removed the counter of how many items were selected in Organizer. This fixes a visual glitch that cut off the icons when items were selected.
* Fixed the vendor icon for Variks.
* Loadout drawer, Compare, Farming, and Infusion now work on every page that shows an item from your inventory.
* Deleting a loadout from the loadout drawer now closes the loadout drawer.
* When Bungie.net is not returning live perk information, we won't show the default perks anymore.

### Beta Only

* Preview of "Active Mode", an in-progress new view that focuses down to a single character plus your vault, and has easy access to pursuits, farming, max light, and more.

## 6.38.1 <span class="changelog-date">(2020-11-11)</span>

* Removed character gender from tiles and notifications.
* Don't show empty archetype bar for items in collections.
* Deprecated the `sunsetsafter` search filter because its meaning is unclear. Introduced the `sunsetsin` filter and the `is:sunset` filter.
  * Try out `sunsetsin:hunt` for weapons which reached their power cap in season 11.
  * `is:sunset` won't show anything until Beyond Light launches!
* Added `current` and `next` as season names for searches. Search `sunsetsin:next` to see what'll be capped in next season even before it has an official name.
* Vendorengrams.xyz integration has been removed, because of the vendor changes in Beyond Light.
* Legacy Triumphs have been removed.
* Fixed the Progress page not loading.
* Fixed Catalysts not showing on the Records page.
* Fix errors when selecting mods in Loadout Optimizer.
* Removed the opaque background from item season icons.

## 6.38.0 <span class="changelog-date">(2020-11-08)</span>

* New background color theme to tie in with Beyond Light. The character column coloring based on your equipped emblem has been removed.
* Perk and mod images are once again affected by the item size setting.

## 6.37.2 <span class="changelog-date">(2020-11-03)</span>

* Fix the item tagging popup not working on mobile by un-fixing the Safari desktop item popup.

## 6.37.1 <span class="changelog-date">(2020-11-02)</span>

* Fixed not being able to scroll on mobile.
* Fixed filter help not always showing up.

## 6.37.0 <span class="changelog-date">(2020-11-01)</span>

* Removed "Color Blind Mode" setting. This didn't help with DIM's accessibility - it just put a filter over the page to *simulate what it would be like* if you had various forms of color blindness.
* Added `hunt` as valid season synonym.
* Clicking on the energy track or element for armor can now let you preview how much it'd cost in total to upgrade energy or change element.
* Redesigned weapon perks/mods to more clearly call out archetype and key stats.
* Improved the buttons that show in the item popup for items in postmaster. For stacked items you can now take just one, or all of the item.
* Some items that DIM couldn't pull from postmaster before, can be pulled now.
* Fixed the display of stat trackers for raid speed runs.
* Hide the "kill tracker" perk column on masterworked weapons.
* Fixed the tagging dropdown not being attached on desktop Safari.

## 6.36.1 <span class="changelog-date">(2020-10-26)</span>

* Some more tweaks to the sidecar layout.
* Put back automatically showing dupes when launching compare.
* The item popup now closes when you start dragging an item.

## 6.36.0 <span class="changelog-date">(2020-10-25)</span>

* Rearranged equip/move buttons on sidecar to be horizontal icons instead of menu items.
* On mobile, you can switch characters in either direction, in a loop.
* Added cooldown and effect values to stat tooltips.
* Added stat tooltips to the Loadout Optimizer.
* Fixed descriptions for mod effects in the Loadout Optimizer's mod picker.
* New keyboard shortcuts for pull item (P), vault item (V), lock/unlock item (L), expand/collapse sidecar (K), and clear tag (Shift+0). Remember, you must click an item before being able to use shortcuts.
* Made the item popup a bit thinner.
* Collapsing sections now animate open and closed.

### Beta Only

* We're experimenting with a new "Search Results" sheet that shows all the items matching your search in one place.

## 6.35.0 <span class="changelog-date">(2020-10-18)</span>

* Added the "sidecar" for item popup actions on desktop. This lets us have more actions, and they're easier to understand. If you always use drag and drop, you can collapse the sidecar down into a smaller version.
* On mobile, press and hold on an item to access a quick actions menu, then drag your finger to an option and release to execute it. Move items faster than ever before!
* Added buttons to the settings page to restore the default wish list URL.
* Tweaked the Loadout Optimizer to make it easier to understand, and more clearly highlight that stats can be dragged to reorder them.
* In Loadout Optimizer, Compare Loadout can now compare with your currently equipped gear. Also, clicking "Save Loadout" will prompt you for whether you want to overwrite the loadout you're comparing with.
* Fixed an issue where you couldn't directly edit the minimum power field in Loadout Optimizer.
* D1 items can no longer incorrectly offer the ability to pull from postmaster.
* Tuned the search autocomplete algorithm a bit to prefer shorter matches.
* Fixed multi-stat masterworked exotics messing up the CSV export.
* Darkened the keyboard shortcut help overlay (accessed via the ? key).
* Removed tagging keyboard shortcut tips from places where they wouldn't work.

## 6.34.0 <span class="changelog-date">(2020-10-11)</span>

* Replaced the tagging dropdown with a nicer one that shows the icon and keyboard shortcut hints.
* Made the farming mode popup on mobile not overlap the category selector, and made it smaller.
* Secretly started recording which mods you selected in Loadout Optimizer when you create a loadout, for future use.
* In the Organizer, the selected perk for multi-option perks is now bold.
* Updated the style and tooltip for wishlist perks to match the thumb icon shown on tiles.
* Fix some display of masterworked exotics in the CSV export.

## 6.33.0 <span class="changelog-date">(2020-10-04)</span>

* The Organizer's buttons now show you how many items you have in each category. These counts update when you use a search too!
* On mobile, the search bar appears below the header, instead of on top of it.
* Changed the effect when hovering over character headers.
* Hitting Tab while in the search bar will only autocomplete when the menu is open.
* Fixed the "custom stat" setting not being editable from Safari.
* Consumables may no longer be added to loadouts for D2.
* The Loadout Optimizer lock item picker will show items that are in the Postmaster.

### Beta Only

* Removed the ability to move a specific amount of a stacked consumable item.
* Continued updates to our new background style and desktop item actions menu.

## 6.32.2 <span class="changelog-date">(2020-09-29)</span>

* Actually fixed "Store" buttons not showing for items in Postmaster.
* Fix wishlists not highlighting the right rolls.

## 6.32.1 <span class="changelog-date">(2020-09-29)</span>

* Fixed "Store" buttons not showing for items in Postmaster.
* Fixed masterwork stats for Exotics not displaying correctly.
* Fixed character stats only displaying the current character's stats on mobile.
* Fixed Postmaster not appearing on D1 for mobile.

## 6.32.0 <span class="changelog-date">(2020-09-27)</span>

* In Compare, you can click on perks to see what the new stats would look like if you chose another option.
* When the item popup is open, hitting the "c" key will open Compare.
* Your subclass has been moved below weapons and armor (it's been this way in Beta for a while).
* On mobile, instead of showing all your items at once, there's now a category selection bar that lets you quickly swap between weapons, armor, etc. The postmaster is under "inventory".
* Transferring items is just a touch snappier.
* The tag and compare button on the search bar have been replaced with a dropdown menu (three dots) with a lot more options for things you can do with the items that match your search.
* On mobile, your equipped emblem no longer affects the color of your screen.
* Loadout Optimizer has a nicer layout on mobile and narrower screens.
* Fix some masterwork stats not showing.
* Fix some issues with how mods got auto-assigned in Loadout Optimizer.
* Fix masterwork stats not always highlighting.
* Fix masterwork tier for some items.
* Fix an issue where searching for "ote" wouldn't suggest "note:"
* The Organizer shows up in the mobile menu, but it just tells you to turn your phone.

### Beta Only

* We're experimenting with moving the item action buttons to the side of the item popup on desktop - we call it the "sidecar". It moves the actions closer to the mouse, allows room to have clearer labels, and gives more room to add more commands. Plus generally people have screens that are wider than they are tall, so this reduces the height of the popup which could previously put buttons off screen. We'll be tweaking this for a while before it launches fully.
* Beta now has an early preview of a new theme for DIM.

## 6.31.2 <span class="changelog-date">(2020-09-22)</span>

* Fix an issue where moving Exotic Cipher to vault with DIM would cause your characters to be filled up with items from your vault.

## 6.31.1 <span class="changelog-date">(2020-09-21)</span>

* Loadout Optimizer highlights loadouts you've already saved.
* Add new searches `kills:`, `kills:pvp:`, and `kills:pve:` for Masterwork kill trackers.
* Fixed: "Source" was not being set for all items.
* Fixed: Item type searches (e.g. is:pulserifle) not working for D1.
* Fixed: Spreadsheets missing power cap.

## 6.31.0 <span class="changelog-date">(2020-09-20)</span>

* Added a link to the DIM User Guide to the hamburger menu.
* "Clear new items" has been moved into the Settings page instead of being a floating button. The "X" keyboard shortcut no longer clears new items.
* Linear Fusion rifles are technically Fusion Rifles, but they won't show up in Organizer or in searches under Fusion Rifle anymore.
* While API performance is ultimately up to Bungie, we've changed things around in DIM to hopefully make item transfers snappier. Note that these changes mean you may see outdated information in DIM if you've deleted or vaulted items in-game and haven't clicked the refresh button in DIM.
* Improved the autocomplete for `sunsetsafter:` searches.
* Fix the `is:new` search.
* The D1 Activities page now shows Challenge of the Elders completion.
* Fixed buttons not showing up on tablets for track/untrack triumphs.
* Invalid searches are no longer saved to your search history.
* The "Filter Help" page is now searchable, and clicking on search terms applies them to your current search.
* Added a Search History page accessible from "Filter Help" and Settings so you can review and delete old searches.
* Shift+Delete while highlighting a past search in the search dropdown will delete it from your history.
* Fixed the `masterwork:` filters.
* Fixed the icon for "Take" on the item popup for stackable items.
* Removed the ability to restore old backups from Google Drive, or backups created from versions of DIM pre-6.0 (when DIM Sync was introduced).
* Armor 1.0 mods and Elemental Affinities removed from the perk picker in Loadout Optimizer.
* Improved search performance.
* Items in collections now show their power cap.
* Character stats now scroll with items on mobile, instead of always being visible. Max power is still shown in the character header.
* Added "Location" column to the Organizer to show what character the item is on.
* When "Base Stats" is checked in the Compare tool, clicking on stats will sort by base stat, not actual stat.

### Beta Only

* On mobile, there is now a bar to quickly swap between different item categories on the inventory screen.

## 6.30.0 <span class="changelog-date">(2020-09-13)</span>

* Compare loadouts in Loadout Optimizer to your existing loadout by clicking the "Compare Loadout" button next to a build.
* Improvements to search performance, and search autocomplete suggestions.
* Fix cases where some odd stats would show up as kill trackers.
* Sword-specific stats now show up in `stat:` filters.

## 6.29.1 <span class="changelog-date">(2020-09-11)</span>

* Improved performance of item transfers. We're still limited by how fast Bungie.net's API can go, though.
* Fixed a couple of the legacy triumphs that indicated the wrong triumph was being retired.
* Completed legacy triumph categories, and collections categories, now show the "completed" yellow background.
* is:seasonaldupe now correctly pays attention to the season of the item.
* Fixed a bug where notes wouldn't be saved if you clicked another item before dismissing the item popup.
* Tweaks to the display of legacy triumphs.
* Reduce the number of situations in which we autoscroll the triumph category you clicked into view.

## 6.29.0 <span class="changelog-date">(2020-09-10)</span>

* Legacy Triumphs are now indicated on the Records page and have their own checklist section. Legacy Triumphs are triumphs that will not be possible to complete after Beyond Light releases. The list of which Triumphs are Legacy Triumphs was provided by Bungie.
* Mods in the Loadout Optimizer mod picker are now split up by season.
* The number of selected items is now shown on the Organizer page.
* Empty mod slot tooltips spell out which season they're from.
* Locking/unlocking items in D1 works again.

## 6.28.1 <span class="changelog-date">(2020-09-06)</span>

* Actually release the Records page

## 6.28.0 <span class="changelog-date">(2020-09-06)</span>

* Triumphs, Collections, and Stat Trackers are now all together in the new Records page.
* You can track triumphs in DIM - tracked triumphs are stored and synced with DIM Sync. These show up on both the Progress and Records pages.
* Everything on the Records page responds to search - search through your Collections, Triumphs, and Stat Trackers all at once!
* Unredeemed triumphs show their rewards
* Compare sheet now offers a Base Stat option for armor, so you can directly compare your stat rolls
* Mod costs now shown in Loadout Optimizer results
* Vendors can now track some "pluggable" items like emotes & ghost projections, to filter by whether you already own them
* Clearing the search input no longer re-opens the search dropdown
* Mod slot column in the Organizer now shows all supported mod types (i.e. season 10 armor will show seasons 9,10,11)
* Support for `mod:` and `modname:` filters to parallel the `perk:` and `perkname:` ones
* Use the dark theme for Twitter widget

## 6.27.0 <span class="changelog-date">(2020-08-30)</span>

* The new armor 2.0 mod workflow is available in the Loadout Optimizer, this includes:
  * A new Mod Picker component to let you choose armor 2.0 mods to lock.
  * The mod sockets shown in the optimizer are now the locked mods, rather than the mods currently equipped on the item.
  * Clicking on a mod socket will open the picker to show available mods for that slot. Note that locking a mod from this won't guarantee it gets locked to the item specifically.
  * Items have different levels of grouping depending on the requirements of the locked mods. Locking no mods keeps the previous grouping behavior.
  * The mods stat contributions are now shown in the picker.
  * The Mod Picker can now filter for items from a specific season, just filter by the season number directly e.g. "11" for arrivals.
* The search bar now remembers your past searches and allows you to save your favorite searches. These saved and recent searches are synced between devices using DIM Sync.
* The quick item picker (plus icon) menu no longer has an option to equip the selected item. Instead it will always just move the item - very few users selected "Equip" and it won't ever work in game activities.
* Added background colors for items and characters before their images load in, which should reduce the "pop-in" effect.
* Shaders can be tagged from the Collections page and the tags/notes show up there as well.
* Shift+Click on the Notes field in Organizer while in edit mode no longer applies a search.
* For pages with sidebars (like Progress), scrollbars appearing will no longer cover content.
* Add character stats to loadout sheet if full armor set is added.

### Beta Only

* Long-pressing on an item in mobile mode will bring up a quick actions menu - drag and release on a button to apply the action to the item you pressed on.
* Move Sub-class out of Weapons to the General category

## 6.26.0 <span class="changelog-date">(2020-08-23)</span>

* Better touchscreen support for drag and drop.
* Wishlists now support Github gists (raw text URLs), so there's no need to set up an entire repository to host them. If you are making wishlists, you can try out changes easier than ever. If you're not making wishlists, hopefully you're using them. If you don't know what wishlists are, [here you go](https://destinyitemmanager.fandom.com/wiki/Wish_Lists)
* Engrams get a more form-fitting outline on mouse hover.
* If you have a search query active, DIM will not automatically reload to update itself.
* The `is:curated` search has been overhauled to better find curated rolls.
* Fixes to how the character headers look in different browsers.
* Fixed the missing armor.csv button on the Organizer.

### Beta Only
* Loadout Optimizer: DIM Beta is now using the new Mod Picker, a separate and improved picker just for armor mods. Try it out and let us know how it feels
* In Beta only, the filter search bar has been upgraded to remember recent searches and let you save your favorite searches.
* Phone/mobile resolutions will now show a mini-popup to make inspecting and moving items much easier.

## 6.25.0 <span class="changelog-date">(2020-08-16)</span>

* Removed `is:reacquireable` as it is inaccurate in its current state
* Removed outline from clicked character headers on iOS
* Adjusted spacing on items in the loadout drawer, so they can fit 3-wide again
* Main (top) search field is now the place to filter items for the Loadout Optimizer
* For real, stat bars should be the right length this time
* Keyboard controls in the Notes field: ESC reverts and leaves editing, ENTER saves the value
* Item notes can now be edited directly in the notes column of the Organizer tab
* Mobile - changes in DIM beta only: different parts of the header now stick with you as you scroll down.
* Armor CSV export appearing properly on the Organizer tab again.

## 6.24.1 <span class="changelog-date">(2020-08-12)</span>

* Updated the character tiles, now uses triple dot instead of chevron
* Solstice of Heroes is back and so is the **Solstice of Heroes** section of the **Progress** tab. Check it out and view your progress toward upgrading armor.

## 6.24.0 <span class="changelog-date">(2020-08-09)</span>

* Configure a custom armor stat per-class in Settings, and it'll show up in item popups, Organizer, Compare, and the new `stat:custom:` search.
* Speed improvements to wishlist processing.
* `is:smg` for if you're as bad at remembering "submachine gun" as.. some of us are.
* No more accidental app reloads when swiping down hard on the page on mobile.
* Spring (Summer?) cleaning in the Item Popup. Some less important elements have been moved or removed, to make room for more functionality and stats.
* Bar-based stat values in the Mod preview menu are no longer extremely large bois.
* Anti-champion damage types are now interpreted in tooltip descriptions.
* Seasonal Artifact is now previewable, but be warned:
  * Some data from the API is wrong, and the Season 11 artifact is incorrectly labeled.
  * It can show seasonal mods you have equipped, but Season 11 mods still aren't in Collections data, so mod unlocks aren't displayed.
* Spreadsheet columns slightly adjusted to get them back to their usual column names.
* Lots going on behind the scenes to clear up errors and get Loadout Optimizer ready for upgrades!

## 6.23.0 <span class="changelog-date">(2020-08-02)</span>

* You can add tags and notes to shaders! Keep track of your favorites and which shaders you could do without.
* Searches now support parentheses for grouping, the "and" keyword, and the "not" keyword. Example: `(is:weapon and is:sniperrifle) or not (is:armor and modslot:arrival)`. "and" has higher precedence than "or", which has higher precedence than just a space (which still means "and").
* Fixed the size of damage type icons in D1.
* Our Content Security Policy is more restrictive now, external and injected scripts may fail but this keeps your account and data safer.

## 6.22.1 <span class="changelog-date">(2020-07-27)</span>

## 6.22.0 <span class="changelog-date">(2020-07-26)</span>

* New: More detailed gear information is available by hovering or clicking the Maximum Gear Power stat in each character's header.
* Improved detection that you need to reauthorize DIM to your Bungie account.
* Fixes to how stat bars display when affected by negative modifiers & perks.
* Clearer errors if DIM is unable to save the item information database.
* Organizer
  * Power Limit column now generates the right filter when Shift-clicked.
  * Traits column content has been narrowed down.
  * Improved top level categories take fewer clicks to reach your items.
* Loadout Optimizer
  * Fixed finding slots for seasonal mods.

## 6.21.0 <span class="changelog-date">(2020-07-19)</span>

* Added support for negative stats on mods. This should be visible in item displays and make loadout optimizer results more accurate.
* Fix quick item picker not remembering your preference for "equip" vs "store".
* Some quests can now be tracked or untracked from DIM.
* Locking or unlocking items from DIM is now reflected immediately on the item tiles.
* Items with the Arrivals mod slot now match the `holdsmod:dawn` search.

## 6.20.0 <span class="changelog-date">(2020-07-12)</span>

* Fix sorting by Power Limit in the compare pane.
* When opening a loadout in the loadout optimizer from the inventory page, the correct character is now selected rather than the last played character.
* Allow masterworks to affect more than one stat
* Exclude subclasses from `is:weapon` filter.
* Fixed Loadout Optimizer not including all the right tiers when tier filtering was in place.

## 6.19.0 <span class="changelog-date">(2020-07-05)</span>

* Loadout Optimizer has been... optimized. It now calculates sets in the background, so you can still interact with it while it works.
* Removed ghosts from loadout optimizer as they don't have enough interesting perks to build into loadouts.
* The filter help button is now always shown in the search bar, even when a search is active.
* The item count in the search bar is now more accurate to what you see on the inventory screen.
* Make it clearer that not having Google Drive set up doesn't matter that much since it's only for importing legacy data.
* Better handling for if the DIM Sync API is down.

## 6.18.0 <span class="changelog-date">(2020-07-02)</span>

* Breaker type is now shown on the item popup and in the Organizer.
* New filter for breaker types on weapons, `breaker:`.
* Fixed another crash on the vendors screen also caused by the Twitch gift sub shader.
* Protect against certain weird cases where DIM can get stuck in a non-working state until you really, thoroughly, clear your cache.

## 6.17.1 <span class="changelog-date">(2020-07-01)</span>

* Fix a crash with the Twitch gift sub shader.

## 6.17.0 <span class="changelog-date">(2020-06-28)</span>

* You can now filter out armor in the Loadout Optimizer by minimum total stats. This narrows down how many items are considered for builds and speeds up the optimizer.
* Renamed the "is:reacquireable" filter to "is:reacquirable"
* Searches like "is:inleftchar" now work with consumables in the postmaster.
* Fixed the inventory screen jumping a bit when the item popup is open on mobile.
* Add a link to the troubleshooting guide to error pages.
* Seasonal mods in the loadout optimizer now force armor to match their element, again.
* The stat in parentheses in a weapon perk tooltip, is the stat matching the masterwork. UI slightly updated to help show this.

## 6.16.1 <span class="changelog-date">(2020-06-22)</span>

* Fix a crash when opening some items in Organizer.

## 6.16.0 <span class="changelog-date">(2020-06-21)</span>

* Remove `is:ikelos` filter
* Loadout Optimizer: Save stat order and "assume masterworked" choices.
* Fixed a bug that caused the inventory view to jump to the top of the screen when items were inspected.
* Add a disclaimer to power limit displays that they may change in the future. Please see https://www.bungie.net/en/Help/Article/49106 for updates
* Save column selection for Ghosts in the Organizer separate from Armor.
* Display how many tags were cleaned up in the DIM Sync audit log.
* Fix a bug where canceling setting a note in the Organizer would wipe notes from selected items.
* Add a pointer cursor on item icons in the Organizer to indicate they're clickable.
* Fix minimum page width when there are fewer than three characters.
* Fix Arrival mods not appearing in the Loadout Optimizer.
* Fix a bug when DIM Sync is off that could repeatedly show a notification that an import had failed. Please consider enabling DIM Sync though, your data WILL get lost if it's disabled.

## 6.15.1 <span class="changelog-date">(2020-06-15)</span>

## 6.15.0 <span class="changelog-date">(2020-06-14)</span>

* Items now show their power limit in the item popup, Compare, and in the Organizer (new column). Keep in mind some power limits may change in upcoming seasons.
* Try the `sunsetsafter:` or `powerlimit:` filters to find things by their power limit.
* Fix the season icon for reissued items.
* Fix not being able to dismiss the item popup on the Organizer in certain cases.
* Remove the 15 second timeout for loading data from Bungie.net.
* Fix umbral engrams showing up weird in the engram row.
* Prevent Chrome on Android from showing a "download this image" prompt when long-pressing on images.
* Fix non-selected perks not showing on old fixed-roll weapons.
* Add Charge Rate and Guard Endurance stat to swords.

## 6.14.0 <span class="changelog-date">(2020-06-07)</span>

* Fixed misdetection of seasonal mods in Compare.
* Work around a Bungie.net issue that could prevent the Destiny info database from loading.
* Improved the experience for users who previously had DIM Sync off.

## 6.13.2 <span class="changelog-date">(2020-06-03)</span>

## 6.13.1 <span class="changelog-date">(2020-06-01)</span>

* Add a banner to support Black Lives Matter.
* Avoid an issue where shift-clicking on empty space near perks in the Organizer can enable a useless filter.

## 6.13.0 <span class="changelog-date">(2020-05-31)</span>

* DIM data (loadouts, tags, settings) can no longer be stored in Google Drive. If you already have things stored there, you can use that data to import into the new storage, but it will no longer be updated. Disabling DIM Sync will now store data locally only.
* The Vault Organizer is now available for D1.
* CSV export will no longer erroneously consider calus as a source and instead output the correct source.
* CSV export will now export the same source information that DIM uses for items that do not have a source in the API.
* Fixed import/export of data - if your backups didn't load before, they should now.
* Fixed Organizer default sorting for stats, and shift-click filtering for modslot.
* Vendors data no longer has to reload every time you visit the page.
* is:dupelower search is stabilized so that tagging items as junk doesn't change what is considered "lower"
* Fixed loadouts with subclasses not fully transferring to the vault.
* Don't display "ms" unit on Charge Time stat for D1 fusion rifles.

## 6.12.0 <span class="changelog-date">(2020-05-24)</span>

* DIM has a new community-driven user guide at https://destinyitemmanager.fandom.com/wiki/Destiny_Item_Manager_Wiki

## 6.11.0 <span class="changelog-date">(2020-05-17)</span>

* Added the Organizer page, which lets you see all your items in a table form, which you can sort and filter (try shift-clicking on a cell!). Add and remove columns and bulk-tag your items to help quickly figure out which items you want to keep and which you can get rid of.
* Fixed stat calculations for special Taken King class items in D1.

## 6.10.0 <span class="changelog-date">(2020-05-10)</span>

## 6.9.0 <span class="changelog-date">(2020-05-03)</span>

* In the Loadout Optimizer, mods have been split into their own menu, separate from perks.
* Fixed a bug where wishlists would ignore settings and load the default wishlist instead.

## 6.8.0 <span class="changelog-date">(2020-04-26)</span>

* Added "armor 2.0" column to spreadsheet exports.
* Fixed a bug that could affect the display of percentage-based objectives.

## 6.7.0 <span class="changelog-date">(2020-04-19)</span>

* Emblems now show a preview of their equipped stat tracker, and show which types of stat tracker the emblem can use.
* Certain stat trackers (under "Metrics" in "Collections") had the wrong display value, like KDA. These have been fixed.
* Loadout Optimizer now allows you to select seasonal mods independent of the gear they go on - it'll try to slot them into any gear.

## 6.6.0 <span class="changelog-date">(2020-04-12)</span>

* Better handling of logging out and into a different Bungie.net account.
* Improved error handling for Bungie.net and DIM Sync issues.

## 6.5.0 <span class="changelog-date">(2020-04-10)</span>

* Improved overall performance and memory usage of DIM - as the game grows, so has DIM's memory usage. If your browser was crashing before, give it a try now.
* Collectibles now show perks.

## 6.4.0 <span class="changelog-date">(2020-04-05)</span>

* Added stat trackers to the Collections page (under "Metrics")
* Improved error handling when Bungie.net is down or something is wrong with your account. Includes helpful tips for D1 users locked out by Twitch-linking bug. If your D1 accounts disappeared, they're in the menu now.
* Accounts in the menu are now always ordered by last-played date.
* DIM will no longer bounce you to a different account if the one you wanted cannot be loaded.
* Fixed some bugs that could cause D1 pages to not display.
* Fix display of collectibles that are tied to one of your alternate characters.
* Fix the levels that reward Bright Engrams after season rank 100.

## 6.3.1 <span class="changelog-date">(2020-03-29)</span>

* Fixed a bug where D1 items could fail to display.
* Fixed a bug where responding "Not now" to the DIM Sync prompt wouldn't cause it to go away forever.
* Make mod slot for Reverie Dawn armor set detect correctly as outlaw.

## 6.3.0 <span class="changelog-date">(2020-03-29)</span>

* Removed duplicate Mods section from the top level of the Collections screen - they're still under the normal collections tree.
* Fixed a missing icon when season rank is over 100.

## 6.2.0 <span class="changelog-date">(2020-03-22)</span>

## 6.1.1 <span class="changelog-date">(2020-03-22)</span>

## 6.1.0 <span class="changelog-date">(2020-03-22)</span>

* Introducing [DIM Sync](https://github.com/DestinyItemManager/DIM/wiki/DIM-Sync-(new-storage-for-tags,-loadouts,-and-settings)), a brand new way for DIM to store your loadouts and tags and sync them between all your devices. This is a big step forward that'll let us build lots of new things and share data between other apps and websites! Plus, you no longer have to log into anything separate, and we should avoid some of the bugs that have in the past led to lost data.
* External wish lists will be checked daily. Settings menu shows last fetched time.
* Seasonal Artifact is no longer considered a weapon or a dupe when searching.
* Event sources for items like Festival of the Lost and Revelry are now under the `source:` search like other sources, instead of `event:`.
* Fixed some recent bugs that prevented editing loadouts.
* Show how much of each material you have next to Spider's vendor info.
* Updated privacy policy with DIM Sync info.<|MERGE_RESOLUTION|>--- conflicted
+++ resolved
@@ -9,9 +9,7 @@
 * When displaying mod placement in loadouts, if an item is not present for a given armor slot in the loadout the characters current armor will be used.
 * Added 'source:30th' for items coming from the Bungie 30th Anniversary.
 * Fix emblems and subclasses not applying from loadouts.
-<<<<<<< HEAD
 * The mod picker launched from the item popup or Loadout Optimizer will now correctly show the mods unlocked by the applicable character, rather than across all characters. This helps a lot with artifact mods where you may have different ones unlocked on different characters. Note that this also means opening the mod picker for items in the vault will show no artifact mods unlocked - move the item to a character if you want to apply that mod.
-=======
 * Fix an issue where energy swaps in the Optimizer where not displaying the correct resulting energy.
 * Removed the "Max Power" loadout from the loadouts page. You can still apply it from the loadout menu on the inventory screen.
 * If loadouts have notes, those notes are now displayed in the hover text on the loadout dropdown
@@ -19,7 +17,6 @@
 * Creating a new loadout from equipped items will also save your subclass configuration.
 * Creating a new loadout from equipped or hitting +Equipped in the loadout editor will now also include your current emblem, ship, and sparrow.
 * Vendor items no longer offer to apply perks.
->>>>>>> e5b736ff
 
 ## 6.94.0 <span class="changelog-date">(2021-12-05)</span>
 
