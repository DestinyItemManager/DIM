--- conflicted
+++ resolved
@@ -1,13 +1,10 @@
 ## Next
 
-<<<<<<< HEAD
 ### Beta Only
 
 * Loadouts can now save stasis subclass abilities, aspects, and fragments.
-=======
 ## 6.90.0 <span class="changelog-date">(2021-11-07)</span>
 
->>>>>>> 0993f379
 * If a loadout has items for multiple character classes in it, applying it to a character behaves as if only the items that can be equipped on that character are in the loadout.
 * Fixed an issue where the Loadout Optimizer would allow masterworked items to have their energy changed when using the Ascendant Shard (not exotic) armor upgrade option.
 * Fixed an issue where clicking a mod icon in the Loadout Optimizer would select more than one of the mod.
