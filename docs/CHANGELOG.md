## Next

<<<<<<< HEAD
* You can now restrict what items get chosen by the random loadout feature by having an active search first. Try typing "tag:favorite" or "is:pulserifle" and then choosing Randomize.
=======
* Improved drag and drop performance on some browsers.
>>>>>>> b7d561c2

## 5.72.0 <span className="changelog-date">(2020-03-01)</span>

* Worked around a long-standing Bungie.net bug where items would change lock state when moved. One caveat is that DIM will always preserve the lock state as it sees it, so if you've locked/unlocked in game and haven't refreshed DIM, it may revert your lock.

## 5.71.0 <span className="changelog-date">(2020-02-23)</span>

* Removed "Gather Reputation Tokens" feature. You can do the same thing with an "is:reptoken" search.
* Changing language now properly updates the UI language and prompts to reload.
* Update search filters to include 'is:hasornament' and 'is:ornamented'
* Filter autocomplete should now work in increments, and suggest a wider variety of filters.
* Filter autocomplete should now work in increments, and suggest a wider variety of filters
* Farming mode now uses the same logic as regular item moves to choose your lowest-value item to send to the vault when a bucket is full. Favorite/keep your items and they'll stay put!
* Removed the option to move tokens to the vault in farming mode.

## 5.70.0 <span className="changelog-date">(2020-02-16)</span>

* Removed community reviews and ratings functionality. It may return in the future, but it was broken since Shadowkeep.
* Updated Search suggestions to sort "armor" above "armor2.0"
* Fixed ghosts not being draggable in the Loadout Optimizer.
* Fixed the Infusion tool not showing all possible items.

## 5.69.0 <span className="changelog-date">(2020-02-09)</span>

## 5.68.0 <span className="changelog-date">(2020-02-02)</span>

* `wishlistnotes` autocompletes in the search filters now.

## 5.67.0 <span className="changelog-date">(2020-01-26)</span>

## 5.66.0 <span className="changelog-date">(2020-01-19)</span>

## 5.65.0 <span className="changelog-date">(2020-01-12)</span>

* Setting added for DIM to grab wish lists from external source (defaults to voltron.txt). Choose "Clear Wish List" to remove the default.
* Avoid a bug where users who logged in via Stadia would get caught in a login loop. If you are having trouble with login, try using a non-Stadia login linked to your Bungie.net account.
* Remove "Store" buttons from Finishers, Clan Banners, and Seasonal Artifacts.
* Add links to YouTube tutorials for Search and Loadout Optimizer.

## 5.64.0 <span className="changelog-date">(2020-01-05)</span>

* Integrating with vendorengrams.xyz to find at-level vendor drops.
* Wish lists - trash list icon works with ratings turned off.

## 5.63.0 <span className="changelog-date">(2019-12-29)</span>

## 5.62.0 <span className="changelog-date">(2019-12-22)</span>

## 5.61.1 <span className="changelog-date">(2019-12-17)</span>

* Auto refresh is disabled while Bungie.net is under heavy load.

## 5.61.0 <span className="changelog-date">(2019-12-15)</span>

## 5.60.0 <span className="changelog-date">(2019-12-08)</span>

* Bulk tagging no longer erroneously removes notes from selected items.

## 5.59.0 <span className="changelog-date">(2019-12-01)</span>

* Add a link to Seals on the Progress page sidebar.
* Shift click mods in Loadout Optimizer will properly add them to locked mods.
* Fix a bug where auto-refresh could stop working if you drag an item while inventory is refreshing.
* Seasonal Rank now correctly continues past rank 100.
* `maxbasestatvalue` now filters by item slot instead of item type (think masks versus helmets).

## 5.58.0 <span className="changelog-date">(2019-11-24)</span>

* Wish list files now support block notes.
* Option to pretend all Armor 2.0 items are masterworked in the Loadout Optimizer.
* Selecting an Armor 2.0 mod in Loadout Optimizer will recalculate stats as if that mod were already socketed.
* Ignoring stats in Loadout Optimizer re-sorts the loadouts without including the ignored stats in the total.
* Loadout Optimizer is faster.

## 5.57.0 <span className="changelog-date">(2019-11-17)</span>

* Added support for trash list rolls in wish list files - see the documentation for more info.
* Added ability to assume armor 2.0 items are masterworked in the loadout builder.
* Mods now indicate where they can be obtained from.
* Removed the ornament icons setting, as it didn't do anything since Bungie overrides the icon for ornamented items themselves.
* Fix some tricky cases where you might not be able to pull items from Postmaster.
* Restore hover tooltip on mods on desktop. You can still click to see all possible mods.
* Loadout Optimizer allows you to select "Ignore" in the dropdown for each stat - this will not consider that stat in sorting builds.

## 5.56.0 <span className="changelog-date">(2019-11-10)</span>

* Fixed some bugs that had crept into DIM's logic for moving items aside in order to allow move commands to succeed. Now if your vault is full, DIM will move items to less-frequently-used characters and avoid moving items back onto your active character. The logic for what items to move has been tuned to keep things organized.
* Clicking on a mod will bring up a menu that shows all applicable mods for that slot. You can see what each mod will do to stats and how much it costs to apply.
* Perk/mod headers and cosmetic mods are now hidden in Compare and Loadout Optimizer.

## 5.55.1 <span className="changelog-date">(2019-11-04)</span>

* Fix wonky layout and inability to scroll on item popups, item picker, and infuse tool.

## 5.55.0 <span className="changelog-date">(2019-11-04)</span>

## 5.54.0 <span className="changelog-date">(2019-11-04)</span>

## 5.53.0 <span className="changelog-date">(2019-11-04)</span>

* New Archive tag, for those items you just can't bring yourself to dismantle.
* Character and Vault stats glued to the page header for now.
* Catalysts display updated to handle some API changes.
* Fewer surprises on page change: Search field now clears itself so you aren't searching Progress page for masterwork energy weapons.
* Compare popup now features more options for comparing by similar grouped weapons and armor.
* Smarter loadout builder takes your masterworks into account.
* Speaking of masterworks, masterwork stat contribution is now clearly highlighted in Item Popup.
* There's more: class items now show their masterwork and mod stat contributions.
* Armor 2.0 is now correctly considered a random roll. `is:randomroll`
* Grid layouts should display with fewer bugs in older versions of Microsoft Edge.
* `is:hasmod` shows items with a Year 2 mod attached. `is:modded` shows items with any Armor 2.0 mods selected.

## 5.52.1 <span className="changelog-date">(2019-10-28)</span>

## 5.52.0 <span className="changelog-date">(2019-10-27)</span>

* Wish lists support integrating with DTR's item database URLs.
* Stats can be disabled in the Loadout Optimizer.
* Added the ability to search for items that have notes. is:hasnotes
* Armor 2.0 is now correctly considered a random roll. is:randomroll
* New filters for checking stats without mods - basestat: maxbasestatvalue:
* New "any" stat, try basestat:any:>20 for things with mobility>20, or discipline>20, or recovery>20, etc
* New seasonal mod filters, for finding somewhere to put your Hive Armaments - modslot:opulent
* Wishlist features widely updated with clearer labels
* Total stat in the item popup now reflects Mod contribution
* Armor 2.0 stats now integrated into the character header
* Fixes for caching issues and update loops
* Bugfixes, like every week

## 5.51.0 <span className="changelog-date">(2019-10-20)</span>

* Added an option to disable using ornament icons. Even when enabled, ornaments will only show for items where the ornament is specific to that item - not universal ornaments.
* Stats affected by Armor 2.0 mods are highlighted in blue.
* Improvements to Loadout Optimizer that should help when you have too many stat options.
* Made the Loadout Optimizer ignore Armor 2.0 mods when calculating builds. This ensures finding optimal base sets.
* Show element and cost on Mods Collection.
* Fixed search autocomplete behavior.
* Reverse armor groupings when character sort is set to most recent (reversed).
* New search `wishlistnotes:` will find wish list items where the underlying wish list item had the given notes on them.
* New search filters `maxstatloadout`, which finds a set of items to equip for the maximum total value of a specific stat, and `maxstatvalue` which finds items with the best number for a specific stat. Includes all items with the best number.
* New `source:` filters for `vexoffensive` and `seasonpass`
* Improved the styling of popup sheets.
* DIM uses slightly prettier URLs now.

## 5.50.1 <span className="changelog-date">(2019-10-14)</span>

* Made it possible to filter to Tier 0 in Loadout Optimizer.
* Changed max power indicator to break out artifact power from "natural" power.

## 5.50.0 <span className="changelog-date">(2019-10-13)</span>

* It's beginning to feel a lot like Year Three.
* Loadout Optimizer updated for Shadowkeep.
* Max Power Level includes artifact PL.
* Add seasonal rank track to milestones
* Equipped ornaments now show up in your inventory tiles. Your items, your look.
* "dupe" search and item comparison now recognize the sameness of armor, even if one is armor2.0 and the other isn't. Keep in mind that some "dupes" may still require Upgrade Modules to infuse.
* "year" and "season" searches now recognize that armor2.0 versions of old armor, still come from old expansions.
* "is:onwrongclass" filter for armor being carried by a character who can't equip it.
* Ghosts with moon perks are now badged!
* Collections > Mods updated for year 3 style mods.
* Check your Bright Dust levels from the Vault header.
* Multi-interval triumphs now supported.
* Stat displays tuned up. Total stat included, stats rearranged.
* CSV exports include more stats.
* Clarifications for API errors.
* Item popup now features armor Energy capacity.
* Reviews filtered better.
* Emotes, Ghost Projections, Ornaments, and Mods that you own are badged in vendors.
* Added Ghost Projections to Collections.
* Hide objectives for secret triumphs.
* Added a privacy policy (from About DIM).
* Fixed engrams having a number under them.
* Subclass path and super are highlighted on subclass icons.

## 5.49.1 <span className="changelog-date">(2019-10-07)</span>

## 5.49.0 <span className="changelog-date">(2019-10-06)</span>

* Add a link to your current profile on D2Checklist to view milestones, pursuits, clan, etc.
* Fix PC loadouts not transferring over from Blizzard.
* Fix Armor 2.0 showing as masterworked.
* Fix stats for Armor 2.0.
* Fix well rested for Shadowkeep.
* Remove XP and level from character tiles.
* Add year 3 search terms.

## 5.48.2 <span className="changelog-date">(2019-10-02)</span>

## 5.48.1 <span className="changelog-date">(2019-10-01)</span>

* For ratings, platform selection has been updated for Shadowkeep - check the setting page to update your selection.
* Ratings should be more standard across player inventories.
* Happy wish list icon moved into the polaroid strip.

## 5.48.0 <span className="changelog-date">(2019-09-29)</span>

* Our stat calculations are ever so slightly more accurate.
* Collections page now includes equipped/owned Weapon and Armor mods.
* UI fixes for shifting page content, subclasses, and some labels & alert messages.
* Drag and drop on mobile no should longer spawn a context menu.
* Emblems now display their selected variations.
* Filter by season names (i.e. `season:opulence`) and masterwork type (`masterwork:handling`)

## 5.47.0 <span className="changelog-date">(2019-09-22)</span>

* New look and display options under TRIUMPHS: reveal "recommended hidden" triumphs, or hide triumphs you've completed
* BrayTech link on Progress now links to your current character.
* Prevent accounts from overlapping menu on phone landscape mode.
* Show the effects of mods on stat bars.
* Removed the stats comparison with the currently equipped weapon. Use the Compare tool to compare items.
* Dragging and dropping should be smoother.

## 5.46.0 <span className="changelog-date">(2019-09-15)</span>

* The notification for bulk tagging now has an Undo button, in case you didn't mean to tag everything matching a search.
* The postmaster will highlight red when you have only 4 spaces left!
* Firefox for Android is now supported.
* Fixes for stats that could show >100.
* Show all Sword stats!
* The "tag:none" search works again.
* The header won't scroll on very narrow screens.
* The action bar is pinned to the bottom of the screen on mobile.

## 5.45.0 <span className="changelog-date">(2019-09-08)</span>

* Milestones are more compact, like Pursuits (click them to see full details). They now show expiration times and clan engrams are broken out into individual items.
* The item popup for Pursuits will refresh automatically as you play, if you leave one open (this doesn't yet work for Milestones).
* Expiration times only light up red when they have less than an hour left.
* Added a new is:powerfulreward search that searches for powerful rewards.
* Fixed a bug moving certain items like emblems.
* Added a quick-jump sidebar to the settings page.
* Add win streak info to ranks on the Progress page.
* Include the effect of mods and perks on "hidden" stats like zoom, aim assistance, and recoil direction.
* Bonuses from perks and mods shown in their tooltips are now more accurate.
* Loadout Optimizer understands multiple kinds of perks/mods that can enhance an item.
* Recoil Direction's value has been moved next to the pie.
* Searches now ignore accented characters in item names.
* Unique stacked items now show the count, instead of just MAX, when they're full.

## 5.44.2 <span className="changelog-date">(2019-09-02)</span>

* Fix Home Screen app warning for iPad.

## 5.44.1 <span className="changelog-date">(2019-09-02)</span>

* Added upgrade warning for old iOS versions that don't support Home Screen apps.

## 5.44.0 <span className="changelog-date">(2019-09-01)</span>

* Allow loadouts to be equipped without dismissing farming mode.
* Restore info to D1 ghosts.
* Add hotkeys to navigate between major pages (hit "?" to see them all)
* Fix move popup not updating amount on stackables when switching items.
* Remove Solstice of Heroes armor from Progress page.
* Prevent accidentally being able to tag non-taggable items with hotkeys.

## 5.43.1 <span className="changelog-date">(2019-08-26)</span>

* Fix broken ammo icons.

## 5.43.0 <span className="changelog-date">(2019-08-25)</span>

## 5.42.2 <span className="changelog-date">(2019-08-22)</span>

* Fix D1 accounts disappearing when they were folded into a different platform for D2 cross save.

## 5.42.1 <span className="changelog-date">(2019-08-20)</span>

* Changes to support preserving tags/notes data for Blizzard users who migrate to Steam.
* Fix searching Collections.

## 5.42.0 <span className="changelog-date">(2019-08-18)</span>

* Power is yellow again.
* Remove ugly blur behind popups Windows. (It's still a nice blur on other platforms)

## 5.41.1 <span className="changelog-date">(2019-08-16)</span>

* Fix overflowing text on ghosts.
* Fix crash related to wish lists.

## 5.41.0 <span className="changelog-date">(2019-08-11)</span>

* Wish lists now support (optional) title and description.
* New header design. Your accounts are now in the menu.
* Ghosts have labels explaining where they are useful.
* Recoil direction stat is shown as a semicircular range of where shots may travel.
* Search boxes on item picker sheets now autofocus.
* Item counts will properly update when moving partial stacks of stacked items.
* Fix a case where the search autocompleter could hang around.

## 5.40.0 <span className="changelog-date">(2019-08-04)</span>

* Fixed auto-scrolling links in Safari.
* Added the ability to lock items from the Compare tool.
* Add Solstice of Heroes to the Progress page.
* Show Special Orders under the Postmaster.
* Add a splash screen for the iOS app. You may have to delete the icon and re-add it.

## 5.39.0 <span className="changelog-date">(2019-07-28)</span>

* Enabled PWA mode for "Add to Homescreen" in iOS Safari (Requires iOS 12.2 or later). If you already have it on your home screen, delete and re-add it.
* Show the amount of materials you have that Spider is selling for exchange on his vendor page.
* Updates to support Cross Save. The account menu now shows icons instead of text, and can support accounts that are linked to more than one platform.
* Fixed valor resets not showing correctly.

## 5.38.0 <span className="changelog-date">(2019-07-21)</span>

* Add source:calus to highlight weapons which give "Calus-themed armor and weapons" credit in activities.
* Moved search help to an in-screen popup instead of a separate page.
* Added rank resets for the current season to ranks display.
* You can now swipe between characters anywhere in the page on the Progress and Vendors pages.
* Properly invert stat filters when they are prefixed with -.

## 5.37.1 <span className="changelog-date">(2019-07-16)</span>

* Don't show the "not supported" banner for MS Edge.

## 5.37.0 <span className="changelog-date">(2019-07-14)</span>

* Updated progress page pursuits to match in-game styling.
* Updated our shop link to point to our new store with DIM logo clothing and mugs.
* The Weekly Clan Engrams milestone will hide when all rewards have been redeemed.
* Moved raids below quests.
* Pursuits in the progress page now show exact progress numbers if the pursuit only has a single progress bar.
* Show tracked Triumph.
* Mark a wider variety of Chrome-based browsers as supported.
* Added Seals and Badges to Triumphs/Collections.

## 5.36.2 <span className="changelog-date">(2019-07-11)</span>

* Fixed a crash viewing Bad Juju.
* Text search now also searches notes.
* Added new name: and description: searches.
* Subclasses no longer look masterworked.

## 5.36.1 <span className="changelog-date">(2019-07-09)</span>

* Fixed the app on Microsoft Edge.
* Fixed an issue where iOS could see the "Update DIM" message over and over without updating.

## 5.36.0 <span className="changelog-date">(2019-07-07)</span>

* Added raid info to the Progress page.
* Sort bounties and quests with expired at the end, tracked at the beginning.
* Use weapon icons in objective strings instead of text.
* Added perkname: search.
* Charge Time and Draw Time now compare correctly!
* Fixed: Classified items required some finesse.
* Updated is:modded to take into account for activity mods.
* Re-added is:curated as a filter for Bungie curated rolls.
* Bounty expiration timers are more compact.

## 5.35.0 <span className="changelog-date">(2019-06-30)</span>

* Removed is:curated as an alias for is:wishlist.

## 5.34.0 <span className="changelog-date">(2019-06-23)</span>

## 5.33.3 <span className="changelog-date">(2019-06-22)</span>

* Fixed failing to show progress bar for bounty steps.
* Removed inline Item Objectives from the Progress page.

## 5.33.2 <span className="changelog-date">(2019-06-21)</span>

* Fixed failing to show progress bar for bounty steps.

## 5.33.1 <span className="changelog-date">(2019-06-20)</span>

* Fixed issue with item cards and farming mode were under the St Jude overlay.

## 5.33.0 <span className="changelog-date">(2019-06-16)</span>

* The Progress page sports a new layout to help make sense of all the Pursuits we have to juggle. This is the first iteration of the new page - many improvements are still on their way!
* Fixed a bug where weapon mods were causing Banshee-44 wish list items to fail to highlight.
* Fixed a bug with expert mode wish lists and dealing with single digit item categories.
* CSV exports now include item sources. These match the DIM filter you can use to find the item.
* Include more items in the "filter to uncollected" search in Vendors.
* Added shader icons to the item details popup.

## 5.32.0 <span className="changelog-date">(2019-06-09)</span>

* Fixed a crash when expanding catalysts under the progress tab.

## 5.31.0 <span className="changelog-date">(2019-06-02)</span>

* Fix too-large item icons on mobile view in 3 column mode.
* Allow inventory to refresh in the Loadout Optimizer.
* Fix equipping loadouts directly from the Loadout Optimizer.
* Add icons to selected perks in Loadout Optimizer.

## 5.30.2 <span className="changelog-date">(2019-05-31)</span>

* Add St. Jude donation banner.

## 5.30.1 <span className="changelog-date">(2019-05-27)</span>

* Tweaked contrast on search bar.
* Added the ability to select multiple perks from the perk picker in Loadout Optimizer before closing the sheet. On desktop, the "Enter" key will accept your selection.

## 5.30.0 <span className="changelog-date">(2019-05-26)</span>

* Brand new Loadout Optimizer with tons of improvements and fixes.
* Redesigned search bar.
* Updated DIM logos.
* Added Escape hotkey to close open item details dialog.

## 5.29.0 <span className="changelog-date">(2019-05-19)</span>

* Items with notes now have a note icon on them.
* Fixed a bug where the hotkeys for tagging items broke if you clicked directly to another item.
* Removed a stray curly brace character from the item reviews on the item popup.

## 5.28.0 <span className="changelog-date">(2019-05-12)</span>

## 5.27.0 <span className="changelog-date">(2019-05-05)</span>

* Added a link to the About page to see the history of all actions made by DIM or other Destiny apps.
* The navigation menu better respects iPhone X screens.
* Stat values are now shown in the tooltip for perks. They might not be totally accurate...
* Added a hotkey (m) for toggling the menu.

## 5.26.0 <span className="changelog-date">(2019-04-28)</span>

* Restored missing collectibles.

## 5.25.0 <span className="changelog-date">(2019-04-21)</span>

* A redesigned Vendors page is easier to navigate, and includes a feature to show only those items you are missing from your collections. Searching on the vendors page also now searches the vendor names, and hides items that don't match the search.
* Loadout Optimizer on mobile lets you swipe between characters instead of wasting space showing all three at once.
* Xur has been removed from the Progress page.
* Reputation materials for a vendor's faction are now included in the Vendor page.
* Fixed a bug where DIM would cache a lot of data that wasn't needed.

## 5.24.0 <span className="changelog-date">(2019-04-14)</span>

* Progress page changes to utilize more screen real-estate.

## 5.23.2 <span className="changelog-date">(2019-04-09)</span>

* Fix Edge issues.

## 5.23.1 <span className="changelog-date">(2019-04-08)</span>

* Fixed some crashes.

## 5.23.0 <span className="changelog-date">(2019-04-07)</span>

* Loaded Wish Lists now persist between reloads, and will highlight new items as you get them. Use Wish Lists from expert players to find great items!
* Fix an issue where pulling consumables from the postmaster on characters other than the current one could lock up the browser.
* The compare tool's Archetypes feature will now use the intrinsic perk of the item rather than solely relying on the RPM.
* Item sort presets have been removed - you can choose your own sorting preferences by dragging and dropping sorting properties.
* Fixed reloading the page while on the Vendors tab.
* Fix search for blast radius (it was accidentally mapped to velocity).
* The Loadout Optimizer's perk search now updates when you change characters.
* Removed the option to pull from the postmaster into the vault when an item can't be pulled from postmaster at all.
* Removed the (broken) option to split a stack by hovering over the drop target.

## 5.22.0 <span className="changelog-date">(2019-04-01)</span>

* Fix item ratings.
* Fix missing loadouts on PC.

## 5.21.0 <span className="changelog-date">(2019-03-31)</span>

* You can now swipe between pages on the item popup.
* Fixed a bug where reviews failing to load would result in an infinite refresh spinner.
* Actually fixed the bug where Pull from Postmaster with full modulus reports would move all your other consumables to the vault.
* Ratings and reviews are now cached on your device for 24 hours, so they should load much faster after the first time.
* The ratings tab has a cleaned up design.
* All of the stat filters now show up in search autocomplete and the search help page.
* You can now move items from the postmaster directly to the vault or other characters.
* When adding all equipped items to a loadout, the class type for the loadout will be set to the class that can use the armor that's equipped.
* Fixed a rare bug where you could move an item while DIM was refreshing, and the item would pop back to its original location until the next refresh.
* Errors in the Loadout Optimizer now show on the page, instead of just freezing progress.
* Fixed the "Loadout Optimizer" button on the new Loadout editor.
* If you try to move an item in DIM that you've equipped in game but DIM doesn't know about, it'll now try to de-equip it to make it move, instead of throwing an error.


## 5.20.2 <span className="changelog-date">(2019-03-27)</span>

* Fixed Pull from Postmaster.

## 5.20.1 <span className="changelog-date">(2019-03-26)</span>

* Fixed: Pull from Postmaster better handling of unique stacks.
* The vendors page now highlights items that you have already unlocked in Collections.
* Don't try to move all your consumables to the vault if you add one to your loadout and check the "Move other items away" option.

## 5.20.0 <span className="changelog-date">(2019-03-24)</span>

* Items in the postmaster now count towards your max possible light.
* DIM now correctly calculates how much space you have free for items that can't have multiple stacks (like Modulus Reports). This makes pulling from postmaster more reliable.
* The loadout creator/editor has been redesigned to be easier to use. Select items directly from inside the loadout editor, with search. You can still click items in the inventory to add them as well.
* Loadouts can now use an option to move all the items that are not in the loadout to the vault when applying the loadout.
* Made it clearer when inventory and item popups are collapsed.
* The Loadout Optimizer is out of beta! Use it to automatically calculate loadouts that include certain perks or hit your targets for specific stats.

## 5.19.0 <span className="changelog-date">(2019-03-17)</span>

* Fixed: Export mobility value correctly in CSV export.

## 5.18.0 <span className="changelog-date">(2019-03-10)</span>

* Added: is:revelry search.
* Added: source:gambitprime search.
* Fixed engrams wrapping to a second row on mobile in 3-column mode.

## 5.17.0 <span className="changelog-date">(2019-03-03)</span>

* Add stat:handling as a synonym for stat:equipspeed, to match the name shown in displays.
* Remove Exotic Ornaments from Loadout Builder
* Fixed: 'NaN' could appear in Item Popup in certain situations.

## 5.16.0 <span className="changelog-date">(2019-02-24)</span>

## 5.15.0 <span className="changelog-date">(2019-02-17)</span>

* Remember the last direction the infusion fuel finder was left in.
* Remember the last option (equip or store) the "pull item" tool was left in.
* Updated notification style. You can still click the notification to dismiss it.
* Search filter will now show button to add matching filtered items to compare (if they're comparable)

## 5.14.0 <span className="changelog-date">(2019-02-10)</span>

## 5.13.0 <span className="changelog-date">(2019-02-03)</span>

* Fixed search queries that include the word "and".
* Updated inventory style to reduce the visual impact of category headers.
* Added is:reacquirable to show items that can potentially be pulled from your Collection
* Redesigned infusion fuel finder to work better on mobile, and support search filtering.

## 5.12.0 <span className="changelog-date">(2019-01-27)</span>

## 5.11.0 <span className="changelog-date">(2019-01-20)</span>

## 5.10.0 <span className="changelog-date">(2019-01-13)</span>

* Move Random Loadout into the Loadout menu and add a "Random Weapons Only" option.
* Restyle the alternate options in the loadout menu.
* Removed the quick consolidate buttons and engram counter from D1 farming mode.
* Remove the setting to "Show full item details in the item popup". DIM now just remembers the last state of the popup, and you can expand/collapse with the arrow in the top right corner of the popup.
* Fix showing which perks are highly rated by the community.
* Fix for getting stuck on the reviews tab when clicking on items that can't be reviewed.
* Fix highlighting of subclass perks.
* Add source:blackarmory & source:scourge.
* Fix CSV to always include the masterwork column.
* Add id: and hash: searches.
* Improve the performance of the notes field and fix a bug where sometimes a note from another item would show up.
* Fix some cases where the manifest wouldn't load.
* Fix crash when searching is:inloadout with no loadouts.

## 5.9.0 <span className="changelog-date">(2019-01-06)</span>

* Click the plus icon under an equipped item to search for and transfer items in that slot from anywhere in your inventory.
* Import a CSV file of items with tags and notes to bulk update the tags/notes for all of those items.
* CSV - Wrap ID in quotes such that its value is not rounded.

## 5.8.3 <span className="changelog-date">(2019-01-02)</span>

* More fixes to popup swiping on Android.
* Fix perk searching in non-latin languages.
* Added a key for the ratings symbols.

## 5.8.2 <span className="changelog-date">(2019-01-01)</span>

* Make it easier to swipe away the item popup on Android.

## 5.8.1 <span className="changelog-date">(2018-12-31)</span>

* Fix a bug where some Android phones couldn't see weapon details.
* Fix a bug where the wrong item's details would show up in the item popup.
* Show "Make Room for Postmaster" if there's anything in the postmaster, not just if there's pullable items.

## 5.8.0 <span className="changelog-date">(2018-12-30)</span>

* Add the option to sort inventory by tag in custom sort options.
* No longer showing community ratings for ornaments/catalysts.
* Fixed a long-standing bug where you couldn't transfer some stacks to a full inventory.
* Item popup is nicer on mobile.
* Wider item popups on desktop.
* Larger buttons for transfers.
* Wish lists allow you to create and import lists of items or perks that will be highlighted in your inventory.
* Dropped support for iOS 10.
* Prevent the vault from getting really narrow, at the expense of some scrolling.
* Armor in the vault is now organized by class, in the same order as your characters.
* Disabled pull-to-reload on Android.
* Improved treatment of expert mode wish list items.
* Fixed perk searches to keep the whole search term together, so "machine gun reserves" won't match "machine gun scavenger" anymore.

## 5.7.0 <span className="changelog-date">(2018-12-23)</span>

* Show kill trackers for items with in-progress masterwork catalysts.
* You can specify item categories to be specific about your expert wish list items.
* Hide ratings on items with fewer than 3 reviews.
* Fix some DIM functionality in the Edge browser.

## 5.6.0 <span className="changelog-date">(2018-12-17)</span>

* Updated Crucible and Gambit ranks to reflect new multi-stage ranks.
* DIM loads faster and uses less memory.
* Ratings are now displayed on item tiles as an icon indicating whether they are perfect rolls (star), good (arrow up), neutral (dash), or bad (arrow down). The exact rating is still available in the item popup.
* The mobile view now defaults to 4 items across (5 including equipped), which fits more on the screen at once. You can still choose other display options in Settings.
* Masterwork info is now included in the CSV exports.
* Added season info for Dawning items.
* Include non-selected perk options while searching perks.
* Load the new Simplified Chinese Destiny database when that language is selected.
* Show a warning when perks/mods are missing because of a Bungie.net deployment.

## 5.5.2 <span className="changelog-date">(2018-12-10)</span>

* Changed search behavior of perk:. It now tries to match the start of all words.
* Added "expert mode" for more complex wish list expressions.
* Allow selecting text on the progress page.
* Some redacted items now have a picture and some description, pulled from their collection record.

## 5.5.1 <span className="changelog-date">(2018-12-09)</span>

* Fixed display of stackables badges in D1.

## 5.5.0 <span className="changelog-date">(2018-12-09)</span>

* New items, when enabled, now show a red dot instead of an animated shine.
* Fixed center column emblem color on Safari.
* Loadout and compare popups now use a draggable "Sheet" UI.

## 5.4.0 <span className="changelog-date">(2018-12-02)</span>

* Moved is:yearX and is:seasonX searches to year:# and season:#.
* Fixed a bug where Inventory would not appear on mobile for non-current characters.
* On mobile, the search box is now full-width.
* Unopened engrams are shown in a small row similar to how they appear in-game, instead of looking like they are in the postmaster.
* Engrams no longer appear to be pullable from the postmaster.
* Shaders are now sorted by whats defined in the settings.
* Fixed the display of tag dropdowns.
* Support simplified Chinese (for DIM text only - Destiny items are still in Traditional).
* New loading animation.
* New look for the Vault tile.
* Light cap raised to 650 for Season of the Forge.

## 5.3.2 <span className="changelog-date">(2018-11-27)</span>

* Fix crash on Progress page caused by redacted Triumphs.
* Fix URL not updating while navigating.
* Fix display of faction levels.
* Fix The Drifter showing an error because of a redacted item.
* Fix a case where the Google Drive data file would not be created.
* Prevent moving partial stacks of Ghost Fragments, because that doesn't work.
* Fix display of vendor checkmark.
* Fix horizontal scrolling slop on the mobile header.

## 5.3.1 <span className="changelog-date">(2018-11-26)</span>

* Fix some settings that weren't quite working right.

## 5.3.0 <span className="changelog-date">(2018-11-25)</span>

* Remove the ability to set a specific vault width. Vault always takes all remaining space.
* Inventory columns are shaded to match the equipped emblem.
* DIM has been darkened to provide better contrast with the items.
* Fit and finish changes to the new tiles and inventory display.
* Add id and hash column to exported csv for ghosts, armor, and weapons.
* Add event and season column to exported csv for Destiny 2.
* D2 subclasses now show which path, grenade, etc. are chosen.

## 5.2.1 <span className="changelog-date">(2018-11-20)</span>

* Fix comparing masterworks

## 5.2.0 <span className="changelog-date">(2018-11-20)</span>

* New item tiles that show more information and don't hide the picture.
* Updated storage settings to show Google Drive usage and signed in user.
* New D1 Vendors page that resembles the D2 Vendors page.

## 5.1.0 <span className="changelog-date">(2018-11-18)</span>

* Fix display of exotic catalysts in the item popup.
* Restore kill tracker for all items.
* Loadouts now sort by type then name.
* Global loadouts are now indicated by a globe icon in the LoadoutPopup.
* Loadouts of the same type can no longer have a clashing name.
* Add count: filters to search for items you have a certain number (or more or less) of. i.e. count:>3 to find all your Edge Transits.
* Improve display of your Ranks.
* Show progress towards completing cache keys.
* Work around a memory leak bug in MS Edge.
* Update titles on item popups to display closer to what's in game.
* Added community curations (a way to look for god rolls).

## 4.77.0 <span className="changelog-date">(2018-11-11)</span>

* Completed bounties now sort to the bottom of the Pursuits.
* Return mods to the compare view.
* Item popup background now indicates rarity rather than burn type.
* Triumphs are now displayed on the Progress page.
* Infusion dialog now separates out duplicate items.
* The Progress page now shows progress towards reset.
* Added some sources to the search dialog.
* source:
* edz, titan, nessus, io, mercury, mars, tangled, dreaming
* crucible, trials, ironbanner
* zavala, ikora, gunsmith, gambit, eververse, shipwright
* nm, do, fwc
* leviathan, lastwish, sos, eow, prestige, raid
* prophecy, nightfall, adventure
* In Chrome you can now Install DIM from the hamburger menu and use it as a standalone app. Chrome will support macOS later.

## 4.76.0 <span className="changelog-date">(2018-11-04)</span>

## 4.75.0 <span className="changelog-date">(2018-10-28)</span>

* DIM now supports searching by season, event and year in Destiny 2.
* is:season1, is:season2, is:season3, is:season4
* is:dawning, is:crimsondays, is:solstice, is:fotl
* Performance improvements

## 4.74.1 <span className="changelog-date">(2018-10-21)</span>

* We no longer support searching D1 vendor items.
* Added support for showing ratings and reviews based on the item roll in Destiny 2.
* Fix for missing class names in the loadout builder in Firefox.
* Added item search to D2 vendors.
* Collections now include the in-game Collections.
* D2 Vendors and Progress page now have collapsible sections.
* Catalysts are sorted above Ornaments on the Collections page.
* Fix a bug that could accidentally erase loadouts. Don't forget you can restore your data from old Google Drive backups from the Settings page.
* is:hasmod now includes Backup Mag.
* is:ikelos now includes Sleeper Simulant.

## 4.74.0 <span className="changelog-date">(2018-10-14)</span>

* Added negative search. Prefix any search term with `-` and it will match the opposite.
* Added `perk:"* **"` search filter to match any keywords against perks on an item
* Added some missing `stat:`
* Lock and unlock items matching your current search from the same menu you use for tagging them.
* Updated icons across the app.

## 4.73.0 <span className="changelog-date">(2018-10-07)</span>

* Added `is:heroic` search filter for armor with heroic resistance.
* New option to manually sort your characters.
* No longer forgetting what perks we recommended.
* Fix mods/perks on items - there was a bug that affected both display and searches.
* Fix is:hasmod search to include some more mods.
* You can now drag items into the loadout drawer.
* D2 spreadsheet export (in settings) covers perks now.
* You can also export ghosts (with perks) for D1/D2.
* Filters can now be combined with "or" to match either filter. For example: "is:shotgun or is:handcannon".

## 4.72.0 <span className="changelog-date">(2018-09-30)</span>

* Add searches `is:transmat`, `is:armormod`, `is:weaponmod`, and `is:transmat`, and removed D1 `is:primaryweaponengram`, `is:specialweaponengram`, and `is:heavyweaponengram`.
* Show daily gambit challenge and daily heroic adventure in milestones.

## 4.71.0 <span className="changelog-date">(2018-09-23)</span>

* Removed a bunch of help popups.
* Added information about unique stacks.
* Added `is:maxpower` search to return highest light items.
* Added `is:modded` search to return items that have a mod applied.
* Bounties with expiration times are now shown, and are sorted in front in order of expiration time.
* Added masterwork tier range filter.
* Highlight the stat that is boosted by masterwork in item details.
* Masterwork mod hover now shows the type/name of masterwork.

## 4.70.2 <span className="changelog-date">(2018-09-17)</span>

* Fix some instances where DIM wouldn't load.
* Fix the About and Backers pages.
* Hide classified pursuits.

## 4.70.1 <span className="changelog-date">(2018-09-17)</span>

## 4.70.0 <span className="changelog-date">(2018-09-16)</span>

* Display armor resistance type on item icon and include in search filters.
* Giving more weight to ratings with reviews than ratings alone. Also, hiding lone ratings.
* Custom loadouts now display below our special auto loadouts.
* Added inverse string search for items and perks (prefix with minus sign)
* Postmaster is now on top of the screen (but disappears when empty).
* Individual inventory buckets are no longer collapsible, but disappear when empty.
* D1 vault counts are removed from their section headers.
* Fixed an issue where the display would be messed up when colorblind mode is on.
* Restored the keyboard shortcut cheat sheet (press ?).
* The max light loadout prefers legendaries over rares.
* Unclaimed engrams are shown up in the Postmaster section.
* Infusion transfer button is now visible on mobile devices.

## 4.69.1 <span className="changelog-date">(2018-09-10)</span>

* Max power value in 'Maximum Power' loadout is now calculated correctly.

## 4.69.0 <span className="changelog-date">(2018-09-09)</span>

* Max power updated to 600 for Forsaken owners.
* Fixed Year 1 weapons not having an elemental damage type.
* Many bugfixes post-Forsaken launch.
* Add Infamy rank to progress page.
* Bounties now show their rewards on the Progress and Vendors pages.
* The Progress page has been cleaned up to better reflect the state of the game since Forsaken.
* Pursuits are sorted such that bounties are displayed together.
* Add "is:randomroll" search for items that have random rolls.
* Added "is:bow" and "is:machinegun" searches.
* Remove "is:powermod" and "basepower:" searches.
* Masterworks now have a gold border. Previously items with a power mod had a gold border, but there are no more power mods.
* Added Bow stats "Draw Time" and "Inventory Size".
* Disabled vendorengrams.xyz integration until they are back online.
* Review modes - say hello to Gambit (and goodbye to Trials, at least for a little while).
* Ratings platform selection changes made easier.
* Added Etheric Spiral and Etheric Helix to the list of reputation items.

## 4.68.3 <span className="changelog-date">(2018-09-03)</span>

## 4.68.2 <span className="changelog-date">(2018-09-03)</span>

## 4.68.1 <span className="changelog-date">(2018-09-03)</span>

## 4.68.0 <span className="changelog-date">(2018-09-02)</span>

* Fixed: Destiny 2 - Sort by character age.
* Item popup shows the ammo type of D2 weapons.
* New is:primary, is:special, and is:heavy search terms for ammo types.
* Add is:tracerifle and is:linearfusionrifle searches.
* Added Korean as a language option.
* We have a new Shop selling enamel pins and T-shirts.
* Ratings system understands random rolls in D2.
* Search help added for searching by ## of ratings.

## 4.67.0 <span className="changelog-date">(2018-08-26)</span>

## 4.66.0 <span className="changelog-date">(2018-08-19)</span>

* DIM now refreshes your inventory automatically every 30 seconds, rather than every 5 minutes.
* Clicking "transfer items" in the Infusion tool will now always move them to the active character.
* The infusion tool will now include locked items as potential infusion targets even if the checkbox isn't checked (it still affects what can be a source item).
* If you are at maximum light, DIM now alerts you when vendors are selling maximum light gear and engrams, courtesy of VendorEngrams.xyz.

## 4.65.0 <span className="changelog-date">(2018-08-12)</span>

## 4.64.0 <span className="changelog-date">(2018-08-05)</span>

## 4.63.0 <span className="changelog-date">(2018-07-29)</span>

* Fixed a bug that could cause iOS Safari to hang.

## 4.62.0 <span className="changelog-date">(2018-07-22)</span>

* Xur has been removed from the header in D1. Find him in the Vendors page.

## 4.61.0 <span className="changelog-date">(2018-07-15)</span>

* Fix a bug that would leave behind stackable items when moving certain loadouts like "Gather Reputation Items".
* The is:haspower search works once again.
* The is:cosmetic search will now work for Destiny 2.
* Added is:prophecy search which will return all prophecy weapons from CoO.
* Added is:ikelos search which will return all ikelos weapons from Warmind.

## 4.60.0 <span className="changelog-date">(2018-07-08)</span>

* Farming mode won't try to move unmovable reputation tokens.
* Filters like stat:recovery:=0 now work (they couldn't match stat values of zero before).
* Checking with VendorEngrams.xyz to see if 380 drops may be right for you.

## 4.59.0 <span className="changelog-date">(2018-07-01)</span>

* New iOS app icons when you add to home screen.
* Ornaments now show additional reasons why you can't equip them.
* The is:inloadout search works once again.
* Fix a bug where the item popup could hang iOS Safari in landscape view.
* Add a link to lowlines' Destiny map for collecting ghost scannables, latent memories, and sleeper nodes.

## 4.58.0 <span className="changelog-date">(2018-06-24)</span>

* Factions now show seasonal rank instead of lifetime rank.
* Vendors show their faction rank next to their reward engrams.
* Factions in the progress page also link to their vendor.
* Quest keys in your Pursuits now show their quantity. They're still on the Progress page.

## 4.57.0 <span className="changelog-date">(2018-06-17)</span>

* Item sizing setting works in Edge.
* Lock and unlock won't get "stuck" anymore.

## 4.56.5 <span className="changelog-date">(2018-06-11)</span>

* Fix for item popups not working

## 4.56.0 <span className="changelog-date">(2018-06-10)</span>

* Add "is:hasshader" search filter to select all items with shaders applied.
* Fixed some bugs in older Safari versions.
* Errors on Progress, Collections, and Vendors pages won't take out the whole page anymore, just the section with the error.
* Fix bugs where a stray "0" would show up in odd places.
* Align Progress columns better for accounts with fewer than 3 characters.

## 4.55.0 <span className="changelog-date">(2018-06-03)</span>

* Displaying available rating data in spreadsheet export.
* Correctly display masterwork plug objectives - check the "Upgrade Masterwork" plug for catalyst updates.
* The Collections page now shows progress towards unlocking ornaments. Due to restrictions in the API, it can only show ornaments that go with items you already have.

## 4.54.0 <span className="changelog-date">(2018-05-27)</span>

* Fix the display of crucible rank points.
* Fix faction rank progress bars on D1.
* Compare view includes perks and mods for D2 items.

## 4.53.0 <span className="changelog-date">(2018-05-20)</span>

* Add previews for engrams and other preview-able items.
* Display Crucible ranks on the progress page.
* Add emotes back to the collections page.
* Remove masterwork objectives that never complete.
* Fix loading loadouts the first time you open a character menu.
* Fix exporting CSV inventories in Firefox.

## 4.52.0 <span className="changelog-date">(2018-05-13)</span>

* Collection exotics are no longer duplicated. They are also sorted by name.
* Updated max power to 380.
* Vendors and collections will no longer show items exclusive to platforms other than the current account's platform.
* Fix masterworks not showing as masterworks.
* Set the max base power depending on which DLC you own.

## 4.51.2 <span className="changelog-date">(2018-05-09)</span>

* Handle the Warmind API bug better, and provide helpful info on how to fix it.

## 4.51.1 <span className="changelog-date">(2018-05-08)</span>

* Fix progress page not displaying after the Warmind update.

## 4.51.0 <span className="changelog-date">(2018-05-06)</span>

* Fix a bug where having mods, shaders, or materials in the postmaster might make it impossible to move any mod/shader/material into or out of the vault.
* Add links to Ishtar Collective on items with lore.

## 4.50.0 <span className="changelog-date">(2018-04-30)</span>

* The settings page now shows how much of your local storage quota is being used by DIM (if your browser supports it).
* Add search filters based on character location on dim (is:inleftchar / inmiddlechar / inrightchar) and for vault (is:invault) and current/last logged character (incurrentchar), that is marked with a yellow triangle.
* Fixed a bug where the "Restore Old Versions" tool wouldn't actually let you see and restore old versions.

## 4.49.1 <span className="changelog-date">(2018-04-23)</span>

* Fix loadouts.

## 4.49.0 <span className="changelog-date">(2018-04-22)</span>

* The DIM changelog popup has moved to a "What's New" page along with Bungie.net alerts and our Twitter feed. We also moved the "Update DIM" popup to the "What's New" link.
* Fix moving mods and shaders from the postmaster.
* Remove "Take" button from stackables in the postmaster.
* The Collections page now has a link to DestinySets.com.

## 4.48.0 <span className="changelog-date">(2018-04-15)</span>

* You can specify game modes for reading and making ratings and reviews.
* Full General Vault, Mods, and Shaders buckets are highlighted in red.
* Adding DIM to your home screen on iOS was broken for iOS 11.3. It's fixed now!

## 4.47.0 <span className="changelog-date">(2018-04-09)</span>

## 4.46.0 <span className="changelog-date">(2018-04-02)</span>

* Added a page to browse and restore old revisions of Google Drive data.
* Emblems now show a preview of their nameplate in the item details popup.
* New Vendors page shows all the items you can buy from various vendors.
* New Collections page shows your exotics, emotes, and emblems kiosks.
* Engram previews from the faction display and vendors pages show what could be in an engram.
* Keyword search now includes item descriptions and socket perk names and descriptions.

## 4.45.0 <span className="changelog-date">(2018-03-26)</span>

* Searching mods and perks in D2 now searches non-selected perks as well.
* Perks are in the correct order again (instead of the selected one being first always).
* Non-purchasable vendor items are displayed better.
* Storage settings break out loadouts and tags/notes between D1 and D2 items.
* A new revisions page allows you to restore old versions of settings from Google Drive.
* Emblems show a preview of the nameplate graphic.
* Fix "is:dupelower" to only affect Weapons/Armor
* Add armor stats to the "stat:" filter (in D2 only)
* Add ":=" comparison to the text complete tooltip

## 4.44.0 <span className="changelog-date">(2018-03-19)</span>

* Fixed the "recommended perk" being wrong very often.
* Improved the display of perks, shaders, and mods on items. Improved the popup details for those items as well - this includes ornament unlock progress.
* Stackable items like mods and shaders have less chance of being left behind during search transfers.
* Put back "Make Room for Postmaster" in D1 - it was removed accidentally.
* Items matching a search are now more highlighted. Removed "Hide Unfiltered Items" setting.

## 4.43.0 <span className="changelog-date">(2018-03-12)</span>

* Fix some cases where moving stacks of items would fail.
* Fix "Gather Reputation Items" from not gathering everything.
* More items can be successfully dragged out of the postmaster.

## 4.42.0 <span className="changelog-date">(2018-03-05)</span>

* Compare tool shows ratings, and handles missing stats better.
* Fixed display of masterwork mod and ornaments.
* Remove Auras from inventory since they're part of Emblems now.
* Fancy new emblems show all their counters correctly.
* Improved moving mods, shaders, and consumables via search loadouts. They can now go to any character (not just the active one) and aren't limited to 9 items.
* Pausing over a drop zone to trigger the move-amount dialog works every time now, not just the first time.

## 4.41.1 <span className="changelog-date">(2018-02-19)</span>

* Fix dupelower logic.
* Fixed bugs preventing DIM from loading in some browsers.
* See previews of the items you'll get from faction packages and Xur from links on the Progress page.

## 4.41.0 <span className="changelog-date">(2018-02-19)</span>

* Mobile on portrait mode will be able to set the number of inventory columns (the icon size will be resized to accommodate).
* You can now check your emblem objectives.
* Armor mods show more info.
* Destiny 1 transfers are faster.
* DIM is better at equipping exotics when you already have exotic ghosts, sparrows, and ships equipped.
* Pulling an item from the postmaster updates the list of items quickly now.
* Navigation from "About" or "Backers" back to your inventory works.
* is:dupelower breaks ties more intelligently.

## 4.40.0 <span className="changelog-date">(2018-02-12)</span>

## 4.39.0 <span className="changelog-date">(2018-02-05)</span>

* Fixed random loadout feature taking you to a blank page.

## 4.38.0 <span className="changelog-date">(2018-01-31)</span>

* Fixed display of Clan XP milestone.
* DIM's logic to automatically move aside items to make room for what you're moving is smarter - it'll leave put things you just moved, and it'll prefer items you've tagged as favorites.
* In D2, "Make room for Postmaster" has been replaced with "Collect Postmaster" which pulls all postmaster items we can onto your character. You can still make room by clicking "Space".
* Fix pull from postmaster to clear exactly enough space, not too many, but also not too few.
* Accounts with no characters will no longer show up in the account dropdown.
* Item tagging via keyboard should be a little more international-friendly. Calling the help menu (via shift+/) is too.
* Fixed XP required for well-rested perk after the latest Destiny update.

## 4.37.0 <span className="changelog-date">(2018-01-29)</span>

* Masterwork differentiation between Vanguard / Crucible, highlight of stat being affected by MW.
* The "Well Rested" buff now appears as a Milestone on your Progress page.
* Nightfall modifiers are shown on the Progress page.
* Storage (Google Drive) settings have moved to the Settings page.
* You can configure a custom item sorting method from the Settings page.
* Improved display of the account selection dropdown.

## 4.36.1 <span className="changelog-date">(2018-01-22)</span>

* Attempt to fix error on app.
* Moving an item from the postmaster will now only clear enough space for that one item.

## 4.36.0 <span className="changelog-date">(2018-01-22)</span>

* Attempt to fix error on app.

## 4.35.0 <span className="changelog-date">(2018-01-22)</span>

* The Settings page has been redesigned.
* Your character stats now update live when you change armor.
* New settings to help distinguish colors for colorblind users.
* DIM should load faster.
* DIM won't try to transfer Faction tokens anymore.

## 4.34.0 <span className="changelog-date">(2018-01-15)</span>

* Sorting characters by age should be correct for D2 on PC.
* The infusion fuel finder now supports reverse lookups, so you can choose the best thing to infuse a particular item _into_.
* Labeled the Infusion Fuel Finder button.
* Trace Rifles are highlighted again on is:autorifle search.
* Factions that you can't turn in rewards to are now greyed out. We also show the vendor name, and the raw XP values have moved to a tooltip.
* The settings page has been cleaned up and moved to its own page.

## 4.33.1 <span className="changelog-date">(2018-01-09)</span>

* Fix DIM loading on iOS 11.2.2.

## 4.33.0 <span className="changelog-date">(2018-01-08)</span>

* A brand new Progress page for Destiny 2 displays your milestones, quests, and faction reputation all in one place. That information has been removed from the main inventory screen.
* We've changed around the effect for masterworks a bit more.

## 4.32.0 <span className="changelog-date">(2018-01-02)</span>

* Added hotkey for search and clear (Shift+F).
* Masterworks show up with an orange glow like in the game, and gold borders are back to meaning "has power mod".
* Mercury reputation items are now handled by farming mode and gather reputation items.
* Tweak max base power / max light calculations to be slightly more accurate.
* Display D2 subclass talent trees. We can't show which ones are selected/unlocked yet.
* Moving items on Android should work better.
* Rotating to and from landscape and portrait should be faster.
* Fix quest steps showing up in the "haspower" search.
* Do a better job of figuring out what's infusable.
* Added a reverse lookup to Infusion Fuel Finder.

## 4.31.0 <span className="changelog-date">(2017-12-25)</span>

* "is:complete" will find completed rare mod stacks in Destiny 2.

## 4.30.0 <span className="changelog-date">(2017-12-18)</span>

* NEW - Revamped rating algorithm for D2 items.
* Fixed a bug trying to maximize power level (and sometimes transfer items) in Destiny 2.
* When hovering over an icon, the name and type will be displayed
* Allowing more exotic item types to be simultaneously equipped in Destiny 2
* Initial support for masterworks weapons.
* Fixed reporting reviews in Destiny 2.
* Fixed item filtering in Destiny 2.

## 4.29.0 <span className="changelog-date">(2017-12-13)</span>

* Added Mercury reputation.
* Added Crimson Exotic Hand Canon.

## 4.28.0 <span className="changelog-date">(2017-12-11)</span>

* NEW - Move items from the postmaster in DIM!

## 4.27.1 <span className="changelog-date">(2017-12-05)</span>

* Key for perk hints in D2.
* Fixed bug loading items with Destiny 2 v1.1.0.

## 4.27.0 <span className="changelog-date">(2017-12-04)</span>

* Added setting to pick relevant platforms for reviews.
* Fix review area not collapsing in popup.
* Fix display of option selector on reviews tab when detailed reviews are disabled.

## 4.26.0 <span className="changelog-date">(2017-11-27)</span>

* Don't show community best rated perk tip if socket's plugged.
* is:haslevel/haspower (D1/D2) fix in cheatsheet.
* Fix mobile store pager width

## 4.25.1 <span className="changelog-date">(2017-11-22)</span>

* Added Net Neutrality popup.

## 4.25.0 <span className="changelog-date">(2017-11-20)</span>

## 4.24.1 <span className="changelog-date">(2017-11-13)</span>

## 4.24.0 <span className="changelog-date">(2017-11-13)</span>

* Bungie has reduced the throttling delay for moving items, so you may once again move items quickly.

## 4.23.0 <span className="changelog-date">(2017-11-06)</span>

## 4.22.0 <span className="changelog-date">(2017-10-30)</span>

* Add a 'bulk tag' button to the search filter.
* Add basepower: filter and is:goldborder filter.
* Fix filtering in D1.
* Add a button to clear the current search.
* Fix moving partial stacks of items.
* Fixed "transfer items" in the Infusion Fuel Finder.
* Giving hints about the community's favorite plugs on D2 items.

## 4.21.0 <span className="changelog-date">(2017-10-23)</span>

* Community reviews (for weapons and armor) are in for Destiny 2 inventory.
* Charting weapon reviews.
* Fixed the shadow under the sticky characters bar on Chrome.
* Add an option to farming mode that stashes reputation items in the vault.
* Add a new smart loadout to gather reputation items for redemption.
* Scroll the loadout drawer on mobile.
* Show character level progression under level 20 for D2.
* Stacks of three or more rare mods now have a yellow border

## 4.20.1 <span className="changelog-date">(2017-10-16)</span>

* Fixed an error when trying to space to move items.

## 4.20.0 <span className="changelog-date">(2017-10-16)</span>

* Sort consumables, mods, and shaders in a more useful way (generally grouping same type together, alphabetical for shaders).
* Show the hidden recoil direction stat.
* Link to DestinyDB in your language instead of always English.
* Updated documentation for search filters.
* Fixed logic that makes room for items when your vault is full for D2.

## 4.19.2 <span className="changelog-date">(2017-10-11)</span>

* Keyword searches now also search on mod subtitles, so `is:modifications helmet void` will bring only Helmet Mods for Void subclass.
* Add Iron Banner reputation.

## 4.19.1 <span className="changelog-date">(2017-10-10)</span>

* Fix landscape orientation not working on mobile.
* Fix D1 stats in loadout builder and loadout editor.

## 4.19.0 <span className="changelog-date">(2017-10-09)</span>

* Added `stack:` to search filters for easier maintenance of modifications.
* Add missing type filters for D2 (try `is:modifications`)!
* Bring back keyboard shortcuts for tagging (hit ? to see them all).
* The "Max Light" calculation is even more accurate now.
* Added `PowerMod` column to CSV export indicating whether or not a weapon or piece of armor has a power mod
* Support sorting by base power.
* Hide "split" and "take" button for D2 consumables.
* OK really really fix the vault count.
* Fix showing item popup for some D1 items.
* Changed how we do Google Drive log-in - it should be smoother on mobile.
* Completed objectives will now show as "complete".
* Bring back the yellow triangle for current character on mobile.
* Updated `is:dupelower` search filter for items to tie break by primary stat.

## 4.18.0 <span className="changelog-date">(2017-10-02)</span>

* Updated `is:dupelower` search filter for items with the same/no power level.
* Fix some issues with Google Drive that might lead to lost data.
* Really fix vault counts this time!

## 4.17.0 <span className="changelog-date">(2017-09-29)</span>

* Fix bug that prevented pinned apps in iOS from authenticating with Bungie.net.

## 4.16.2 <span className="changelog-date">(2017-09-29)</span>

* Added `is:dupelower` to search filters for easier trashing.
* Added missing factions to the reputation section for Faction Rally.
* Fix in infusion calculator to correctly consider +5 mod
* Fix for CSV export (e.g.: First In, Last Out in 2 columns)

## 4.16.1 <span className="changelog-date">(2017-09-26)</span>

* Bugfixes for iOS 10.0 - 10.2.

## 4.16.0 <span className="changelog-date">(2017-09-25)</span>

* Added item type sort to settings group items by type (e.g. all Sniper Rifles together).
* Reputation emblems are the same size as items now, however you have item size set.
* Shaders show up in an item's mods now.
* Transfering search loadouts is more reliable.
* Fixed a serious bug with storage that may have deleted your tags and notes. It's fixed now, but hopefully you had a backup...
* Highlight mods that increase an item's power with a gold border. New 'is:powermod' search keyword can find them all.
* Phone mode should trigger even on really big phones.
* More places can be pressed to show a tooltip.
* Fixed showing quality for D1 items.
* D2 subclasses are diamonds instead of squares.
* Max Base Power, Mobility, Resilience, and Recovery are now shown for each character.
* Legendary shards have the right icon now.
* Fix newly created loadouts showing no items.
* Inventory (mods, shaders, and consumables) in your vault now show up separated into the vault, and you can transfer them to and from the vault.
* Search keywords are now case-insensitive.
* You can now lock and unlock D2 items.
* Equipping an exotic emote won't unequip your exotic sparrow and vice versa.
* Item popups aren't weirdly tall on Firefox anymore.
* Armor stats now match the order in the game.
* Infusion calculator now always gives you the full value of your infusion.
* Show a warning that your max light may be wrong if you have classified items.
* CSV export for D2 weapons and armor is back.
* Add text search for mods and perks.
* Add "Random Loadout" to D2. You gotta find it though...

## 4.15.0 <span className="changelog-date">(2017-09-18)</span>

* D2 items with objectives now show them, and quests + milestones are displayed for your characters.
* Custom loadouts return for D2.
* D2 items now display their perks and mods.
* DIM won't log you out if you've been idle too long.
* Swipe left or right anywhere on the page in mobile mode to switch characters.
* If you have lots of inventory, it won't make the page scroll anymore.
* Power level will update when you change equipment again.
* Searches will stay searched when you reload info.
* Max light loadout won't try to use two exotics.
* Farming mode looks better on mobile.
* If you're viewing a non-current character in mobile, it won't mess up on reload anymore.
* You can tag and write notes on classified items to help remember which they are.
* The Infusion Fuel Finder is back for D2.
* The "Max Light" calculation is more accurate now.
* Mods now show more detail about what they do.

## 4.14.0 <span className="changelog-date">(2017-09-14)</span>

* Added back in Reputation for D2.
* Max Light Loadout, Make Room for Postmaster, Farming Mode, and Search Loadout are all re-enabled for D2.
* Classified items can be transferred!
* Fixed search filters for D2.
* Show hidden stats on D2 items.
* D2 inventory (mods, shaders, etc) now take the full width of the screen.

## 4.13.0 <span className="changelog-date">(2017-09-09)</span>

* DIM will remember whether you last used D2 or D1.
* Lots of DIM functionality is back for D2.
* We now highlight the perks from high community reviews that you don't have selected.

## 4.12.0 <span className="changelog-date">(2017-09-05)</span>

* Early Destiny 2 support! We have really basic support for your Destiny 2 characters. Select your D2 account from the dropdown on the right. This support was built before we even got to start playing, so expect some rough edges.
* There's a new phone-optimized display for your inventory. See one character at a time, with larger items. Swipe between characters by dragging the character header directly.
* Info popups aren't gigantic on mobile anymore.
* Fix a case where changes to preferences may not be saved.

## 4.11.0 <span className="changelog-date">(2017-09-02)</span>

* Fix a case where DIM wouldn't work because auth tokens had expired.

## 4.10.0 <span className="changelog-date">(2017-08-26)</span>

* You can flag reviews for being offensive or arguing or whatever. Be helpful but also be nice.
* Remove the browser compatibility warning for Opera and prerelease Chrome versions.

## 4.9.0 <span className="changelog-date">(2017-08-19)</span>

* No changes!

## 4.8.0 <span className="changelog-date">(2017-08-12)</span>

* No changes!

## 4.7.0 <span className="changelog-date">(2017-08-05)</span>

* Made loadout builder talent grids tiny again.
* If you autocomplete the entire filter name and hit enter, it will no longer hang the browser.
* Updated the About page and FAQ.
* Fixed a case where DIM would fail to load the latest version, or would load to a blank page unless force-reloaded.
* Added some helpful info for cases where DIM might fail to load or auth with Bungie.net.
* Added a warning when your browser is not supported by DIM.
* DIM no longer supports iOS 9.

## 4.6.0 <span className="changelog-date">(2017-07-29)</span>

* Fix a bug where the popup for Xur items was below Xur's own popup.
* Hiding community rating for items with only one (non-highlighted) review.
* The first item in the search autocompleter is once again selected automatically.
* If you don't have the vault width set to "auto", the inventory is once again centered.

## 4.5.0 <span className="changelog-date">(2017-07-22)</span>

* Added "reviewcount" filter to filter on the number of reviews on an item.
* Fix slight horizontal scroll on inventory view.
* On mobile, tapping outside of dialogs and dropdowns to dismiss them now works.
* The item detail popup now does a better job of fitting itself onto the screen - it may appear to the left or right of an item now!
* Press on a talent grid node to read its description. The same goes for the stats under your character.
* Subclasses now have the correct elemental type in their header color.
* Drag and drop should be much smoother now.
* You can select Destiny 2 accounts from the account dropdown now - but won't do much until Destiny 2 is released and we have a chance to update DIM to support it!

## 4.4.0 <span className="changelog-date">(2017-07-15)</span>

* New filters for ornaments - is:ornament, is:ornamentmissing, is:ornamentunlocked
* Fixed a bug where item data would not respect your language settings.
* Weapon reviews now show up immediately, and can be edited.
  - If you have been less than friendly, now would be a very good time to edit yourself and put a better foot forward.
* Sorting reviews to support edits and highlighted reviews.
* Logging out now brings you to Bungie's auth page, where you can choose to change account or not.
* Fixed "Clear New Items" not working.
* Adjusted the UI a bunch to make it work better on mobile. Just a start - there's still a long way to go.
* The announcement about DIM being a website won't show more than once per app session.
* Google Drive syncing is a bit smoother.
* Fixed a case where you couldn't create a new class-specific loadout.
* On Firefox, the new-item shines don't extend past the item anymore.
* Do a better job of refreshing your authentication credentials - before, we'd sometimes show errors for a few minutes after you'd used DIM for a while.
* The filters help page has been localalized.
* Separate the light: and level: filters. level now returns items matching required item level, light returns items matching the light level.

## 4.3.0 <span className="changelog-date">(2017-07-08)</span>

* DIM is now just a website - the extension now just sends you to our website. This gives us one, more cross-platform, place to focus on and enables features we couldn't do with just an extension. Don't forget to import your data from the storage page!
* Scrolling should be smoother overall.
* Vendor weapons now show reviews.
* Add a "sort by name" option for item sorting.
* In Google Chrome (and the next version of Firefox), your local DIM data won't be deleted by the browser in low storage situations if you visit DIM frequently.
* Ratings will no longer disappear from the item details popup the second time it is shown.
* Info popups should do a better job of hiding when you ask them to hide.

## 4.2.4 <span className="changelog-date">(2017-07-03)</span>

* Work around a Chrome bug that marked the extension as "corrupted".

## 4.2.3 <span className="changelog-date">(2017-07-03)</span>

* Fix log out button.
* Put back the accidentally removed hotkeys for setting tags on items.
* Fixed some visual goofs on Firefox.
* Fix a case where DIM would never finish loading.

## 4.2.2 <span className="changelog-date">(2017-07-02)</span>

* Fix DIM being invisible on Firefox
* Fix a case where DIM would never finish loading.
* Put back the accidentally removed hotkeys for setting tags on items.

## 4.2.1 <span className="changelog-date">(2017-07-01)</span>

* Actually turn on Google Drive in prod.

## 4.2.0 <span className="changelog-date">(2017-07-01)</span>

* Exclude all variants of 'Husk of the Pit' from 'Item Leveling' loadout.
* Add a new storage page (under the floppy disk icon) for managing your DIM data. Import and export to a file, and set up Google Drive storage to sync across machines (website only). You can import your data from the Chrome extension into the website from this page as well.
* The settings page has been cleaned up and reworded.
* Added missing Trials emblems and shaders to the is:trials search.
* DIM should look more like an app if you add it to your home screen on Android.
* DIM will show service alerts from Bungie.

## 4.1.2 <span className="changelog-date">(2017-06-25)</span>

* Add a "Log Out" button in settings.

## 4.1.1

* Fixed changelog popup too large to close.

## 4.1.0 <span className="changelog-date">(2017-06-24)</span>

* Fixed the logic for deciding which items can be tagged.
* Fix "Make room for postmaster".
* Record books have been moved out of the inventory into their own page. Get a better look at your records, collapse old books, and narrow records down to only those left to complete.
* Fix changing new-item shine, item quality display, and show elemental damage icon preferences. They should apply immediately now, without a reload.x
* Localization updates.
* Fixed objective text in the record book floating above stuff.
* Fixed displaying record objectives that are time-based as time instead of just a number of seconds.
* When pinned to the iOS home screen, DIM now looks more like a regular browser than an app. The upside is you can now actually authorize it when it's pinned!
* Loadouts with a complete set of equipped armor now include a stat bar that will tell you the stat tiers of the equipped loadout pieces.
* Loadouts with non-equipping items now won't _de-equip_ those items if they're already equipped. #1567
* The count of items in your loadout is now more accurate.
* DIM is now better at figuring out which platforms you have Destiny accounts on.
* DIM is faster!
* Added Age of Triumph filters is:aot and is:triumph
* Add gunsmith filter is:gunsmith
* Updated filters to remove common items for specific filters (e.g. is:wotm no longer shows exotic items from xur, engrams, and planetary materials)
* Loadout Builder's equip button now operates on the selected character, not your last-played character.
* Loadout Builder no longer has equip and create loadout buttons for loadouts that include vendor items.
* Loadout Builder is faster.
* DIM has a new logo!
* Elemental damage color has been moved to a triangle in the upper-left corner of your weapon.
* See community weapon ratings in DIM, and submit your own! Weapon ratings can be turned on in Settings, and will show up on your individual weapons as well as in the details popup. You can submit your own reviews - each review is specific to the weapon roll you're looking at, so you know whether you've got the god roll.

## 3.17.1

* Fixed a bug with the display of the amount selection controls in the move popup for stackable items.
* Localization updates
* Moved the "VCR" controls for stackable item amount selection to their own row.

## 3.17.0

* Fixed the perk selection in Loadout Builder. #1453
* Integrated Trials-centric weapon reviews (and the ability to rate your own gear (and make comments about your gear)). Done in conjunction with destinytracker.com.
* Fixed the logic for artifact bonuses to compute the right number. #1477
* Restore some missing images from our build system changes.
* Don't allow engrams to be tagged. #1478
* Add home screen icons (and Safari tab icons, and Windows tile icons) for the website.
* Fixed "is:locked" filters to be consistent for engrams. #1489
* The Beta website is now updated automatically for every PR.
* If you're not logged in to the website, we show the login screen.
* Better error messages for when you have the wrong platform selected, plus the error doesn't cover the platform selector.
* Improved website compatibility with Firefox, Safari, and Edge.
* Many style fixes for Safari.
* Drag and drop is now supported on touch devices. Press and hold an item to drag it. #1499
* Armsday packages can no longer be dragged. #1512
* Add tags and notes to items! This has been in Beta forever but now it's official. Hit ? to see the keyboard shortcuts, and use "tag:" searches to find your tagged gear.
* Remove Materials Exchange from the beta.
* Vendors now show where they are, and are sorted better. All the cryptarchs now appear. Engrams waiting to be decrypted aren't shown in the vendor screen.
* Experimental iOS 9 Mobile Safari compatibility. May be removed in the future.
* Style updates to clean up DIM's look and make sure more screen space is being used for items.
* Gained the ability for us to fill in classified items, even if Bungie hasn't unclassified them. You still can't transfer them though.
* The "Hide Unfiltered Items while Filtering" preference now applies to vendor gear too. #1528
* When moving stacks of items through the popup, there are now buttons to max out the amount, and add and remove up to even stacks of items.
* Xur should disappear on Sundays again.

## 3.16.1

* Significantly increased the storage limit for tags and notes. It's still possible to go over (especially with long notes) but it should happen far less frequently - and it should notify you when it happens.

## 3.16.0

* Removed farming option to keep greens since they're disassembled by default now.
* Added stat search, for example: "stat:rof:>= 22"
* Fixed formatting for search loadouts when the search terms contain angle brackets.
* A new "Make room for Postmaster items" auto layout will clear out enough space on your character to pick up all the stuff you've accumulated at the Postmaster.
* Vendor items now explain what you need to do to get them.
* Xur looks like the other vendors, and correctly displays both heavies now.
* Compare tool styling updates.
* Compare tool shows attack/defense.
* In the compare tool, stats that are the same across all items are white instead of blue.
* There's now a picture of each item in the compare tool.
* Clicking the title of an item in the compare tool will scroll to that item and "pop" it so you know which one it is.
* Armor and items that don't match the equipping character will once again transfer in loadouts. You can still put multiple subclasses of the same damage type in a loadout.
* Empty space around talent grids has been eliminated.
* Memory of Felwinter's stat bar no longer overflows its container.

## 3.15.0

* Permit the same damage type of subclass in loadouts (#1067)
* Update record books to properly display time instead of a large number. (#1051)
* Moving an item into a full vault but an empty bucket (such as full General but the vault contains no Consumables) now works.
* Stacks of items are properly accounted for. They'll now combine as things are moved to make space - previously even a stack of 1 consumable would count as taking up the whole slot and would prevent a move of 2 more of that consumable.
* We now catch errors trying to move aside items and retry with a different item. You should see fewer failed moves!
* "Thrashing" in farming mode is fixed. When farming mode can't proceed (because moving anything off the character would result in something else being moved back on, because you're out of space), we now show a friendly info message. This message is throttled to show up no more than once a minute.
* Fixed a bug where a full vault would prevent farming mode from moving things to other characters.
* The move aside logic strongly prefers putting things on characters other than the original item's owner. This makes it much easier to move a bunch of stuff off of a character without other things bouncing right back in.
* Prefer putting engrams in the vault and not taking them out when choosing items to move aside.
* Farming mode now makes room to pick up artifacts, materials, and consumables.
* When making space in the "General" category or in Materials/Consumables buckets, we'll choose to move aside an item that can be combined with another stack somewhere without increasing the total number of stacks. This trends towards consolidation and can help free up a full vault, as well as getting rid of stray stacks.
* We swapped in "special ammo synth" and "primary ammo synth" instead of "motes of light" and "strange coins" for the farming mode quick gather buttons. They seemed more useful in the heat of battle.
* When dequipping an item, we try harder to find a good item to equip in its place. We also prefer replacing exotics with other exotics, and correctly handle The Life Exotic perk.
* Lots of new translations and localized strings.
* Vendors update when you reach a new level in their associated faction, or when you change faction alignment.
* Fixed a too-small perk selection box in the loadout builder, and properly handle when vendors are selling Memory of Felwinter.

## 3.14.1 <span className="changelog-date">(2016-12-06)</span>

* Internationalization updates.
* Fix for Loadout Class Type bug.

## 3.14.0

* Compare Weapons and Armor side-by-side.
* Added `is:sublime` filter
* Added detailed information to the Trials of Osiris popup card.
* Added more detection for item years.
* The collapse button now no longer takes up the whole bucket height.
* Fixed marking which characters had access to vendor items.
* Fix tracking new items when the new-item shine is disabled.
* Added option to Farming Mode to not move weapons and armor to make space for engrams.
* About and Support pages are now translatable.
* Improved error handling and error messages.
* Vendors are collapsible.
* All vendor items (including duplicates with different rolls) will now show up.
* Added more translations.
* If you have more than one Memory of Felwinter, they are all excluded from loadout builder.
* Export correct quality rating for items in CSV.

## 3.13.0 <span className="changelog-date">(2016-10-31)</span>

* The vendors page is back. It'll show all available vendors. It's now a lot faster, and combines vendor inventory across your characters. Consumables and Bounties are now shown. Item stats and quality will hopefully show up on 11/8.
* Loadout builder has option to load from equipped items.
* Added option to farm green engrams or not.
* When moving consumable stacks, you can now choose to fill up one stack's worth.
* Don't sort bounties (the API does not currently provide the in-game order.)
* Fix max-light rounding.
* Fix a bug in the new filters for source.
* Fix incognito mode launching
* More i18n.
* Classified items in the vault are now counted and shown.
* DIM is faster!
* Memory of Felwinter is now excluded from loadout builder by default.

## 3.11.1 <span className="changelog-date">(2016-10-04)</span>

* Fixed an issue with farming mode where users without motes, 3oC, coins, or heavy could not use farming mode.
* Fixed an issue where classified items would not show up in the UI.

## 3.11.0 <span className="changelog-date">(2016-10-04)</span>

##### New

* Added Quick Move items to farming mode.
* Farming mode now also moves glimmer items to vault.
* Added `is:inloadout` filter
* New filters: is:light, is:hasLight, is:weapon, is:armor, is:cosmetic, is:equipment, is:equippable, is:postmaster, is:inpostmaster, is:equipped, is:transferable, is:movable.
* New filters for items based on where they come from: is:year3, is:fwc, is:do, is:nm, is:speaker, is:variks, is:shipwright, is:vanguard, is:osiris, is:xur, is:shaxx, is:cq, is:eris, is:vanilla, is:trials, is:ib, is:qw, is:cd, is:srl, is:vog, is:ce, is:ttk, is:kf, is:roi, is:wotm, is:poe, is:coe, is:af.
* Added debug mode (ctrl+alt+shift+d) to view an item in the move-popup dialog.
* Added max light value to max light button in dropdown.
* Major loadout builder performance enhancements.
* Support rare (blue) items in loadout builder.

##### Tweaks

* Consumables and materials are now sorted by category.
* All other items in the General Bucket are sorted by Rarity.
* Move ornaments in between materials and emblems.
* Link to wiki for stat quality in the move-popup box.
* Full item details are shown in the move popup by default (they can still be turned off in settings).

##### Bugfixes

* Prevent double click to move item if loadout dialog is open.
* [#889](https://github.com/DestinyItemManager/DIM/issues/889) Fixed stats for Iron Banner and Trials of Osiris items.
* Fix infusion finder preview item not changing as you choose different fuel items. Also filter out year 1 items.
* Fix some green boots that would show up with a gold border.
* A bunch of consumables that can't be moved by the API (Treasure Keys, Splicer Keys, Wormsinger Runes, etc) now show up as non-transferable in DIM.
* Husk of the Pit will no longer be equipped by the Item Leveling loadout.
* Fixed equipping loadouts onto the current character from Loadout Builder.
* The default shader no longer counts as a duplicate item.
* DIM no longer tries to equip exotic faction class items where your character isn't aligned with the right faction.
* Fixed more cases where your loadouts wouldn't be applied because you already had an exotic equipped.
* Elemental Icons moved to bottom left to not cover the expansion symbol.
* Loadout builder no longer shows duplicate sets.
* Fix equip loadout builder equip to current character.

## 3.10.6 <span className="changelog-date">(2016-09-23)</span>

* The DestinyTracker link in the item popup header now includes your perk rolls and selected perk. Share your roll easily!
* Fixed moving consumables in loadouts. Before, you would frequently get errors applying a loadout that included consumables. We also have a friendlier, more informative error message when you don't have enough of a consumable to fulfill your loadout.
* Fixed a bug where when moving stacks of items, the stack would disappear.
* The progress bar around the reputation diamonds is now more accurate.
* Enabled item quality.
* Item Quality is enabled by default for new installs.
* A new Record Books row in Progress has your Rise of Iron record book.
* Searches now work for all characters and the vault again.
* Can equip loadouts onto the current character from Loadout Builder.
* Added ability to feature toggle items between Beta + Release.

## 3.10.5

* Added Ornaments.

## 3.10.4

* We handle manifest download/cache errors better, by deleting the cached file and letting you retry.
* Date armor ratings end is on 9/20/2016 @ 2AM Pacific.
* Fixed issues with broken images by downloading from Bungie.net with https.
* Loadouts for multi-platform users will now save selected and equipped items for both platforms. Previously, when switching platforms, loadouts would remove items from the loadout for the opposite platform.

## 3.10.3

* Fixed a "move-canceled" message showing up sometimes when applying loadouts.
* Bugged items like Iron Shell no longer attempt to compute quality. They'll fix themselves when Bungie fixes them.
* Fixed "Aim assist" stat not showing up in CSV (and no stats showing up if your language wasn't English).
* We now catch manifest updates that don't update the manifest version - if you see broken images, try reloading DIM and it should pick up new info.
* Worked around a bug in the manifest data where Ornament nodes show up twice.
* DIM won't allow you to move rare Masks, because that'll destroy them.
* The "Random" auto loadout can now be un-done from the loadout menu.
* For non-variable items (emblems, shaders, ships, etc) in a loadout, DIM will use whichever copy is already on a character if it can, rather than moving a specific instance from another character.

## 3.10.2 <span className="changelog-date">(2016-09-10)</span>

* Fixed error building talent grid for Hawkmoon.
* Don't attempt to build record books when advisors are not loaded.
* Dragged items now include their border and light level again.
* New-item overlays have been restored (enable in settings).
* Re-enable record book progress.
* Better handle errors when record book info isn't available.
* Show an error message if the manifest doesn't load.
* Fix an error when equipping loadouts.
* DIM usage tips will only show up once per session now. You can bring back previously hidden tips with a button in the settings page.

## 3.10.0

* Add ability to create loadouts by selecting sets of perks.
* [#823](https://github.com/DestinyItemManager/DIM/issues/823) Added 'current' property to stores.
* The DIM extension is now much smaller.
* DIM can now display item information in all supported Destiny languages. Choose your language in the settings then reload DIM.
* We now automatically pick up Destiny data updates, so DIM should work after patches without needing an update.
* The Reputation section should match the in-game logos better now.
* Disable new item overlays due to a bug.

## 3.9.2

* [#812](https://github.com/DestinyItemManager/DIM/issues/812) Removed rare masks from the items table used by the random item loadout.

## 3.9.1

* [#801](https://github.com/DestinyItemManager/DIM/issues/801) Resolved error with vendor page character sorting.
* [#792](https://github.com/DestinyItemManager/DIM/pull/792) Warning if user clicks on perks to notify them that they can only be changed in game.
* [#795](https://github.com/DestinyItemManager/DIM/pull/795) Updated strange coin icon for Xur.

## 3.9.0

* New glimmer-based filters, is:glimmeritem, is:glimmerboost, is:glimmersupply
* Add option for new item and its popup to be hidden
* Add ability to exclude items from loadout builder.
* Expand/collapse sections in DIM.
* Double clicking an item will equip it on the current character. 2x click on equipped, dequips.
* Show current vendor items being sold.
* Move popup won't pop up under the header anymore.
* If you have an open loadout, and you click "Create loadout", it switches to the new loadout now instead of leaving the previous loadout open.
* DIM is once again faster.
* The loadout editor won't stay visible when you change platforms.
* Fixed a lot of bugs that would show all your items as new.
* New-ness of items persists across reloads and syncs across your Chrome profile.
* New button to clear all new items. Keyboard shortcut is "x".
* Help dialog for keyboard shortcuts. Triggered with "?".
* When you have two characters of the same class, applying a loadout with a subclass will work all the time now.
* Item class requirements are part of the header ("Hunter Helmet") instead of in the stats area.
* You can search for the opposite of "is:" filters with "not:" filters. For example, "is:helmet not:hunter quality:>90".
* Clicking away from the Xur dialog will close any open item popups.
* Fixed an issue where you could not equip a loadout that included an exotic item when you already had an exotic equipped that was not going to be replaced by the loadout.
* Better handling of items with "The Life Exotic" perk.
* New aliases for rarity filters (is:white, is:green, is:blue, is:purple, is:yellow).
* An alternate option for the "Gather Engrams" loadout can exclude gathering exotic engrams.
* Removed popup notification for new items.
* #798 Keyword searches will now scan perk descriptions.
* #799 Randomize equipped items for current character. Don't look at us if you have to play a match using Thorn.

## 3.8.3

* Fix move popup not closing when drag-moving an item.
* Added ability to and filters for track or untrack quests and bounties.
* Fix issue where some sets would be missing from the loadout builder.
* Fixed #660 where postmaster items would not appear in the Postmaster section of DIM, ie Sterling Treasure after the reset.
* Fixed #697 where loadouts will no longer remove the loadouts for the opposite platform.
* Fix an issue where loadouts will not show any items, or transfer any items.
* Add option to show new item overlay animation

## 3.8.2

* Update filter list to include quality/percentage filters
* Add year column to CSV export scripts
* When you have filtered items with a search, you can select a new search loadout option in the loadout menu to transfer matching items.
* The screen no longer jumps around when clicking on items, and the item details popup should always be visible.
* Dialogs should be sized better now.
* Fix character order in move popup buttons.
* Restored the ability to set a maximum vault size. "Auto" (full width) is still an option, and is the default.
* Armor quality is shown in Xur, loadouts, and the infusion dialog if advanced stats is turned on.
* "Take" stackables works again.

## 3.8.1

* Added steps to Moments of Triumph popup (and other record books.)
* Fixed wobbly refresh icon.
* Fixed single item stat percentages.
* Fixed armor export script.
* Possible fix for loadout builder.

## 3.8.0

* Loadout builder redesign and major performance enchancements.
* Items in the postmaster now have quality ratings, can use the infusion fuel finder, show up in the infusion fuel finder, compare against currently equipped items, etc. They behave just like a normal item except you can't move them and they're in a different spot.
* The vault width preference has been removed - the vault now always takes up all the remaining space on the screen.
* Section headers don't repeat themselves anymore.
* Drop zones for items are larger.
* Returning from the min-max tool no longer greets you with a blank, item-less screen.
* Fixed a bug where loadouts were not properly restricted to the platform they were created for.
* Xur's menu item will properly disappear when he leaves for the week.
* New items are marked with a "shiny" animation, and there are notifications when new items appear.
* The loadout menu may expand to fill the height of the window, but no more. The scrollbar looks nicer too.
* Items can now be made larger (or smaller) in settings. Pick the perfect size for your screen!
* The item info popup has a new header design. Let us know what you think!
* Changing settings is faster.
* You can now download your weapon and armor data as spreadsheets for the true data nerds among us.
* The settings dialog is less spacious.
* Engrams and items in the postmaster can now be locked (and unlocked).
* The buttons on the move item popup are now grouped together by character.
* When the "Hide Unfiltered Items while Filtering" option is on, things look a lot nicer than they did.
* DIM is generally just a little bit snappier, especially when scrolling.
* Clicking the icon to open DIM will now switch to an active DIM tab if it's already running.
* Bungie.net will open in a new tab as a convenience for expired cookies.
* Items in the Postmaster are sorted by the order you got them, so you know what'll get bumped when your postmaster is full.
* Clicking the loadout builder button again, or the DIM logo, will take you back to the main screen.
* You may now order your characters by the reverse of the most recent, so the most recent character is next to the vault.

## 3.7.4

* Removed the option to hide or show the primary stat of items - it's always shown now.
* Add mode selection full/fast for users willing to wait for all best sets.
* Loadout menus are now scrollable for users with over 8 custom loadouts on a single character.
* Changing the character sort order now applies live, rather than requiring a refresh.
* Use most recently logged in player to start with loadout builder.
* Search queries will exclude the token `" and "` as some users were including that when chaining multiple filters.
* Fix UI issue on move popup dialog that had some numbers expanding outside the dialog.
* Consolidate beta icons to the icons folder.

## 3.7.3

* Fix rounding error that prevented some loadout sets from showing up.
* Added filter for quality rating, ex - quality:>90 or percentage:<=94

## 3.7.2

* Always show locked section in loadout builder.
* Fix NaN issue in loadout builder.
* Fix issues with 'create loadout' button in loadout builder.
* For item leveling don't prefer unlevelled equipped items on other characters.
* Various Loadout builder bug fixes and performance updates.

## 3.7.1

* Various Loadout builder bug fixes and performance updates.

## 3.7.0

* Added new armor/loadout tier builder.
* Fix for all numbers appearing red in comparison view.
* Updated to latest stat estimation formula.
* Use directive for percentage width.

## 3.6.5

* Fix an issue where warlocks would see loadouts for all the other classes.

## 3.6.2 & 3.6.3 <span className="changelog-date">(2016-05-23)</span>

* Add warning if the lost items section of the postmaster has 20 items.
* Stat bars are more accurately sized.
* Add vendor progress
* Add prestige level with xp bar under characters to replace normal xp bar after level 40.
* It is no longer possible to choose column sizes that cause the vault to disappear.
* The Vault now has a character-style header, and can have loadouts applied to it. Full-ness of each vault is displayed below the vault header.
* New option to restore all the items that were in your inventory before applying a loadout, rather than just the equipped ones.
* You can now undo multiple loadouts, going backwards in time.

## 3.6.1

* Removed the "Only blues" option in the infusion fuel finder, because it wasn't necessary.
* Engram searches and the engram loadout features won't mistake Candy Engrams for real engrams.
* Items in the Postmaster include their type in the move popup, so they're easier to distinguish.
* Sometimes equipping loadouts would fail to equip one of your exotics. No more!
* Add an 'is:infusable' search filter.
* Add 'is:intellect', 'is:discipline', 'is:strength' search filters for armor.
* XP Progress on bar items

## 3.6.0 <span className="changelog-date">(2016-05-03)</span>

* Bring back the infusion dialog as an Infusion Fuel Finder. It doesn't do as much as it used to, but now it's optimized for quickly finding eligable infusion items.
* Fix a bug where hovering over a drop zone with a consumable/material stack and waiting for the message to turn green still wouldn't trigger the partial move dialog.
* Added a new "Item Leveling" auto-loadout. This loadout finds items for you to dump XP into. It strongly favors locked items, and won't replace an incomplete item that you have equipped. Otherwise, it goes after items that already have the most XP (closest to completion), preferring exotics and legendaries if they are locked, and rares and legendaries if they're not locked (because you get more materials out of disassembling them that way).
* There's a new setting that will show elemental damage icons on your weapons. Elemental damage icons are now always shown in the title of the item popup.
* Elder's Sigil won't go above 100% completion for the score portion anymore.
* Added roll quality percentage indicator. You can now see how your intellect/discipline/strength stacks up against the maximum stat roll for your armor.
* DIM is smarter about what items it chooses to move aside, or to equip in the place of a dequipped item.
* Added a new "Gather Engrams" loadout that will pull all engrams to your character.

## 3.5.4

* We won't try to equip an item that is too high-level for your character when dequipping items.
* Fix a regression where subclasses wouldn't show up in Loadouts. They're still there, they just show up now!
* Fixed another bug that could prevent item popups from showing up.
* The vault can now be up to 12 items wide.
* Sterling Treasure, Junk Items, and SLR Record Book added to DIM.
* Manifest file updated.

## 3.5.3

* Fixed a bug that would prevent the loading of DIM if Spark of Light was in the postmaster.
* Fixed a bug that prevented the Xur dialog from rendering.

## 3.5.2

* Fix a bug where item details popups would show above the header.
* Fix showing Sterling Treasures in Messages.
* Better error handling when Bungie.net is down.
* Fix a bug where having items in the postmaster would confuse moves of the same item elsewhere.
* Fix a bug where item comparisons no longer worked.
* Added support for the classified shader "Walkabout".

## 3.5.1

* The Infusion Calculator has been removed, now that infusions are much more straightforward.
* Pressing the "i" key on the keyboard will toggle showing item details in the item popup.
* Add a menu item for when Xur is in town. This brings up a panel with Xur's wares, how much everything costs, how many strange coins you have, and lets you show the item details popup plus compare against any version of exotics you might already have to see if there's a better roll.

## 3.5 <span className="changelog-date">(2016-04-11)</span>

* DIM will now go to great lengths to make sure your transfer will succeed, even if your target's inventory is full, or the vault is full. It does this by moving stuff aside to make space, automatically.
* Fixed a bug that would cause applying loadouts to fill up the vault and then fail.
* Fixed a bug where DIM would refuse to equip an exotic when dequipping something else, even if the exotic was OK to equip.
* When applying a loadout, DIM will now equip and dequip loadout items all at once, in order to speed up applying the loadout.
* The search box has a new style.
* Item moves and loadouts will now wait for each other, to prevent errors when they would collide. This means if you apply two loadouts, the second will wait for the first to complete before starting.
* Item details are now toggled by clicking the "i" icon on the item popup, rather than just by hovering over it.

## 3.4.1

* Bugfix to address an infinite loop while moving emotes.

## 3.4.0

* Moving and equipping items, especially many at a time (loadouts) is faster.
* When you save a loadout, it is now scoped to the platform it's created on, rather than applying across accounts. Loadouts created on one account used to show on both accounts, but wouldn't work on the wrong account.
* You can now move partial amounts of materials. There's a slider in the move popup, and holding "shift" or hovering over the drop area will pop up a dialog for draggers. You can choose to move more than one stack's worth of an item, up to the total amount on a character.
* New commands for materials to consolidate (move them all to this character) and distribute (divide evenly between all characters).
* Loadouts can now contain materials and consumables. Add or remove 5 at a time by holding shift while clicking. When the loadout is applied, we'll make sure your character has _at least_ that much of the consumable.
* Loadouts can now contain 10 weapons or armor of a single type, not just 9.
* When making space for a loadout, we'll prefer putting extra stuff in the vault rather than putting it on other characters. We'll also prefer moving aside non-equipped items of low rarity and light level.
* The is:engram search filter actually works.
* Fixed an error where DIM would not replace an equipped item with an instance of the same item hash. This would cause an error with loadouts and moving items. [448](https://github.com/DestinyItemManager/DIM/issues/448)
* Loadouts can now display more than one line of items, for you mega-loadout lovers.
* Items in the loadout editor are sorted according to your sort preference.

## 3.3.3 <span className="changelog-date">(2016-03-08)</span>

* Infusion calculator performance enhancements
* Larger lock icon
* Completed segments of Intelligence, Discipline, and Strength are now colored orange.

## 3.3.2 <span className="changelog-date">(2016-03-04)</span>

* If multiple items in the infusion calculator have the same light, but different XP completion percentage, favor suggesting the item with the least XP for infusion.
* Keyword search also searches perks on items.
* New search terms for is:engram, is:sword, is:artifact, is:ghost, is:consumable, is:material, etc.
* Items can be locked and unlocked by clicking the log icon next to their name.
* Display intellect/discipline/strength bars and cooldown for each character
* Loadouts have a "Save as New" button which will let you save your modified loadout as a new loadout without changing the loadout you started editing.
* Autocomplete for search filters.
* Comparing stats for armor now shows red and green better/worse bars correctly.
* Fixed showing magazine stat for weapons in the vault.
* Fixed infusion material cost for Ghosts and Artifacts (they cost motes of light).
* Fix a case where the item properties popup may be cut off above the top of the screen.
* Transfer/equip/dequip actions for edge cases will now succeed as expected without errors.
* Manifest file update.

## 3.3.1 <span className="changelog-date">(2016-02-19)</span>

* Updated the manifest file.

## 3.3 <span className="changelog-date">(2016-02-15)</span>

* Infusion auto calculator is much faster.
* Items in the infusion calculator don't grey out when a search is active anymore.
* Full cost of infusions is now shown, including exotic shards, weapon parts / armor materials, and glimmer.
* Show a better error message when trying to equip an item for the wrong class. Before it would say you weren't experienced enough.
* Add a button to the infusion calculator that moves the planned items to your character.
* Add a filter to the infusion calculator to limit the search to only rare (blue) items.
* The infusion auto calculator runs automatically, and now presents a list of different attack/defense values for you to choose from. Selecting one will show the best path to get to that light level.
* The infusion calculator greys out items that are already used or are too low light to use, rather than hiding them.
* The item move popup now has an entry for the infusion calculator, to make it easier to find.
* Hold Shift and click on items in the infusion calculator to prevent the calculator from using that item.
* If you have an exotic class item (with "The Life Exotic" perk) equipped, you can now equip another exotic without having the class item get automatically de-equipped. Previously, this worked only if you equipped the non-class-item exotic first.
* Armor, Artifacts, and Ghosts now show the difference in stats with your currently equipped item. Also, magazine/energy between swords and other heavy weapons compares correctly.
* The is:complete, is:incomplete, is:upgraded, is:xpincomplete, and is:xpcomplete search keywords all work again, and their meanings have been tweaked so they are all useful.
* The talent grid for an item are now shown in the item details, just like in the game, including XP per node.
* Subclasses show a talent grid as well!
* The item stats comparison will no longer be cleared if DIM reloads items while an item popup is open.
* Bounties and quests are now separated, and under their own "Progress" heading.
* Bounties, quests, and anything else that can have objectives (like test weapons and runes) now show their objectives and the progress towards them. As a result, completion percentages are also now accurate for those items.
* Descriptions are now shown for all items.
* Include hidden stats "Aim Assist" and "Equip Speed" for all weapons. You can still see all hidden stats by visiting DTR via the link at the top of item details.
* Weapon types are now included in their popup title.
* Removed Crimson Days theme. It will return.
* Fixed issue at starts up when DIM cannot resolve if the user is logged into Bungie.net.

## 3.2.3

* Updated Crimson Days Theme.
* Removed verge.js

## 3.2.2

* Updated Crimson Days Theme.

## 3.2.1 <span className="changelog-date">(2016-02-04)</span>

* Crimson Days theme.
* Weapons and armor now show all activated perks (including scopes, etc), in the same order they are shown in the game.
* Only display the "more info" detail icon if there's something to show.
* If you try to move an item into a full inventory, we'll reload to see if you've already made space in the game, rather than failing the move immediately.
* The Infusion dialog now has a "Maximize Attack/Defense" button that figures out how to get the highest stats with the fewest number of infusions.
* You can now create a loadout based on what you've got equipped by selecting "From Equipped" in the "Create Loadout" menu item.
* After applying a loadout, a new pseudo-loadout called "Before 'Your Loadout'" appears that will put back the items you had equipped.

## 3.2

* In the "Loadouts" dropdown is a new "Maximize Light" auto-loadout that does what it says, pulling items from all your characters and the vault in order to maximize your character's light.
* Lots of performance improvements! Loading DIM, refreshing, moving items, and searching should all be faster.
* DIM will now refresh immediately when you switch back to its tab, or come back from screensaver, etc. It won't automatically update when it's in the background anymore. It still periodically updates itself when it is the focused tab.
* New "is:year1" and "is:year2" search filters.
* Artifacts now have the right class type (hunter, titan, etc).
* The reload and settings icons are easier to hit (remember you can also hit "R" to reload.
* The move popup closes immediately when you select a move, rather than waiting for the move to start.
* New sort option of "rarity, then primary stat".<|MERGE_RESOLUTION|>--- conflicted
+++ resolved
@@ -1,10 +1,7 @@
 ## Next
 
-<<<<<<< HEAD
 * You can now restrict what items get chosen by the random loadout feature by having an active search first. Try typing "tag:favorite" or "is:pulserifle" and then choosing Randomize.
-=======
 * Improved drag and drop performance on some browsers.
->>>>>>> b7d561c2
 
 ## 5.72.0 <span className="changelog-date">(2020-03-01)</span>
 
