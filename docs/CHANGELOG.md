--- conflicted
+++ resolved
@@ -1,10 +1,8 @@
 ## Next
 
-<<<<<<< HEAD
 * Exotic class item perks will now show up in Compare suggestions
-=======
+
 ## 8.34.0 <span class="changelog-date">(2024-08-25)</span>
->>>>>>> d22aa14b
 
 ## 8.33.1 <span class="changelog-date">(2024-08-20)</span>
 
