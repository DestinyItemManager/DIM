## Next

<<<<<<< HEAD
* Visual adjustments for power level tooltips.
=======
* Progress page now correctly classifies the Star Chart weekly challenge as a powerful reward source instead of a pinnacle.
>>>>>>> 06376d90

## 7.32.0 <span class="changelog-date">(2022-08-28)</span>

* If the DIM API is down and you have pending updates, DIM will load correctly instead of spinning forever. We also do a better job of keeping changes you make while the API is down.
* If the DIM API is not returning some info (e.g. searches), we'll fall back to your locally cached data instead of wiping it out.
* Updating/overwriting a Loadout using Loadout Optimizer's "Compare Loadout" button will now correctly remove the placeholders for armor equipped in the Loadout that no longer exists.
* The item sort for Weapon Damage Type and Armor Element Type are now separate.
* Epic Games accounts should display properly in the menu.
* The loadout name editor will no longer offer system autocomplete.
* Fixed the subclass colors for arc subclass mods.

## 7.31.1 <span class="changelog-date">(2022-08-23)</span>

## 7.31.0 <span class="changelog-date">(2022-08-21)</span>

* Fixed Loadouts trying to clear Solstice sockets and Strip Sockets trying to remove Festival of the Lost helmet ornaments.
* Tooltips have been adjusted further. They now have more spacing around content, rounded corners and improved contrast.

## 7.30.0 <span class="changelog-date">(2022-08-14)</span>

* Tooltips have been redesigned:
  * They now use a darker color scheme that fits in better with the rest of DIM.
  * Perk and mod tooltips for enhanced weapon traits and Exotic catalysts have unique styles to help them stand out.
  * The energy cost of armor mods is displayed within tooltips.
* Fixed an issue where the energy meter on Ghosts was not displaying the amount of energy that had been used by inserted mods.
* Solar class ability and jump icons have had their colors adjusted to match other solar abilities (we couldn't handle it anymore).

## 7.29.1 <span class="changelog-date">(2022-08-07)</span>

* Fix a bug where you couldn't edit a search query from the middle.

## 7.29.0 <span class="changelog-date">(2022-08-07)</span>

* Fixed Armory perk grid showing arbitrary wish list thumbs, and fixed Collections offering wish list notes for unrelated weapons.
* Collections items will now be recognized as craftable. Try the search filter `is:craftable -is:patternunlocked` on the Records page to list craftable weapons you still need to unlock the pattern for, and click the weapons to see your pattern progress.
* When prioritizing where to place other Arc armor mods, DIM Loadout Mod assignment will now try to activate the secondary perks of all types of Arc Charged With Light mods.
* Fixed the "Remove other mods" toggle in Loadouts resetting when saving the Loadout as "Any Class".
* Fixed missing element icons in the Triage pane.
* Added a "Strip Sockets" search action to remove shaders, ornaments, weapon, armor, and artifact mods. This is available from the advanced actions dropdown to the right of the search field. Search for targeted items first, then choose what to remove.
* Eliminated an unnecessary 10 second pause when loading DIM if the DIM Sync service is down.
* Fixed search filter string disappearing when rotating or majorly resizing the DIM window.
* Integration for the [DIM Stream Deck extension](https://dim-stream-deck.netlify.app/) is now available outside DIM Beta.
* Fixed an issue with saving/syncing the Farming Mode slot count setting.
* Fixed a crash and improved the accuracy of the Loadout Optimizer's mod assignment behavior.

### Beta Only

* Added warnings about potential data loss when you save tags, notes, and loadouts but have DIM Sync off.
* Added an info bar when DIM Sync is not able to talk to the server.

## 7.28.0 <span class="changelog-date">(2022-07-31)</span>

* Hid Solstice armor rerolling sockets from Loadout Optimizer too.

## 7.27.0 <span class="changelog-date">(2022-07-24)</span>

## 7.26.1 <span class="changelog-date">(2022-07-23)</span>

* Added Solstice event challenges to the Progress page.

## 7.26.0 <span class="changelog-date">(2022-07-17)</span>

* Worked around a Bungie.net API bug where Vanguard reset count was reported under Strange Favor (Dares of Eternity) instead.
* DIM now has direct support for the [DIM Stream Deck extension](https://dim-stream-deck.netlify.app/). If you have a Stream Deck you can install this plugin and then enable the connection from DIM's settings to control DIM from your Stream Deck. Please note that the plugin is neither written by nor supported by the DIM team.

## 7.25.0 <span class="changelog-date">(2022-07-10)</span>

## 7.24.0 <span class="changelog-date">(2022-07-03)</span>

* Weapon perks now include community-sourced weapon and armor perk descriptions courtesy of [Clarity](https://d2clarity.page.link/websiteDIM) and [Pip1n's Destiny Data Compendium](https://docs.google.com/spreadsheets/d/1WaxvbLx7UoSZaBqdFr1u32F2uWVLo-CJunJB4nlGUE4/htmlview?pru=AAABe9E7ngw*TxEsfbPsk5ukmr0FbZfK8w#). These can be disabled in settings.
* DIM will now auto refresh while you're playing the game. You'll see a green dot when DIM notices you're online - if you're online and it doesn't notice, try refreshing manually by clicking the refresh icon or hitting the R key.
* If you have a title equipped on your character, it will replace your character's race in the character headers.
* Fixed a crash when trying to assign deprecated Combat Style mods.
* The "Move other items away" loadout toggle no longer clears ghosts, ships, or sparrows.
* Added filter for enhanced perks.

### Beta Only

* We have enabled experimental direct support for the [DIM Stream Deck extension](https://dim-stream-deck.netlify.app/). If you have a Stream Deck you can install this plugin and then enable the connection from DIM's settings to control DIM from your Stream Deck. Please note that the plugin is neither written by nor supported by the DIM team. **If you had installed the old Stream Deck Chrome extension, you need to uninstall it, or DIM will act weird (popups closing, etc).**

## 7.23.2 <span class="changelog-date">(2022-06-29)</span>

* Fixed an issue where fashion mods would not display in loadouts.
* Fixed the element icon displaying below the energy number in Compare.
* Somewhat worked around an issue with Bungie.net where on refresh you would see an older version of your inventory.
* Fixed the crafted weapon level progress bar going missing with some Operating System languages.
* Perk and mod tooltips should contain fewer duplicate lines of text.
* Exotic catalyst requirements are now hidden on tooltips if the catalyst is complete.
* Fixed an issue where stat modifications from Exotic catalysts were being displayed when the catalyst was incomplete.

### Beta Only

* Community-sourced perk descriptions have been made more visually distinct.

## 7.23.1 <span class="changelog-date">(2022-06-27)</span>

* Fix missing icons in the subclass and mod menus.

## 7.23.0 <span class="changelog-date">(2022-06-26)</span>

* The links on the top of the page will now show for narrower screens. All links are always available in the menu.
* Improved performance of switching characters and opening item picker or search results on iOS. Something had gotten slower with Safari in one of the recent iOS updates, so we had to do a lot of work to get back to a responsive UI.
* Fixed the tooltip in the mod assignment page not showing the correct energy usage.

## 7.22.0 <span class="changelog-date">(2022-06-19)</span>

* Fixed a rare edge case where Loadout Optimizer would miss certain valid elemental mod assignments with locked armor energy types.
* When moving multiple items, DIM will transfer them in a more consistent order e.g. Kinetic weapons are moved before Heavy weapons, helmets before chest armor etc.
* Fixed Organizer redundantly showing enhanced weapon intrinsics in multiple columns.
* Vendor items once again show wish list thumbsup icons.
* Weapon attunement and leveling progress now shows a single digit of additional precision.

## 7.21.0 <span class="changelog-date">(2022-06-12)</span>

* The [DIM User Guide](https://github.com/DestinyItemManager/DIM/wiki) has moved back to GitHub from Fandom, so you can read about DIM without intrusive ads.
* When making automatic moves, DIM will always avoid filling in your last open Consumables slot. An item can still be manually moved into your character's pockets as the 50th consumable.
* Loadout Optimizer will now suggest class items with an elemental affinity matching the mods even when allowing changes to elemental affinity.
* Fixed an issue where the item popup could appear partly offscreen.
* Items sorted by tag will re-sort themselves immediately after their tag changes.
* DIM now loads full inventory information on load and doesn't require an inventory refresh for certain info including crafting status.

### Beta Only

* Weapon perks now include community-sourced weapon and armor perk descriptions courtesy of [Clarity](https://d2clarity.page.link/websiteDIM) and [Pip1n's Destiny Data Compendium](https://docs.google.com/spreadsheets/d/1WaxvbLx7UoSZaBqdFr1u32F2uWVLo-CJunJB4nlGUE4/htmlview?pru=AAABe9E7ngw*TxEsfbPsk5ukmr0FbZfK8w#). These can be disabled in settings.

## 7.20.1 <span class="changelog-date">(2022-06-06)</span>

* Fixed some items showing the wrong popup.

## 7.20.0 <span class="changelog-date">(2022-06-05)</span>

* The top level comment of a saved search filter is now displayed separately from the filter query.
* Support for new loot: `source:duality` and `source:haunted`.
* Little clearer warning when you have hidden a major section of your inventory.
* Moved the currencies (glimmer, legendary shards, etc) from the "Armor" tab to the "Inventory" tab on mobile, and also included them in the material counts sheet (accessible from Vault header dropdown).

## 7.19.0 <span class="changelog-date">(2022-05-29)</span>

* Enhanced intrinsics on crafted weapons are now treated as a masterwork internally. As a result, you can use e.g. `is:crafted -masterwork:any` to find crafted weapons without an enhanced intrinsic. The golden border additionally requires two enhanced traits, just like in-game.
* Resonant Element search filters such as `deepsight:ruinous` have been removed as these currencies are now deprecated.
* Selected Super ability is now displayed on Solar subclass icons.
* Features around managing crafting patterns:
  * Items that have a pattern to unlock will show the progress to that pattern in the item popup - even on items that do not have deepsight resonance.
  * Items that can be attuned to make progress in unlocking a pattern have a little triangle on the bottom right of their tile to set them apart.
  * Search filter `deepsight:pattern` finds those items.
  * The search `is:patternunlocked` finds items where the pattern for that item has already been unlocked (whether or not that item is crafted).
  * Don't forget that `is:craftable` highlights any items that can be crafted.
* Fixed Triage tab's similar items search for slug Shotguns.

## 7.18.1 <span class="changelog-date">(2022-05-24)</span>

* Added seasonal info for Season of the Haunted and fixed some bugs with new items.
* Loadouts with a Solar subclass will automatically be upgraded to Solar 3.0.
* Show Airborne Effectiveness stat on weapons.

## 7.18.0 <span class="changelog-date">(2022-05-22)</span>

* In Loadout Optimizer, the option to lock Masterworked armor to its current element has been replaced with an option to lock the element on armor equipped in other DIM Loadouts.
  * The Witch Queen had reduced the cost of changing the element on a fully masterworked armor piece to 10,000-20,000 Glimmer and one Upgrade Module, making it cheaper than changing the element on a not fully masterworked armor piece.
  * Selecting this option means Loadout Optimizer will suggest changes to armor elements as needed but avoid breaking other Loadouts where mod assignments rely on particular elements.
  * Clicking the "Optimize Armor" button in a Loadout to open Loadout Optimizer excludes this Loadout from consideration because you're actually looking to make changes to this Loadout.
* Loadouts list opened from Vault emblem now won't erroneously warn that Loadouts with subclasses or emblems are missing items.

## 7.17.0 <span class="changelog-date">(2022-05-15)</span>

* Fixed Organizer not showing some legendary armor intrinsic perks.
* Fixed a glitch in Loadout Optimizer where legendary armor intrinsic perks could be clicked to lock that piece as an exotic.
* Fixed double zeroes on armor in Compare.
* Fixed bad stat coloring in Compare when stats are more than 100 points apart (this only really affected power level).
* Popups and tooltips are a bit snappier.
* The close button in the Armory view (click an item's title) no longer overlaps the scrollbar.
* Inventory size stat no longer shows on any item - it used to show on Bows only.

## 7.16.1 <span class="changelog-date">(2022-05-09)</span>

* Fix "lower is better" stats not being masterworked gold in the item popup.

## 7.16.0 <span class="changelog-date">(2022-05-08)</span>

* Stat bonuses granted to crafted weapons by an enhanced intrinsic are now distinguished in the stat bars similarly to masterwork effects.
* Make sure DIM displays the scoring thresholds on the Shoot To Score quest.
* The recoil direction stat has been tweaked to show a much wider spread as the recoil stat value decreases.

## 7.15.0 <span class="changelog-date">(2022-05-01)</span>

## 7.14.1 <span class="changelog-date">(2022-04-26)</span>

* Reverted Deepsight workaround, so weapon attunement displays correctly.

### Beta Only

* Enabled the Triage tab of the item popup. Find some information here to help decide if an item is worth keeping. Let us know what helps and what could help more!

## 7.14.0 <span class="changelog-date">(2022-04-24)</span>

* Work around an issue where Bungie.net is not highlighting completed Deepsight weapons.

## 7.13.0 <span class="changelog-date">(2022-04-17)</span>

* If an armor piece doesn't have enough mod slots to fit the requested mods (e.g. three resist mods but no artifice chest piece), DIM will notice this earlier and show them as unassigned in the Show Mod Placement menu.
* Added text labels to "icon-only" columns (lock icon, power icon, etc.) in dropdowns on the Organizer page. Only show label in dropdowns, columns show icon only.
* Echo of Persistence Void Fragment now indicates that it has a stat penalty depending on the Guardian class.
* We no longer auto-refresh inventory if you "overfill" a bucket, as refreshing too quickly was returning out-of-date info from Bungie.net and making items appear to "revert" to an earlier location. Make sure to refresh manually if DIM is getting out of sync with the game state.
* Using the Mod Picker to edit loadout mods should now correctly show all picked mods.
* Selecting a different weapon masterwork tier for previewing should now correctly preview the final value of the changed stat in the masterwork picker.
* Fixed a case where the "Gift of the Lighthouse" item might be in your inventory but not show up in DIM. Allowed some items with missing names to appear in your inventory.

## 7.12.0 <span class="changelog-date">(2022-04-10)</span>

* If a wish list contains only non-enhanced perks, DIM will mark a roll as matching if it has the Enhanced versions of those perks.
* Fixed a rare edge case where Loadout Optimizer would not consider legendary armor if you own an exotic with strictly better stats.
* Glaive symbol now shows up in bounties, challenges, etc.
* `is:extraperk` filter finds weapons with additional toggleable perks, from pinnacle activities and Umbral Focusing.
* Fixed perk grouping for some perk-only wish lists.
* Armory wish list view now shows perks, magazines, barrels, etc. in a similar order to the in-game view.
* Re-added the D2Gunsmith link to the weapons armory page.
* `memento:any`, `memento:nightfall` etc. filters find crafted weapons with a memento inserted.

## 7.11.0 <span class="changelog-date">(2022-04-03)</span>

* The Item Popup's header now opens the Armory view when clicked, and has some cursor/link styling as a reminder.
* Deprecated Black Armory Radiance slots are now hidden, to make space for other weapon data.
* Material Counts tooltip now fits onscreen better on desktop. On mobile, it's available under the banner dropdown of the Vault inventory page.
* Wishlist combinations now collapse themselves into manageable groups in the Armory view.
* Enhanced Elemental Capacitor no longer adds all its stat bonuses to weapons on which it's selected.
* Fynch rank is now showing the correct number on the Vendors page.
* Fixed loadouts with Void 3.0 subclasses accidentally including empty fragment or aspect sockets.
* Fixed loadouts failing to remove mods from some armor or inadvertently changing the Aeon sect mod.
* Invalid search terms no longer cause the entire search to match every item.
* Searches do better with quoted strings, and allow for escaping quotes in strings (e.g. `"My \"Cool\" Loadout"`)
* Item moves are better about allowing a move if you really have space on a character, even if DIM hasn't refreshed its view of inventory. That said, DIM will always work best when its view of your inventory is up to date, so continue to refresh data after deleting items in game. DIM will now refresh automatically if we "overfill" a bucket because clearly we're out of date in that circumstance.
* Mod Picker will now properly register Shadowkeep Nightmare Mods as activity mods.
* Selected Super ability is now displayed on Void and Stasis subclass icons.
* Mod position selector avoids invalid sockets a little better.

## 7.10.0 <span class="changelog-date">(2022-03-27)</span>

* Dragging horizontally on items in Compare will scroll the list - even on iOS.
* Mobile users can now access Material Counts under the banner dropdown of the Vault inventory page.
* In the Armory and Collection views, craftable weapons now show their required Weapon Level in their tooltip.
* DIM should no longer get visually mangled by Android's auto-dark-mode.
* Fixed an incorrect item count in non-English inventory searches.
* Try a little harder to re-fetch item definitions data, if Bungie.net sends back an invalid response.
* Searches that can't be saved (because they're too long, or invalid) won't show a save ⭐️ button.
* Search filters can contain comments. Only the top level comment gets saved. e.g. `/* My Cool Search */ is:handcannon perkname:firefly`.
* Loadouts
  * The loadout search field has been moved to the top of the loadout menu, which should prevent iOS from going crazy. Filtering loadouts hides the other buttons as well.
  * Sharing a loadout now shows an explanation of what's being shared.
  * Fixed the loadout drawer not opening when "+ Create Loadout" is selected from the vault.
  * Fixed "Fill from Equipped" going a little overboard on what it tried to add to the loadout, and spamming notifications.

## 7.9.0 <span class="changelog-date">(2022-03-20)</span>

* When loading your inventory, DIM now alerts you if your items might be misplaced, affecting your drops' Power Level.
* New inventory sorting options. Check [Settings](/settings) to view and rearrange your sort strategy.
  * Reverse the order of any individual sorting method.
  * Sort items by whether they are crafted, and whether they have Deepsight Attunement available.
* Fix organizer stats header alignment
* Added Vow of the Disciple raid mods to Loadout Optimizer and search filters.
* Deepsight weapons' attunement progress is now shown on the item popup. Tap and hold, or hover the progress bar to see extractable Resonant Elements.
* Fixed some weird spacing in the item popup perk list when a gun could but doesn't have an origin perk.
* The Progress page properly distinguishes between +1 and +2 pinnacles.

## 7.8.3 <span class="changelog-date">(2022-03-15)</span>

* Fixed loadout search filter to include notes

## 7.8.2 <span class="changelog-date">(2022-03-14)</span>

## 7.8.1 <span class="changelog-date">(2022-03-14)</span>

## 7.8.1 <span class="changelog-date">(2022-03-14)</span>

* Fixed D1 loadout editor not appearing.
* Fixed loadout editor not disappearing after saving/deleting.

## 7.8.1 <span class="changelog-date">(2022-03-13)</span>

* Assume armor masterwork and lock armor energy options will now be saved correctly when saving a loadout from the Loadout Optimizer and loaded correctly when Optimizing Armor.
* Obsolete consumable mods hidden in the Vault are now detected. They should show up on the Inventory page, and DIM should count vault space more accurately.
* Prevent iOS from popping up the keyboard automatically so often.
* Prevent crafting socket from showing up in the Armory.
* Clearer, prettier Enhanced Perk icons.
* Raid crafting materials are now included in the currency counter. Tap and hold, or hover, the consumables count in the vault header to check them.
* Many fixes for how classified items show up, and how they count toward the power level of each Guardian class. Can't see these fixes now, but maybe next time there's a new Raid.
* New search support for `source:vow` (Vow of the Disciple) and `source:grasp` (Grasp of Avarice) and `season:16`.

## 7.8.0 <span class="changelog-date">(2022-03-06)</span>

### Changes

* The "Pull From Postmaster" button no longer requires a second tap to confirm. For those who dislike this button, it may be removed entirely via a setting in the Settings page.
* Removed D2Gunsmith link from the item details popup while they work on revamping the site for all the new changes.
* Removed the `level:` filter for D2 accounts, as Guardians no longer have a Level and items no longer require one.
* Season of the Risen War Table Upgrades are now in the right order and show their acquired status.
* Loadout Optimizer Mod picker will now correctly update when switching between mod slots without closing Mod Picker.
* Loadout Optimizer now correctly takes Echo of Persistence's class-specific stat reductions into account when generating sets.
* The "Kinetic Slot" icon in Compare sheet now looks different from the "Kinetic Damage" icon.
* Added `catalyst:` filter which accepts the following parameters `missing`, `complete`, and `incomplete`.

### Features

* `is:wishlistunknown` highlights items that have no rolls in the currently loaded wishlist.
* When you have 10 or more loadouts, a search box will appear in the Inventory page loadout dropdown, allowing you to search names just like on the Loadouts page.
* The Item Feed is available on both desktop and mobile. It shows your gear in the order it dropped, and gives you quick controls to tag incoming loot. Click on the item tile to get the full item popup.
  * Item Feed also got better at identifying relevant weapon perks.
  * Tagging an item from the Item Feed also marks it as not-new.
  * Items can be dragged out of the feed into inventory locations (or into the loadout editor).
* We have brand new Loadout Editor! Check it out from the character menu or the Loadouts page.
  * The layout mirrors the Loadout page's new design which has clear areas for different types of items. Each section also has a menu of additional actions like re-syncing from your currently equipped items, or clearing out a whole section.
  * As part of this change, we're removing support for "multi-class" loadouts. Loadouts will either be tied to one class, or can be toggled to "Any Class". "Any Class" loadouts cannot contain Subclass, Armor, or Fashion. If you edit an existing "Any Class" loadout and save it, those items will be removed unless you turn off "Any Class".
  * Double-click items to toggle between equipped and unequipped instead of single clicking. We'll be continuing to improve how you choose items and specify whether they're equipped in the future.
  * A new setting allows you to clear out all other mods from your armor when applying a loadout. This works even if you've chosen no mods in your loadout, so you can make a "Reset mods" loadout.
  * With this new design we have space to add even more loadout editing tools over the next few seasons.
  * The loadout editor stays open if you navigate to the Inventory or Loadouts screen while it's already open.
  * The new Loadout Editor is not available for D1.

### Witch Queen updates

* Crafted and Deepsight weapons are now more in line with how they look in-game.
* Old loadouts containing void subclasses will upgrade automatically to the new Void 3.0 version, instead of telling you the loadout is missing an item.
* Enhanced perks are now visually distinct in the Item Popup.
* The Organizer page now includes a selector for Glaives.
* Glaives now show their Shield Duration stat.
* New search filters:
  * `deepsight:complete` and `deepsight:incomplete` to check the status of weapons' Deepsight attunement.
  * `deepsight:ruinous`, `deepsight:adroit`, `deepsight:mutable` and `deepsight:energetic` to identify Deepsight Resonance weapons that can provide specific Resonant Elements.
  * `is:craftable` for any weapons which could be crafted at the Relic.
  * `weaponlevel:` to filter by a crafted weapon's level.
  * `is:glaive` ... finds Glaives!

## 7.7.0 <span class="changelog-date">(2022-02-28)</span>

* Increased the strings we search through when filtering by mods/perks.
* Crafted weapons' levels and level progress are now shown on the item popup.
* Added `is:crafted` and `is:deepsight` filters.
* Crafting materials are now included in the currency counter. Tap and hold, or hover, the consumables count in the vault header to check them.
* Fixed a bug where "Use Equipped" would not update fashion in existing loadout.

## 7.6.0 <span class="changelog-date">(2022-02-21)</span>

* Fix applying D1 loadouts.
* `inloadout:` filter now matches partial loadout names -- use `inloadout:"pvp"` for items in loadouts where "pvp" is in the loadout's name.
* If your loadout includes ornaments, items are shown as if they had the loadout applied in the loadout page and loadout editor.
* You can now change the Aeon sect mod through the item popup.
* You can now edit your equipped Emotes from DIM. You can't add them to loadouts... yet.
* Fix issue where Loadout Optimizer armor upgrade settings were not being migrated from existing loadouts.
* Clan Banners are no longer shown in DIM.
* Weapon compare sheet now includes a button to compare with other legendary weapons of the same category, excluding exotics.
* Armor in collections now displays its collections stat roll.
* Fix issues with button text wrapping in some languages.
* Fix potential element blurriness in Edge browser.
* Fix for Loadout Optimizer suggesting armor with insufficient energy.
* Fix a clash between `power:1234` and `is:power` filters.
* Loadout Optimizer is now a little more thorough in preventing an item from being both pinned and excluded.

### Witch Queen updates

* There's a good chance crafted items will display correctly in DIM. No promises though.
* Prepare Records page for a new section featuring craftable items.

### Beta Only

* Loadout Editor
  * Fix issue where subclasses were counted as general items when dropping into a loadout or filling general from equipped.
  * Allow removal of a single mod through the editor display.

## 7.5.1 <span class="changelog-date">(2022-02-14)</span>

### Beta Only

* We're testing a brand new Loadout Editor. Check it out from the character menu or the Loadouts page.
  * The layout mirrors the Loadout page's new design which has clear areas for different types of items. Each section also has a menu of additional actions like re-syncing from your currently equipped items, or clearing out a whole section.
  * As part of this change, we're removing support for "multi-class" loadouts. Loadouts will either be tied to one class, or can be toggled to "Any Class". "Any Class" loadouts cannot contain Subclass, Armor, or Fashion. If you edit an existing "Any Class" loadout and save it, those items will be removed unless you turn off "Any Class".
  * Double-click items to toggle between equipped and unequipped instead of single clicking. We'll be continuing to improve how you choose items and specify whether they're equipped in the future.
  * A new setting allows you to clear out all other mods from your armor when applying a loadout. This works even if you've chosen no mods in your loadout, so you can make a "Reset mods" loadout.
  * With this new design we have space to add even more loadout editing tools over the next few seasons.
  * The loadout editor stays open if you navigate to the Inventory or Loadouts screen while it's already open.
  * The new Loadout Editor is not available for D1.

## 7.5.0 <span class="changelog-date">(2022-02-13)</span>

* Collect Postmaster now requires an additional click to confirm.
* Transferring ships via search query should now reliably transfer all selected items.
* Filters Help now groups stat comparison operators for a more compact page.
* Milestones are grouped by how much power bonus their rewards can provide.
* On the Loadouts page, you can now drag existing items on the page, into the current Loadout Editor, just like you can on the Inventory page. Use it to grab a couple of your favorite pieces from another loadout!
* Loadout armor stat tiers now include the total tier.
* Changed the Loadout Optimizer's Armor Upgrade options for Assume Masterwork and Lock Element options. All armor will now have an assumed minimum energy capacity of 7. The new settings have the following options,
  * Assumed Masterwork
    * None - Armor will use their current stats.
    * Legendary - Only legendary armor will have assumed masterwork stats and energy capacity
    * All - Legendary and exotic armor will have masterwork stats and energy capacity
  * Lock Element
    * None - No armor will have its element locked
    * Masterworked - Only armor that is already masterworked will have their element locked
    * All - All armor will have element locked

## 7.4.0 <span class="changelog-date">(2022-02-06)</span>

* Masterwork picker now only shows higher tiers of the current masterwork and full masterworks compatible with the weapon type.
* Sharing a build from the Loadouts page or Loadout Optimizer now uses our dim.gg links which are easier to share and show a preview.
* If you prefer reduced motion (in your operating system preferences), sheets like the compare and loadout dialogs now appear and disappear instantly.
* Clearer feedback when uploading a wishlist file.
* Expanded Organizer categories to account for Fusions and LFRs in unusual weapon slots.
* Visual fixes for Organizer categories and Vendor page toggles.

## 7.3.0 <span class="changelog-date">(2022-01-30)</span>

* Organizer drill-down buttons now show a more accurate armor count.
* Delete Loadout button now looks more warning-ish, and asks for confirmation without using a popup.
* DIM will now try to recover from a state where the browser has a corrupted storage database.
* DIM will now try to avoid overwriting shaders you don't own and thus couldn't apply back.
* Removing subclass from loadout will now enable "Add Equipped" button.
* "Add Equipped" button will no longer cause multiple items in the same slot to be listed as equipped.
* Widened and reorganized the Loadouts menu.
  * Pull from Postmaster (and its lesser known cousin, Make room for Postmaster) are removed in favor of the button next to your Postmaster items.
  * Randomize loadout is now at the end of the list of loadouts.

## 7.2.0 <span class="changelog-date">(2022-01-23)</span>

* Weapons CSV download now includes a Zoom stat column.
* Shaders, ornaments, and mods can now be searched in their choosers.
* Trials passages now show the number of rounds won and the progress of completion is now tied to the number of wins.

## 7.1.0 <span class="changelog-date">(2022-01-16)</span>

* Applying a loadout *without* fashion will no longer remove shaders and ornaments from your armor.
* The shader picker now filters invalid shaders more consistently and won't call shaders "mods".
* Fixed Records page sometimes duplicating Triumphs or Seals section while missing Collections.
* When provided multiple wish lists, Settings page now shows info about all loaded wish lists, not just the first one.
* Compare Drawer should no longer refuse valid requests to add an item to comparison.

## v6 CHANGELOG

* v6 CHANGELOG available [here](https://github.com/DestinyItemManager/DIM/blob/master/docs/OLD_CHANGELOG/OLD_CHANGELOG_6.X.X.md)

<|MERGE_RESOLUTION|>--- conflicted
+++ resolved
@@ -1,10 +1,7 @@
 ## Next
 
-<<<<<<< HEAD
 * Visual adjustments for power level tooltips.
-=======
 * Progress page now correctly classifies the Star Chart weekly challenge as a powerful reward source instead of a pinnacle.
->>>>>>> 06376d90
 
 ## 7.32.0 <span class="changelog-date">(2022-08-28)</span>
 
