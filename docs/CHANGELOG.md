## Next

* There is now an option in settings to group items in your vault by Item Type, Rarity, Ammo Type, Tag, or Damage Type.
<<<<<<< HEAD
* On the Loadouts page, DIM now runs the Loadout Optimizer in the background to find out which of your loadouts could have better stats by swapping armor.
=======
* Loadout optimizer has a new stat tier editor which allows you to set your minimum stat tiers more intuitively.
>>>>>>> a877f78a
* In the loadout editor, replacing a missing item works even if you have 10 items in that slot.
* Links in notes can no longer result in spurious hashtags.
* Moving items from a search can once again move consumables/materials.
* In Loadout Optimizer and the Loadout Editor, you can now choose a subclass with a single click.
* Revamped the Exotic Armor selector in Loadout Optimizer.
* Added an inline explanation of the Assume Masterwork option in Loadout Optimizer.
* There is now a per-loadout option to include the effects of "Font of ..." mods' stats as if they were active or not. This helps the Loadout Optimzier make the right choices.
* In Loadout Optimizer and the Loadout Editor, the selected subclass' super is now folded into the subclass icon rather than being shown separately.

## 7.93.0 <span class="changelog-date">(2023-11-05)</span>

* The Loadouts page will now analyze your Loadouts in more depth, show filter pills for analysis findings, and note them in individual Loadouts too.
  * Examples are Loadouts where the mods don't fit on the armor, Loadouts that rely on seasonal mods, or Loadouts where armor needs to be upgraded to accommodate mods or reach target stats.
* Loadout optimizer will now use an effective energy of 9 for items that it is not assuming masterworked stats for. Before, it used an effective energy of 7, but enhancement prisms are easier to come by these days.
* Fixed a case where vendor items could show as owned when they were not.
* Fixed the platform icon not showing for Destiny accounts that were only associated with a single platform.
* Fixed accidentally showing the kill tracker perk column on the item popup.
* Fixed subclass mod sockets size on the in-game loadout details popup.

### Beta Only

* A preview of a new stat constraint editing widget for Loadout Optimizer! Let us know how you like it and how it helps (or hurts) your ability to make top tier builds.
* The Loadouts page will note "Better Stats Available" if we've found that a Loadout could use different armor or stat mods to reach strictly higher stat tiers.

## 7.92.0 <span class="changelog-date">(2023-10-29)</span>

* Fixed a bug that could delete recent tags/notes when loading DIM on a different device than the one where you set the notes.
* Added a hotkey (T) to switch between the overview and triage tabs on the item popup.
* The item popup remembers which tab you were last on.
* Incomplete seals are now shown greyed out on the Records page.
* Gilded seals show their gilding count on the Records page.
* The Loadout Optimizer is better at calculating the max possible tier given your chosen stat constraints.
* Fix FotL pages sometimes being shown as all owned.
* Fixed the D1 organizer page to display perks nicely.
* Fixed the Organizer not showing the armor CSV download button.
* Organizer will now show exotic catalysts and empty catalyst sockets if a catalyst exists.
* Organizer will no longer duplicate the exotic perk between the archetype column and the traits column.
* CSV export will no longer include all kill tracker options, as they're very unreliable.
* CSV export will no longer include some junk like armor upgrade sockets

## 7.91.1 <span class="changelog-date">(2023-10-23)</span>

* Fixed search menu showing behind items in some sheets.

## 7.91.0 <span class="changelog-date">(2023-10-22)</span>

* Added `source:ghostsofthedeep` search term.
* Fixed some cases where hitting "Esc" would not close a nested sheet.
* In Loadout Optimizer, prevent opening an empty mod picker when clicking general mod slots when auto stat mods are enabled.
* Removed outdated reference to Google Drive in our privacy policy - DIM has not used Google Drive for storage for many years.
* Fixed the search field in the character menu not having a background on the default theme.
* If your language is set to Japanese, Korean, or Traditional Chinese, you may notice that fonts display smaller since upgrading to Chrome/Edge 118. [This is a change in Chrome](https://discord.com/channels/316217202766512130/1052623849197404241/1164636684646887434), and it makes the fonts in DIM (and everywhere else!) look the same as they do for other languages. Consider zooming the page or adjusting the item tile size if the fonts are now too small for you.
* Fixed a bug where classified items would show "undefined" as their power level.
* Removed link to Destiny Tracker from the Armory page.

## 7.90.0 <span class="changelog-date">(2023-10-15)</span>

* Removed tooltip from the text portion of exotic perks / archetypes since the text already includes those details.

## 7.89.0 <span class="changelog-date">(2023-10-08)</span>

* "Hide completed triumphs" on the Records page now also hides sections and seals where all triumphs have been completed, not only the triumphs themselves.
* The Vendors page should now more reliably indicate whether armor sold by Ada-1 is unlocked in collections.
* Comparing a legendary armor piece now starts the Compare view with similar armor based on intrinsic perk and activity mod slot.

## 7.88.0 <span class="changelog-date">(2023-10-01)</span>

* Added a Universal Ornaments section to the Records page showing which legendary armor pieces you have unlocked as Transmog ornaments and which ones you could turn into ornaments.
* "Only show uncollected items" now correctly identifies some shaders that it missed before.
* Removed Stadia from the list of accounts shown in the accounts list, and moved the Cross-Save primary platform to the front of the list.
* Fixed a bug that prevented DIM from loading when offline.
* Fix tooltips getting stuck open if you scroll in Compare while they're shown.
* The mod selection menu now shows you how many of each type of mod you've chosen, and what the limit is.
* Removed links to Twitter, and the Twitter embedded timelines, because Twitter no longer allows un-logged-in users from viewing feeds. BungieHelp info now comes from the unofficial mirror to Mastodon.
* Fixed D1 Farming Mode to no longer try to move your equipped items, and to no longer move emblems at all.
* Fixed the color of the title bar when DIM is installed to the dock from Safari in macOS Sonoma.
* Cleaned up the list of materials shown on Rahool's vendor section.
* Removed the loadout optimizer progress popup and replaced it with an inline progress indicator.
* Added some debugging information in case DIM fails very early in its startup.

## 7.87.0 <span class="changelog-date">(2023-09-24)</span>

* Fixed the "Any Class" Loadout toggle not removing class-specific items.
* The tabs (Overview/Triage) in the item popup no longer scroll with their contents.
* Hide the duplicate activity socket on some ghosts.
* Loadouts now show which problems they have (e.g. deprecated mods) on the loadout itself, not just in the filter pills.
* Improved the drag-to-dismiss behavior of sheets on mobile. There's more work to do there though.
* The pattern progress bar in the item popup now shows a harmonizer icon when a deepsight harmonizer could be used on that item to unlock pattern progress.

## 7.86.0 <span class="changelog-date">(2023-09-17)</span>

* Restored `is:dupelower` to prioritize power when choosing lower dupes.

## 7.85.0 <span class="changelog-date">(2023-09-10)</span>

* Adding a subclass to a Loadout or selecting a subclass in Loadout Optimizer will now copy all currently equipped Aspects and Fragments too.
* The sort order for loadout names has been changed to better respect different languages, and to understand numbers in names. It should now match the way you see files sorted in File Explorer / Finder.

## 7.84.1 <span class="changelog-date">(2023-09-06)</span>

* Fixed the character menu scrolling the page to the top.
* The "Sort triumphs by completion" toggle on the Records page now maintains the order of triumphs with identical completion progress.

## 7.84.0 <span class="changelog-date">(2023-09-03)</span>

* The order of vendor items should now much more accurately match the in-game order.
* Filters and toggles on the Vendors page now consider focusing/decoding subvendors. E.g. the "Only show uncollected items" toggle will now show focusing subvendors if they allow focusing items you don't have collected.
* Loadout editor menus now have a "Sync from equipped" option that replaces the loadout's items with your equipped items. The "Fill in using equipped" option is also disabled when there's no spaces to fill.
* When loadouts are sorted by edit time, they are now grouped under headers showing which season they were last edited in.
* The character menu no longer displays behind sheets.
* "Fill in using non-equipped" will no longer attempt to add items for the wrong character class.
* The Loadout Optimizer now uses the same editors as the Loadout Editor for subclass and mods, and has all the same options.

## 7.83.1 <span class="changelog-date">(2023-08-29)</span>

* Fixed another case where you might not get bounced to the login page when you need to re-login.
* Fixed the search autocomplete menu showing behind search results on mobile.
* Unsightly long text in the mod picker now wraps instead of escaping its box.
* Fixed a few minor visual issues in sheets.

## 7.83.0 <span class="changelog-date">(2023-08-27)</span>

* You can choose between a number of different themes for DIM's interface in settings.
* The Vendors page now has a toggle to hide all items sold for Silver.
* Clicking on sub-vendors on the vendors page now opens them in a sheet, instead of taking you to a new page.
* Vendor reputation is now displayed with all the same info as the ranks on the Progress page.
* The "strip sockets" tool now has an option to remove only discounted-cost mods.
* Fixed a bug where Loadout Optimizer would sometimes interpret a search query too literally and require that all items match it, even if a slot doesn't have any items that match the query.
* Removed the ability to favorite finishers - this functionality has been removed from the game.
* Fixed the color of search bars in sheets.
* Fixed the ordering of popups, sheets, and tooltips so they won't display behind things anymore.
* Fixed loadouts including last season's artifact unlocks.
* Remove transmat effects from Rahool's currencies list.
* Fixed display of character headers on mobile.
* While In-Game Loadouts are disabled, their section of the Loadouts page will not appear.

## 7.82.1 <span class="changelog-date">(2023-08-22)</span>

## 7.82.0 <span class="changelog-date">(2023-08-20)</span>

* Again fixed unsaving previously saved, now invalid search queries.
* The "Titles" section on the Records page now shows the corresponding title instead of the seal name (e.g. Dredgen and Rivensbane instead of "Gambit" and "Raids").
* Added vendor engrams to the materials tooltip/sheet accessible through or near the vault emblem.
* The "Search History" table can now be sorted by its columns (times used, last used) just like the Organizer.
* DIM now detects the Clarity browser extension and recommends uninstalling it. Clarity is no longer developed by its authors and it causes excessive system resource usage.
* Emblem backgrounds in the character headers should be a bit more crisp and won't scale as weirdly.

## 7.81.0 <span class="changelog-date">(2023-08-13)</span>

## 7.80.0 <span class="changelog-date">(2023-08-06)</span>

* Fixed "Fill in using equipped" in a Loadout's subclass section failing to copy Aspects and Fragments.

## 7.79.0 <span class="changelog-date">(2023-07-30)</span>

* You can now search for Emotes and Ghost Projections on the Records page.
* Added button to sort triumphs by completion.
* Greatly expanded the "Randomize Loadout" feature. You can now randomize a Loadout's subclass and its configuration, weapons, armor, cosmetics, and armor mods.
  * Randomize them individually through the three dots in a Loadout section.
  * Randomize the entire Loadout using the "Randomize" button at the bottom of the Loadout drawer.
  * The existing "Randomize Loadout" button to immediately generate and apply a random Loadout now allows you to choose which parts of your current loadout to randomize
  * If you have an active search query, weapons and armor will be restricted to those matching the query.
* DIM should automatically log you out if you need to log back in manually at Bungie.net, rather than just not working.
* The "Optimize Armor" button on loadouts changes to "Pick Armor" when you don't have a complete armor set.
* In Armory and Collections, un-rollable perks are sorted to the bottom, and we no longer show enhanced options for uncraftable perks.
* Tier 1 Powerful Exotic engrams are now counted as Powerful rewards on the Progress page.
* The Quests section on the Progress page now has filtering pills that match the quest categories in game (e.g. Exotics, Lightfall, The Past).
* Artifact unlocks on loadouts no longer show a "1" in the corner.

## 7.78.0 <span class="changelog-date">(2023-07-23)</span>

* The "Clear other items" setting in Loadouts has been split into a separate option for clearing weapons and clearing armor.

### Beta Only

* We've now got some experimental new themes for DIM - you can choose one in settings. These aren't final designs but they show off what can be changed.

## 7.77.3 <span class="changelog-date">(2023-07-18)</span>

## 7.77.2 <span class="changelog-date">(2023-07-17)</span>

* Slow down updates to the Bungie Day Giving Festival Banner.

## 7.77.1 <span class="changelog-date">(2023-07-17)</span>

* Moved the Bungie Day Giving Festival Banner.

## 7.77.0 <span class="changelog-date">(2023-07-16)</span>

* Fixed Harmonic mods ex. "Harmonic Siphon" from having no description
* DIM now considers breech-loaded (special) Grenade Launchers and Heavy Grenade Launchers completely separate item types. This means Special Grenade Launchers now have their own Organizer tab, Triage for Heavy Grenade Launchers will no longer show "similar" Special Grenade Launchers, and Compare will not include them when comparing Heavy Grenade Launchers.
* When opening the Compare view from the Triage tab of a Vendor item, this Vendor item will now be included in the compared items.
* New versions of the Last Wish weapons now appear in collections.
* Added Bungie Day Giving Festival Banner.

## 7.76.0 <span class="changelog-date">(2023-07-09)</span>

* Fixed Fashion Loadouts being unable to store an Ornament for the Titan exotic Loreley Splendor Helm.

## 7.75.0 <span class="changelog-date">(2023-07-02)</span>

* Organizer's "Loadouts" column now sorts items by the number of Loadouts using them.
* Added `memento:none` filter to highlight weapons with an empty memento socket.
* `deepsight:harmonizable` highlights weapons where Deepsight Resonance can be activated using a Deepsight Harmonizer.

## 7.74.0 <span class="changelog-date">(2023-06-25)</span>

* You may now include vendors' items in loadout optimizer, in case they have a better roll available than what you have.

## 7.73.0 <span class="changelog-date">(2023-06-18)</span>

* DIM should no longer show a popup to enable DIM Sync before you've logged in.
* Fixed drag and drop on Android.
* Fixed scroll bar behaving weirdly on the sidebar of certain pages.

## 7.72.0 <span class="changelog-date">(2023-06-11)</span>

* Fixed showing the item under your finger while you're dragging it on iOS/iPadOS. As a reminder, on touchscreen devices you need to press the item for a little bit to "pick it up". And as a reminder for everyone, any time you see an item in DIM, pretty much wherever it is, you can drag it around to move the item or add it to a Loadout you're editing. This works from the Inventory, Item Feed, Loadouts screen, etc.
* The Loadouts page now has a filter pill to find Loadouts with empty Fragment sockets.
* The popup shown on the refresh button when Bungie.net is down no longer has buttons you can't click, and no longer exceeds the width of the screen on mobile.
* DIM will not update itself in the background if you're in the middle of editing a loadout or doing many other tasks.
* Removed references to Reddit.
* Improved performance of viewing lots of loadouts, especially on iOS. The Loadouts page should no longer hang on load on iOS.
* The tab title includes the name of the current page you're on.
* Fixed the keyboard automatically appearing on the iOS App Store version.
* Removed support for old Loadout Optimizer share links.
* Fixed showing catalyst perk descriptions.

## 7.71.0 <span class="changelog-date">(2023-06-04)</span>

* Added Community Insights for the impact of various stat tiers on ability cooldowns, etc. This takes into account your current subclass config and equipped exotic. For loadouts, it uses the subclass config and exotic that are saved in the loadout to display details. This information comes from the Clarity database, and like all Community Insights is sourced from lots of manual investigation.
* Automatic stat mods in Loadout Optimizer have graduated from Beta! We now remember this setting, and we ignore any manually chosen stat mods when auto stat mods are on. Enabling auto stat mods allows Loadout Optimizer to automatically assign stat mods to potential loadouts in order to hit the stats you've requested, in the priority order that you've chosen.
* Fixed an issue where DIM might not properly force you to re-login with Bungie.net, and would instead continually throw errors trying to talk to Bungie.net.
* The loadout dropdown in the "Compare Loadouts" sheet from Loadout Optimizer can no longer be taller than the screen.
* Added `is:iningameloadout` search to find items that are in an in-game loadout.
* In-game loadouts now appear above the "Max Power" loadout in the loadouts menu.
* Fixed an issue with farming mode where it would show a bunch of error notifications.
* `is:inloadout:` searches now autocomplete hashtags in loadout names and descriptions.
* Fixed plugging Harmonic Resonance mods when using a Strand subclass.
* You can now drag and drop subclasses into the loadout editor, including from other loadouts.
* When DIM is installed as a PWA on desktop, you can now choose to hide the title bar.
* Removed loadout sharing buttons from Loadout Optimizer. You can share from the Loadouts screen.
* Hid the Artifact Unlocks section from loadouts until Bungie.net starts returning artifact info again.
* Improved highlighting and selection styles for item perks.
* Improved layout for mods in the Compare drawer - they stay in a line now.
* Vendors will now show your current count of Engrams and other resources needed for focusing in their currencies section.
* Added `is:focusable` search to find items that can be focused at a vendor.
* Fixed DIM not showing Leviathan's Breath catalyst progress in the item popup.
* Cleaned up the design of Loadout Optimizer stats, mod picker, exotic picker, and subclass editor.

## 7.70.0 <span class="changelog-date">(2023-05-28)</span>

* Fixed an issue where equipping classified titles (e.g. Ghoul), or ornaments would crash DIM.
* Fixed the sizing and spacing of abilities in the subclass picker.
* Fixed the display of the "Fishing Tackle" item to show current values and not show an ugly placeholder icon.
* Updated information used to detect which season an item is from, after changes in the Bungie.net data since Season of the Deep.
* Improved the hover indication for the search field buttons.
* Fixed tracking crafted date for loadouts - they were not saving crafted date for items as intended, and were thus losing crafted items when they got reshaped.

## 7.69.0 <span class="changelog-date">(2023-05-21)</span>

## 7.68.0 <span class="changelog-date">(2023-05-14)</span>

* Item tiles for armor on the Vendors page will now show their stat total instead of power level.
* Refreshing your profile data no longer blocks item moves.
* DIM now correctly handles mods that have mutually exclusive rules - e.g. you can't have multiple finisher mods on your class item.

## 7.67.0 <span class="changelog-date">(2023-05-07)</span>

* Fixed an issue where sometimes the stat bonuses shown on perks was wrong.

## 7.66.0 <span class="changelog-date">(2023-04-30)</span>

* Changed the wording when you need to visit a postmaster to pull an item.
* Added an `is:adept` search filter. This allows you to find weapons which can equip Adept mods.
* `:` and `-` are now allowed in hashtags.

## 7.65.1 <span class="changelog-date">(2023-04-28)</span>

* Enhanced adept weapons from Root of Nightmares should now show with correct stats.

## 7.65.0 <span class="changelog-date">(2023-04-23)</span>

* Fixed Adept Draw Time marking the draw time stat as negatively affected (red) instead of positively affected (blue).
* Loadout Optimizer and Loadouts now consistently allow you to choose not yet unlocked Fragments and Aspects. Previously this was only working for some characters.
* Fixed an issue where the DIM Loadout apply notification was sometimes not showing that it performed changes to subclass abilities.

## 7.64.1 <span class="changelog-date">(2023-04-16)</span>

* In-Game Loadouts are now represented as save slots. Click them for details on which items and selections they contain.
  * Change icon/name/color, save as a DIM loadout, clear the save slot, and more, from the dropdown menu or the slot's details popup.
  * The overview In-Game Loadouts strip now shows whether each slot matches a DIM loadout, is equipped, or is equippable.
  * Loadouts have a Prepare Equip button, to move items to a character and ensure clicking the in-game equip button succeeds.
  * If you're in orbit or a social space, or offline, the Equip button can move items appropriately, then apply the in-game loadout.
* Fixed issue where selected mods would not scroll on mobile in the mod sheet.
* Items can now be dragged and dropped from within the loadout edit screen.
* Loadout Optimizer and Loadouts now include Armor Charge-based "Font of ..." mods in stat calculations. For example, if you are using the Font of Focus armor mod, Loadout Optimizer will assume the +30 points to Discipline when holding Armor Charge are active and not waste stat points on exceeding T10 Discipline.

## 7.64.0 <span class="changelog-date">(2023-04-09)</span>

* Updated DIM's Smart Moves logic for how to choose which items to move when a bucket is full.
* The bulk note tool has gotten a major upgrade and now allows adding and removing to existing notes.
* Undo and redo in loadout editor and loadout optimizer have the keyboard shortcuts you'd expect.
* Added some extra information to the randomize popup to explain how to use it with searches.
* Fixed the "L" hotkey inadvertantly working in Compare and when items should not be lockable.
* Added new hotkeys for opening Armory (A) and Infusion Fuel Finder (I) from the item popup.
* Added a "Compare" button to the Organizer to allow focused comparison of selected items.
* Added hotkeys to organizer - bulk tag, note, compare, or move selected items easily.
* Added a new "N" hotkey for editing notes on an item.

## 7.63.3 <span class="changelog-date">(2023-04-06)</span>

* Fixed equipping in game loadouts
* DIM now tries to keep your device from sleeping while an item is moving or a loadout is applying.

## 7.63.2 <span class="changelog-date">(2023-04-03)</span>

## 7.63.1 <span class="changelog-date">(2023-04-03)</span>

## 7.63.0 <span class="changelog-date">(2023-04-02)</span>

* The "Show Mod Placement" sheet will now show the required armor energy capacity upgrades to make all mods fit (and the total upgrade costs).
* Loadout Optimizer sets will now show energy capacity bars below armor pieces, similar to the "Show Mod Placement" sheet.
* Loadouts created before Lightfall with deprecated stat mods now have their stat mods restored.
* Mods in the loadout mods picker are now more logically ordered by matching the in-game order.
* Autocompletion in the search bar now succeeds for terms with umlauts even if you didn't enter any (suggests "jötunn" when typing "jot...").
* Fixed the `modslot:any`/`modslot:none` filters.
* Fixed an issue where some subclass fragments and armor mods would be missing descriptions in Loadout Optimizer and the Loadout editor.
* The minor boosts to all stats that enhanced crafted and masterworked adept weapons have are now ignored in Organizer's "Masterwork Stat" column and by the `masterwork:statname` filter. Only the primary +10 boost is considered.
* Sharing build settings directly from Loadout Optimizer will now also include subclass configuration.
* DIM now saves Artifact configuration in Loadouts. Note that DIM cannot reconfigure your artifact automatically, but you can use this information to keep track of which artifact unlocks are important for a Loadout.
* Search autocomplete should be smarter, with the ability to complete item and perk names even when you type multiple words.
* In-game loadouts' icon, color, and name can now be changed through DIM.
* You can create an in-game loadout from your currently equipped items through DIM.
* Added quick clear buttons to each section of the loadout editor.

## 7.62.0 <span class="changelog-date">(2023-03-26)</span>

* Items in the "Focused Decoding" and "Legacy Gear" screens within the Vendors page will now correctly show collection and inventory checkmarks.
* The current power caps and power floor are now displayed on the Milestones section of the Progress screen.
* Display the current and max Postmaster count at all times.
* Armor mods descriptions now include their stacking behavior.
* Added tooltips for the loadout optimizer settings shown on saved loadouts.
* The "mod assignment" screen displays better on mobile.
* The icons for weapon slots have been changed to reflect how they work in game. What was the "kinetic" slot now shows kinetic, stasis, and strand icons while the "energy" slot shows solar, arc, and void icons.
* On mobile, you can no longer accidentally scroll the whole page while viewing search results.
* Clicking "Manage Loadouts" from the character menu will bring you to the Loadouts screen for that character instead of your active character.

## 7.61.0 <span class="changelog-date">(2023-03-19)</span>

* Hashtags for items and loadouts can now contain emoji.
* Removed # from loadout filter pills.
* Overloaded range filters (e.g. season:>outlaw) now autocomplete.
* Stat effects for mods/aspects in the mod picker are now both more accurate and more attractive.
* Fixed the color of Strand movement and class abilities on Loadouts screen.
* Fixed an issue where DIM Sync data might not be available when Bungie.net is down.
* Added `source:rootofnightmares`/`source:ron` and `modslot:rootofnightmares` searches.
* DIM now correctly allows you to unsave previously saved queries that later became invalid.
* Fixed the `is:curated` filter never matching weapons without an equipped kill tracker.

## 7.60.1 <span class="changelog-date">(2023-03-14)</span>

* Custom stat fixes
  * Fixed the `stat`/`basestat` filters for weapon stats.
  * Fixed custom stat columns unchecking themselves in Organizer.
* Loadout Optimizer improvements:
  * The tooltip for stat mods now explains when a mod was picked automatically.
  * Mins/Maxes displayed in the stat tier picker now better match the stat rangees found in results.

## 7.60.0 <span class="changelog-date">(2023-03-12)</span>

* Fixed deepsight border showing up for weapons whose pattern has already been unlocked.
* DIM now correctly handles reduced mod costs via artifact unlocks.
* Support added for named and multiple custom total stats. Sort and judge your your armor pieces by multiple situations, like a PVE and PVP stat. Sort by these values in Compare and Organizer, and search by them with stat filters like `stat:pve:>40`.
* Fixed powerful and pinnacle reward calculations.

## 7.59.0 <span class="changelog-date">(2023-03-05)</span>

## 7.58.1 <span class="changelog-date">(2023-03-02)</span>

* DIM supports displaying and equipping in-game loadouts.
* Triage tab is now available outside of DIM Beta. This feature provides information to help quickly compare and judge a new (or old) item.
  * Whether am armor piece is high or low among your others, or is completely better or worse than another.
  * How many other similar weapons you have, and weapon Wishlist status.
  * Whether an item is included in loadouts, and which.
* Bright Dust and XP have been added to the filter pills on bounties and seasonal challenges.
* `is:statlower` knows about the new artifice armor rules and will consider the artifice +3 stat boost in a single stat when comparing against other armor.
* Sorting in the Organizer is a bit more reliable.
* DIM should be more resistant to being logged out during API maintenance.
* Loadout Optimizer will now automatically use Artifice mod slots to improve build stats, and the arrows point the right way.
* The tooltip for enhanced intrinsics or adept masterworks will now only show the stat boosts actually relevant to the item.
* The materials popup has been updated for Lightfall.
* Deepsight weapons once again appear with a red border. The deepsight search terms have been collapsed into just `is:deepsight` as there is no longer deepsight progress on items.
* Removed useless energy indicators on armor.

### Beta Only

* Loadout Optimizer's toggle to include required stat mods has been changed to optimize all builds using as many stat mods as possible. This is a consequence of the artifice changes.

## 7.58.0 <span class="changelog-date">(2023-02-26)</span>

* The `inloadout` filter now finds hashtags in Loadout notes.
* Support for non-English hashtags.
* Added a popup on crafted weapons that shows all their kill tracker stats at once.
* Switched D2Gunsmith link to D2Foundry.

## 7.57.0 <span class="changelog-date">(2023-02-19)</span>

* Add `is:retiredperk` search that highlights items that have a perk which can no longer drop for that item.
* You can now click a Loadout name in Organizer's Loadouts column to quickly bring up this loadout for editing.
* When hovering over subclass Aspects in Loadouts and Loadout Optimizer, the tooltip will now show the number of Fragment slots granted.
* You can now bring up the Armory page for a weapon directly from the search bar by typing a weapon name there and clicking the corresponding entry.
* Improved the logic for choosing what item to equip when de-equipping an item. DIM will now generally avoid equipping exotics as replacements, and will pay attention to the type of item and your tags.

## 7.56.0 <span class="changelog-date">(2023-02-12)</span>

* Fixed the Compare tool for items with quotation marks in their name.

## 7.55.0 <span class="changelog-date">(2023-02-05)</span>

## 7.54.0 <span class="changelog-date">(2023-01-29)</span>

## 7.53.0 <span class="changelog-date">(2023-01-22)</span>

* On the Records and Armory pages, perks only shown on the collections/"curated" roll will now correctly be marked as unavailable on randomly rolled versions.
* Added a `crafteddupe` search filter. This allows you to find duplicate weapons where at least one of the duplicates is crafted.
* Added shaped date to the organizer, and a shaped overlay to more easily pick out shaped weapons.
* DIM will remember where you were linked to when you log in - you no longer have to log in then open that loadout link again.
* Bounties and seasonal challenges now show their base XP value (before any bonuses). This is community sourced data which may not remain accurate with subsequent game updates.

## 7.52.0 <span class="changelog-date">(2023-01-15)</span>

* Loadout hashtags are now auto-completed in the Loadout name and notes fields. Type `#` to suggest tags used in other Loadouts.
* Destiny symbols are now available in Loadout names and notes, and item notes. Type `:` for symbol suggestions or use the symbols picker in the text fields.
* The "Sync item lock state with tag" setting now excludes crafted weapons, as DIM would otherwise re-lock crafted weapons during reshaping.
* In accordance with all standard armor mods being unlocked in-game, DIM now also considers these mods unlocked.

## 7.51.0 <span class="changelog-date">(2023-01-08)</span>

* If you add hashtags to your loadouts' names or notes, DIM will show buttons for quickly filtering down to loadouts that include that hashtag.
* Fixed a bug where the "Show Older Items" button in the Item Feed would not permanently show all old items.
* The Armor and Weapons CSV export in Organizer and Settings now includes a Loadouts column.
* Fixed universal ornament unlock detection.
* Opening the Armory view from a Vendor focusing item now shows the correct weapon with all available perks, not a dummy item.

## 7.50.3 <span class="changelog-date">(2023-01-04)</span>

## 7.50.2 <span class="changelog-date">(2023-01-04)</span>

## 7.50.1 <span class="changelog-date">(2023-01-03)</span>

* Removed the "2x" tag on Crucible rank.

## 7.50.0 <span class="changelog-date">(2023-01-01)</span>

* DIM now loads a saved copy of your inventory even when it is offline or Bungie.net is down. The saved copy is whatever information Bungie.net last successfully provided on that device.
  * The refresh button now has a tooltip showing how recently DIM was able to load your inventory from Bungie.net. This can help identify when DIM's view is out of date, relative to the in-game state.
* If DIM Sync is down, the Export Backup button will save a copy of your local data instead of just failing.
* DIM can now automatically sync an item's log state to its tag - favorite, keep, and archive tags auto lock the item, and junk or infuse tags unlock the item. This option needs to be enabled in settings, and when it's on the item tile will no longer show the lock icon for tagged items.
* Crafted items will no longer lose their tags/notes or be missing from loadouts after being reshaped. This only affects items that are newly tagged or added to loadouts - crafted weapons that were already tagged or in loadouts will not be preserved when reshaping them.
* Worked around an issue where class item mods from the fourth artifact column would be missing for some players.

### Beta Only

* If you add hashtags to your loadouts' names or notes, DIM will show buttons for quickly filtering down to loadouts that include that hashtag.

## 7.49.0 <span class="changelog-date">(2022-12-25)</span>

* The filter help menu item is now keyboard accessible.
* Fixed a bug where opening a loadout link could result in the loadout reopening later.
* DIM should be better at ignoring when Bungie.net sends back outdated inventory data.

## 7.48.0 <span class="changelog-date">(2022-12-18)</span>

* Using the "Import Loadout" button on the Loadouts page, you can now paste loadout share links (like `dim.gg` links or links generated by other community sites) to open these loadouts directly in DIM.
  * This should make it easier to open shared loadouts where you're using DIM instead of opening those loadouts in a new browser tab every time.
* Added a "Clear Feed" button to the Item Feed.

## 7.47.0 <span class="changelog-date">(2022-12-11)</span>

## 7.46.1 <span class="changelog-date">(2022-12-07)</span>

* Fix an error preventing Collections from being displayed.

## 7.46.0 <span class="changelog-date">(2022-12-04)</span>

## 7.45.0 <span class="changelog-date">(2022-11-27)</span>

## 7.44.1 <span class="changelog-date">(2022-11-22)</span>

* A Rising Tide community event: Updates for new declassified items, and support for new dynamic values in the titles of Items and Vendor Categories.

## 7.44.0 <span class="changelog-date">(2022-11-20)</span>

* When using the Compare tool with weapons, enabling the "Assume Masterworked" toggle will show weapon stats as if their masterwork was upgraded to T10.

## 7.43.0 <span class="changelog-date">(2022-11-13)</span>

* Gilding Triumphs for Seals are now denoted with a background, darker colors, and label text.
* Loadout Optimizer now has Undo/Redo buttons covering all configuration options.
* When Loadout Optimizer can't find any builds, it will now recommend configuration changes that could allow it to find builds.

## 7.42.3 <span class="changelog-date">(2022-11-10)</span>

* Telesto has been reprimanded.

## 7.42.2 <span class="changelog-date">(2022-11-09)</span>

## 7.42.1 <span class="changelog-date">(2022-11-09)</span>

* Fixed an issue where DIM Sync data (loadouts, tags, etc) could appear missing for 10 minutes after loading DIM.

## 7.42.0 <span class="changelog-date">(2022-11-06)</span>

* Applying a Loadout with subclass configuration should now avoid pointless reordering of Aspects and Fragments in their slots.
* When selecting a subclass in Loadout Optimizer, it will now start configured with your currently equipped super and abilities (but not aspects or fragments).
* Fixed Compare drawer closing when clicking the button to compare all of a certain weapon type.
* The Materials menu now includes Transmog currencies (Synthweave Bolts/Straps/Plates).

## 7.41.0 <span class="changelog-date">(2022-10-30)</span>

* On first visit, DIM will prompt you to select a platform instead of automatically selecting the most recently played one. Also, DIM will no longer fall back to your D1 account when Bungie.net is down.
* Invalid search queries are now detected more reliably and DIM will not show search results if the query is invalid.
* Loadout Optimizer will now remember stat priorities and enabled stats per Guardian class.

## 7.40.0 <span class="changelog-date">(2022-10-23)</span>

* Catalyst progress shows up in the item popup for exotic weapons that still need their catalyst finished.
* Firefox users should notice fewer cases where their data is out of sync with the game.
* DIM will warn you if you have DIM Sync off and try to save Loadouts or Tags that could be lost without DIM Sync.

## 7.39.1 <span class="changelog-date">(2022-10-18)</span>

* You can now undo and redo changes to loadouts while editing them.
* Fix for an error displaying new vendor inventories when definitions are still old.
* Fix the Progress page's event section to properly detect the new Festival of the Lost event card.
* Removed a now-unnecessary workaround for incorrect subclass ability colors.

## 7.39.0 <span class="changelog-date">(2022-10-16)</span>

* Added `is:armorintrinsic` to find Artifice Armor, armor with seasonal perks, etc.
* Compare suggestion buttons now offer comparison to similar armor intrinsics.
* Added perks to Light.gg links. See your weapon's popularity rating without having to reselect its perks.
* Vendor items now show pattern unlock progress.
* Removed the "streak" boxes from Trials rank.
* Added browser info on the About page

## 7.38.0 <span class="changelog-date">(2022-10-09)</span>

### Beta Only

* Added an experimental Loadout Optimizer setting that automatically adds +10 and +5 stat mods to hit specified stat minimums.

## 7.37.0 <span class="changelog-date">(2022-10-02)</span>

* Add `foundry` search term. Try `foundry:hakke` for all your items brought to you by Hakke.

## 7.36.0 <span class="changelog-date">(2022-09-25)</span>

## 7.35.0 <span class="changelog-date">(2022-09-18)</span>

* Fixed an issue where emblems that were not transferrable across characters were being shown in the loadout drawer.
* DIM now identifies more intrinsic breakers, added `breaker:any`

## 7.34.0 <span class="changelog-date">(2022-09-11)</span>

* Season of Plunder Star Chart upgrades are now shown in the right order on the Vendors page.

## 7.33.0 <span class="changelog-date">(2022-09-04)</span>

* Progress page now correctly classifies the Star Chart weekly challenge as a powerful reward source instead of a pinnacle.
* Visual adjustments to power level tooltips.
* Loadout Optimizer is now aware of King's Fall mods.
* Deprecated mods no longer appear in the Seasonal Artifact preview.
* Made an experimental change to how we sequence Bungie.net API calls that may make their performance more consistent.

## 7.32.0 <span class="changelog-date">(2022-08-28)</span>

* If the DIM API is down and you have pending updates, DIM will load correctly instead of spinning forever. We also do a better job of keeping changes you make while the API is down.
* If the DIM API is not returning some info (e.g. searches), we'll fall back to your locally cached data instead of wiping it out.
* Updating/overwriting a Loadout using Loadout Optimizer's "Compare Loadout" button will now correctly remove the placeholders for armor equipped in the Loadout that no longer exists.
* The item sort for Weapon Damage Type and Armor Element Type are now separate.
* Epic Games accounts should display properly in the menu.
* The loadout name editor will no longer offer system autocomplete.
* Fixed the subclass colors for arc subclass mods.

## 7.31.1 <span class="changelog-date">(2022-08-23)</span>

## 7.31.0 <span class="changelog-date">(2022-08-21)</span>

* Fixed Loadouts trying to clear Solstice sockets and Strip Sockets trying to remove Festival of the Lost helmet ornaments.
* Tooltips have been adjusted further. They now have more spacing around content, rounded corners and improved contrast.

## 7.30.0 <span class="changelog-date">(2022-08-14)</span>

* Tooltips have been redesigned:
  * They now use a darker color scheme that fits in better with the rest of DIM.
  * Perk and mod tooltips for enhanced weapon traits and Exotic catalysts have unique styles to help them stand out.
  * The energy cost of armor mods is displayed within tooltips.
* Fixed an issue where the energy meter on Ghosts was not displaying the amount of energy that had been used by inserted mods.
* Solar class ability and jump icons have had their colors adjusted to match other solar abilities (we couldn't handle it anymore).

## 7.29.1 <span class="changelog-date">(2022-08-07)</span>

* Fix a bug where you couldn't edit a search query from the middle.

## 7.29.0 <span class="changelog-date">(2022-08-07)</span>

* Fixed Armory perk grid showing arbitrary wish list thumbs, and fixed Collections offering wish list notes for unrelated weapons.
* Collections items will now be recognized as craftable. Try the search filter `is:craftable -is:patternunlocked` on the Records page to list craftable weapons you still need to unlock the pattern for, and click the weapons to see your pattern progress.
* When prioritizing where to place other Arc armor mods, DIM Loadout Mod assignment will now try to activate the secondary perks of all types of Arc Charged With Light mods.
* Fixed the "Remove other mods" toggle in Loadouts resetting when saving the Loadout as "Any Class".
* Fixed missing element icons in the Triage pane.
* Added a "Strip Sockets" search action to remove shaders, ornaments, weapon, armor, and artifact mods. This is available from the advanced actions dropdown to the right of the search field. Search for targeted items first, then choose what to remove.
* Eliminated an unnecessary 10 second pause when loading DIM if the DIM Sync service is down.
* Fixed search filter string disappearing when rotating or majorly resizing the DIM window.
* Integration for the [DIM Stream Deck extension](https://dim-stream-deck.netlify.app/) is now available outside DIM Beta.
* Fixed an issue with saving/syncing the Farming Mode slot count setting.
* Fixed a crash and improved the accuracy of the Loadout Optimizer's mod assignment behavior.

### Beta Only

* Added warnings about potential data loss when you save tags, notes, and loadouts but have DIM Sync off.
* Added an info bar when DIM Sync is not able to talk to the server.

## 7.28.0 <span class="changelog-date">(2022-07-31)</span>

* Hid Solstice armor rerolling sockets from Loadout Optimizer too.

## 7.27.0 <span class="changelog-date">(2022-07-24)</span>

## 7.26.1 <span class="changelog-date">(2022-07-23)</span>

* Added Solstice event challenges to the Progress page.

## 7.26.0 <span class="changelog-date">(2022-07-17)</span>

* Worked around a Bungie.net API bug where Vanguard reset count was reported under Strange Favor (Dares of Eternity) instead.
* DIM now has direct support for the [DIM Stream Deck extension](https://dim-stream-deck.netlify.app/). If you have a Stream Deck you can install this plugin and then enable the connection from DIM's settings to control DIM from your Stream Deck. Please note that the plugin is neither written by nor supported by the DIM team.

## 7.25.0 <span class="changelog-date">(2022-07-10)</span>

## 7.24.0 <span class="changelog-date">(2022-07-03)</span>

* Weapon perks now include community-sourced weapon and armor perk descriptions courtesy of [Clarity](https://d2clarity.page.link/websiteDIM) and [Pip1n's Destiny Data Compendium](https://docs.google.com/spreadsheets/d/1WaxvbLx7UoSZaBqdFr1u32F2uWVLo-CJunJB4nlGUE4/htmlview?pru=AAABe9E7ngw*TxEsfbPsk5ukmr0FbZfK8w#). These can be disabled in settings.
* DIM will now auto refresh while you're playing the game. You'll see a green dot when DIM notices you're online - if you're online and it doesn't notice, try refreshing manually by clicking the refresh icon or hitting the R key.
* If you have a title equipped on your character, it will replace your character's race in the character headers.
* Fixed a crash when trying to assign deprecated Combat Style mods.
* The "Move other items away" loadout toggle no longer clears ghosts, ships, or sparrows.
* Added filter for enhanced perks.

### Beta Only

* We have enabled experimental direct support for the [DIM Stream Deck extension](https://dim-stream-deck.netlify.app/). If you have a Stream Deck you can install this plugin and then enable the connection from DIM's settings to control DIM from your Stream Deck. Please note that the plugin is neither written by nor supported by the DIM team. **If you had installed the old Stream Deck Chrome extension, you need to uninstall it, or DIM will act weird (popups closing, etc).**

## 7.23.2 <span class="changelog-date">(2022-06-29)</span>

* Fixed an issue where fashion mods would not display in loadouts.
* Fixed the element icon displaying below the energy number in Compare.
* Somewhat worked around an issue with Bungie.net where on refresh you would see an older version of your inventory.
* Fixed the crafted weapon level progress bar going missing with some Operating System languages.
* Perk and mod tooltips should contain fewer duplicate lines of text.
* Exotic catalyst requirements are now hidden on tooltips if the catalyst is complete.
* Fixed an issue where stat modifications from Exotic catalysts were being displayed when the catalyst was incomplete.

### Beta Only

* Community-sourced perk descriptions have been made more visually distinct.

## 7.23.1 <span class="changelog-date">(2022-06-27)</span>

* Fix missing icons in the subclass and mod menus.

## 7.23.0 <span class="changelog-date">(2022-06-26)</span>

* The links on the top of the page will now show for narrower screens. All links are always available in the menu.
* Improved performance of switching characters and opening item picker or search results on iOS. Something had gotten slower with Safari in one of the recent iOS updates, so we had to do a lot of work to get back to a responsive UI.
* Fixed the tooltip in the mod assignment page not showing the correct energy usage.

## 7.22.0 <span class="changelog-date">(2022-06-19)</span>

* Fixed a rare edge case where Loadout Optimizer would miss certain valid elemental mod assignments with locked armor energy types.
* When moving multiple items, DIM will transfer them in a more consistent order e.g. Kinetic weapons are moved before Heavy weapons, helmets before chest armor etc.
* Fixed Organizer redundantly showing enhanced weapon intrinsics in multiple columns.
* Vendor items once again show wish list thumbsup icons.
* Weapon attunement and leveling progress now shows a single digit of additional precision.

## 7.21.0 <span class="changelog-date">(2022-06-12)</span>

* The [DIM User Guide](https://github.com/DestinyItemManager/DIM/wiki) has moved back to GitHub from Fandom, so you can read about DIM without intrusive ads.
* When making automatic moves, DIM will always avoid filling in your last open Consumables slot. An item can still be manually moved into your character's pockets as the 50th consumable.
* Loadout Optimizer will now suggest class items with an elemental affinity matching the mods even when allowing changes to elemental affinity.
* Fixed an issue where the item popup could appear partly offscreen.
* Items sorted by tag will re-sort themselves immediately after their tag changes.
* DIM now loads full inventory information on load and doesn't require an inventory refresh for certain info including crafting status.

### Beta Only

* Weapon perks now include community-sourced weapon and armor perk descriptions courtesy of [Clarity](https://d2clarity.page.link/websiteDIM) and [Pip1n's Destiny Data Compendium](https://docs.google.com/spreadsheets/d/1WaxvbLx7UoSZaBqdFr1u32F2uWVLo-CJunJB4nlGUE4/htmlview?pru=AAABe9E7ngw*TxEsfbPsk5ukmr0FbZfK8w#). These can be disabled in settings.

## 7.20.1 <span class="changelog-date">(2022-06-06)</span>

* Fixed some items showing the wrong popup.

## 7.20.0 <span class="changelog-date">(2022-06-05)</span>

* The top level comment of a saved search filter is now displayed separately from the filter query.
* Support for new loot: `source:duality` and `source:haunted`.
* Little clearer warning when you have hidden a major section of your inventory.
* Moved the currencies (glimmer, legendary shards, etc) from the "Armor" tab to the "Inventory" tab on mobile, and also included them in the material counts sheet (accessible from Vault header dropdown).

## 7.19.0 <span class="changelog-date">(2022-05-29)</span>

* Enhanced intrinsics on crafted weapons are now treated as a masterwork internally. As a result, you can use e.g. `is:crafted -masterwork:any` to find crafted weapons without an enhanced intrinsic. The golden border additionally requires two enhanced traits, just like in-game.
* Resonant Element search filters such as `deepsight:ruinous` have been removed as these currencies are now deprecated.
* Selected Super ability is now displayed on Solar subclass icons.
* Features around managing crafting patterns:
  * Items that have a pattern to unlock will show the progress to that pattern in the item popup - even on items that do not have deepsight resonance.
  * Items that can be attuned to make progress in unlocking a pattern have a little triangle on the bottom right of their tile to set them apart.
  * Search filter `deepsight:pattern` finds those items.
  * The search `is:patternunlocked` finds items where the pattern for that item has already been unlocked (whether or not that item is crafted).
  * Don't forget that `is:craftable` highlights any items that can be crafted.
* Fixed Triage tab's similar items search for slug Shotguns.

## 7.18.1 <span class="changelog-date">(2022-05-24)</span>

* Added seasonal info for Season of the Haunted and fixed some bugs with new items.
* Loadouts with a Solar subclass will automatically be upgraded to Solar 3.0.
* Show Airborne Effectiveness stat on weapons.

## 7.18.0 <span class="changelog-date">(2022-05-22)</span>

* In Loadout Optimizer, the option to lock Masterworked armor to its current element has been replaced with an option to lock the element on armor equipped in other DIM Loadouts.
  * The Witch Queen had reduced the cost of changing the element on a fully masterworked armor piece to 10,000-20,000 Glimmer and one Upgrade Module, making it cheaper than changing the element on a not fully masterworked armor piece.
  * Selecting this option means Loadout Optimizer will suggest changes to armor elements as needed but avoid breaking other Loadouts where mod assignments rely on particular elements.
  * Clicking the "Optimize Armor" button in a Loadout to open Loadout Optimizer excludes this Loadout from consideration because you're actually looking to make changes to this Loadout.
* Loadouts list opened from Vault emblem now won't erroneously warn that Loadouts with subclasses or emblems are missing items.

## 7.17.0 <span class="changelog-date">(2022-05-15)</span>

* Fixed Organizer not showing some legendary armor intrinsic perks.
* Fixed a glitch in Loadout Optimizer where legendary armor intrinsic perks could be clicked to lock that piece as an exotic.
* Fixed double zeroes on armor in Compare.
* Fixed bad stat coloring in Compare when stats are more than 100 points apart (this only really affected power level).
* Popups and tooltips are a bit snappier.
* The close button in the Armory view (click an item's title) no longer overlaps the scrollbar.
* Inventory size stat no longer shows on any item - it used to show on Bows only.

## 7.16.1 <span class="changelog-date">(2022-05-09)</span>

* Fix "lower is better" stats not being masterworked gold in the item popup.

## 7.16.0 <span class="changelog-date">(2022-05-08)</span>

* Stat bonuses granted to crafted weapons by an enhanced intrinsic are now distinguished in the stat bars similarly to masterwork effects.
* Make sure DIM displays the scoring thresholds on the Shoot To Score quest.
* The recoil direction stat has been tweaked to show a much wider spread as the recoil stat value decreases.

## 7.15.0 <span class="changelog-date">(2022-05-01)</span>

## 7.14.1 <span class="changelog-date">(2022-04-26)</span>

* Reverted Deepsight workaround, so weapon attunement displays correctly.

### Beta Only

* Enabled the Triage tab of the item popup. Find some information here to help decide if an item is worth keeping. Let us know what helps and what could help more!

## 7.14.0 <span class="changelog-date">(2022-04-24)</span>

* Work around an issue where Bungie.net is not highlighting completed Deepsight weapons.

## 7.13.0 <span class="changelog-date">(2022-04-17)</span>

* If an armor piece doesn't have enough mod slots to fit the requested mods (e.g. three resist mods but no artifice chest piece), DIM will notice this earlier and show them as unassigned in the Show Mod Placement menu.
* Added text labels to "icon-only" columns (lock icon, power icon, etc.) in dropdowns on the Organizer page. Only show label in dropdowns, columns show icon only.
* Echo of Persistence Void Fragment now indicates that it has a stat penalty depending on the Guardian class.
* We no longer auto-refresh inventory if you "overfill" a bucket, as refreshing too quickly was returning out-of-date info from Bungie.net and making items appear to "revert" to an earlier location. Make sure to refresh manually if DIM is getting out of sync with the game state.
* Using the Mod Picker to edit loadout mods should now correctly show all picked mods.
* Selecting a different weapon masterwork tier for previewing should now correctly preview the final value of the changed stat in the masterwork picker.
* Fixed a case where the "Gift of the Lighthouse" item might be in your inventory but not show up in DIM. Allowed some items with missing names to appear in your inventory.

## 7.12.0 <span class="changelog-date">(2022-04-10)</span>

* If a wish list contains only non-enhanced perks, DIM will mark a roll as matching if it has the Enhanced versions of those perks.
* Fixed a rare edge case where Loadout Optimizer would not consider legendary armor if you own an exotic with strictly better stats.
* Glaive symbol now shows up in bounties, challenges, etc.
* `is:extraperk` filter finds weapons with additional toggleable perks, from pinnacle activities and Umbral Focusing.
* Fixed perk grouping for some perk-only wish lists.
* Armory wish list view now shows perks, magazines, barrels, etc. in a similar order to the in-game view.
* Re-added the D2Gunsmith link to the weapons armory page.
* `memento:any`, `memento:nightfall` etc. filters find crafted weapons with a memento inserted.

## 7.11.0 <span class="changelog-date">(2022-04-03)</span>

* The Item Popup's header now opens the Armory view when clicked, and has some cursor/link styling as a reminder.
* Deprecated Black Armory Radiance slots are now hidden, to make space for other weapon data.
* Material Counts tooltip now fits onscreen better on desktop. On mobile, it's available under the banner dropdown of the Vault inventory page.
* Wishlist combinations now collapse themselves into manageable groups in the Armory view.
* Enhanced Elemental Capacitor no longer adds all its stat bonuses to weapons on which it's selected.
* Fynch rank is now showing the correct number on the Vendors page.
* Fixed loadouts with Void 3.0 subclasses accidentally including empty fragment or aspect sockets.
* Fixed loadouts failing to remove mods from some armor or inadvertently changing the Aeon sect mod.
* Invalid search terms no longer cause the entire search to match every item.
* Searches do better with quoted strings, and allow for escaping quotes in strings (e.g. `"My \"Cool\" Loadout"`)
* Item moves are better about allowing a move if you really have space on a character, even if DIM hasn't refreshed its view of inventory. That said, DIM will always work best when its view of your inventory is up to date, so continue to refresh data after deleting items in game. DIM will now refresh automatically if we "overfill" a bucket because clearly we're out of date in that circumstance.
* Mod Picker will now properly register Shadowkeep Nightmare Mods as activity mods.
* Selected Super ability is now displayed on Void and Stasis subclass icons.
* Mod position selector avoids invalid sockets a little better.

## 7.10.0 <span class="changelog-date">(2022-03-27)</span>

* Dragging horizontally on items in Compare will scroll the list - even on iOS.
* Mobile users can now access Material Counts under the banner dropdown of the Vault inventory page.
* In the Armory and Collection views, craftable weapons now show their required Weapon Level in their tooltip.
* DIM should no longer get visually mangled by Android's auto-dark-mode.
* Fixed an incorrect item count in non-English inventory searches.
* Try a little harder to re-fetch item definitions data, if Bungie.net sends back an invalid response.
* Searches that can't be saved (because they're too long, or invalid) won't show a save ⭐️ button.
* Search filters can contain comments. Only the top level comment gets saved. e.g. `/* My Cool Search */ is:handcannon perkname:firefly`.
* Loadouts
  * The loadout search field has been moved to the top of the loadout menu, which should prevent iOS from going crazy. Filtering loadouts hides the other buttons as well.
  * Sharing a loadout now shows an explanation of what's being shared.
  * Fixed the loadout drawer not opening when "+ Create Loadout" is selected from the vault.
  * Fixed "Fill from Equipped" going a little overboard on what it tried to add to the loadout, and spamming notifications.

## 7.9.0 <span class="changelog-date">(2022-03-20)</span>

* When loading your inventory, DIM now alerts you if your items might be misplaced, affecting your drops' Power Level.
* New inventory sorting options. Check [Settings](/settings) to view and rearrange your sort strategy.
  * Reverse the order of any individual sorting method.
  * Sort items by whether they are crafted, and whether they have Deepsight Attunement available.
* Fix organizer stats header alignment
* Added Vow of the Disciple raid mods to Loadout Optimizer and search filters.
* Deepsight weapons' attunement progress is now shown on the item popup. Tap and hold, or hover the progress bar to see extractable Resonant Elements.
* Fixed some weird spacing in the item popup perk list when a gun could but doesn't have an origin perk.
* The Progress page properly distinguishes between +1 and +2 pinnacles.

## 7.8.3 <span class="changelog-date">(2022-03-15)</span>

* Fixed loadout search filter to include notes

## 7.8.2 <span class="changelog-date">(2022-03-14)</span>

## 7.8.1 <span class="changelog-date">(2022-03-14)</span>

## 7.8.1 <span class="changelog-date">(2022-03-14)</span>

* Fixed D1 loadout editor not appearing.
* Fixed loadout editor not disappearing after saving/deleting.

## 7.8.1 <span class="changelog-date">(2022-03-13)</span>

* Assume armor masterwork and lock armor energy options will now be saved correctly when saving a loadout from the Loadout Optimizer and loaded correctly when Optimizing Armor.
* Obsolete consumable mods hidden in the Vault are now detected. They should show up on the Inventory page, and DIM should count vault space more accurately.
* Prevent iOS from popping up the keyboard automatically so often.
* Prevent crafting socket from showing up in the Armory.
* Clearer, prettier Enhanced Perk icons.
* Raid crafting materials are now included in the currency counter. Tap and hold, or hover, the consumables count in the vault header to check them.
* Many fixes for how classified items show up, and how they count toward the power level of each Guardian class. Can't see these fixes now, but maybe next time there's a new Raid.
* New search support for `source:vow` (Vow of the Disciple) and `source:grasp` (Grasp of Avarice) and `season:16`.

## 7.8.0 <span class="changelog-date">(2022-03-06)</span>

### Changes

* The "Pull From Postmaster" button no longer requires a second tap to confirm. For those who dislike this button, it may be removed entirely via a setting in the Settings page.
* Removed D2Gunsmith link from the item details popup while they work on revamping the site for all the new changes.
* Removed the `level:` filter for D2 accounts, as Guardians no longer have a Level and items no longer require one.
* Season of the Risen War Table Upgrades are now in the right order and show their acquired status.
* Loadout Optimizer Mod picker will now correctly update when switching between mod slots without closing Mod Picker.
* Loadout Optimizer now correctly takes Echo of Persistence's class-specific stat reductions into account when generating sets.
* The "Kinetic Slot" icon in Compare sheet now looks different from the "Kinetic Damage" icon.
* Added `catalyst:` filter which accepts the following parameters `missing`, `complete`, and `incomplete`.

### Features

* `is:wishlistunknown` highlights items that have no rolls in the currently loaded wishlist.
* When you have 10 or more loadouts, a search box will appear in the Inventory page loadout dropdown, allowing you to search names just like on the Loadouts page.
* The Item Feed is available on both desktop and mobile. It shows your gear in the order it dropped, and gives you quick controls to tag incoming loot. Click on the item tile to get the full item popup.
  * Item Feed also got better at identifying relevant weapon perks.
  * Tagging an item from the Item Feed also marks it as not-new.
  * Items can be dragged out of the feed into inventory locations (or into the loadout editor).
* We have brand new Loadout Editor! Check it out from the character menu or the Loadouts page.
  * The layout mirrors the Loadout page's new design which has clear areas for different types of items. Each section also has a menu of additional actions like re-syncing from your currently equipped items, or clearing out a whole section.
  * As part of this change, we're removing support for "multi-class" loadouts. Loadouts will either be tied to one class, or can be toggled to "Any Class". "Any Class" loadouts cannot contain Subclass, Armor, or Fashion. If you edit an existing "Any Class" loadout and save it, those items will be removed unless you turn off "Any Class".
  * Double-click items to toggle between equipped and unequipped instead of single clicking. We'll be continuing to improve how you choose items and specify whether they're equipped in the future.
  * A new setting allows you to clear out all other mods from your armor when applying a loadout. This works even if you've chosen no mods in your loadout, so you can make a "Reset mods" loadout.
  * With this new design we have space to add even more loadout editing tools over the next few seasons.
  * The loadout editor stays open if you navigate to the Inventory or Loadouts screen while it's already open.
  * The new Loadout Editor is not available for D1.

### Witch Queen updates

* Crafted and Deepsight weapons are now more in line with how they look in-game.
* Old loadouts containing void subclasses will upgrade automatically to the new Void 3.0 version, instead of telling you the loadout is missing an item.
* Enhanced perks are now visually distinct in the Item Popup.
* The Organizer page now includes a selector for Glaives.
* Glaives now show their Shield Duration stat.
* New search filters:
  * `deepsight:complete` and `deepsight:incomplete` to check the status of weapons' Deepsight attunement.
  * `deepsight:ruinous`, `deepsight:adroit`, `deepsight:mutable` and `deepsight:energetic` to identify Deepsight Resonance weapons that can provide specific Resonant Elements.
  * `is:craftable` for any weapons which could be crafted at the Relic.
  * `weaponlevel:` to filter by a crafted weapon's level.
  * `is:glaive` ... finds Glaives!

## 7.7.0 <span class="changelog-date">(2022-02-28)</span>

* Increased the strings we search through when filtering by mods/perks.
* Crafted weapons' levels and level progress are now shown on the item popup.
* Added `is:crafted` and `is:deepsight` filters.
* Crafting materials are now included in the currency counter. Tap and hold, or hover, the consumables count in the vault header to check them.
* Fixed a bug where "Use Equipped" would not update fashion in existing loadout.

## 7.6.0 <span class="changelog-date">(2022-02-21)</span>

* Fix applying D1 loadouts.
* `inloadout:` filter now matches partial loadout names -- use `inloadout:"pvp"` for items in loadouts where "pvp" is in the loadout's name.
* If your loadout includes ornaments, items are shown as if they had the loadout applied in the loadout page and loadout editor.
* You can now change the Aeon sect mod through the item popup.
* You can now edit your equipped Emotes from DIM. You can't add them to loadouts... yet.
* Fix issue where Loadout Optimizer armor upgrade settings were not being migrated from existing loadouts.
* Clan Banners are no longer shown in DIM.
* Weapon compare sheet now includes a button to compare with other legendary weapons of the same category, excluding exotics.
* Armor in collections now displays its collections stat roll.
* Fix issues with button text wrapping in some languages.
* Fix potential element blurriness in Edge browser.
* Fix for Loadout Optimizer suggesting armor with insufficient energy.
* Fix a clash between `power:1234` and `is:power` filters.
* Loadout Optimizer is now a little more thorough in preventing an item from being both pinned and excluded.

### Witch Queen updates

* There's a good chance crafted items will display correctly in DIM. No promises though.
* Prepare Records page for a new section featuring craftable items.

### Beta Only

* Loadout Editor
  * Fix issue where subclasses were counted as general items when dropping into a loadout or filling general from equipped.
  * Allow removal of a single mod through the editor display.

## 7.5.1 <span class="changelog-date">(2022-02-14)</span>

### Beta Only

* We're testing a brand new Loadout Editor. Check it out from the character menu or the Loadouts page.
  * The layout mirrors the Loadout page's new design which has clear areas for different types of items. Each section also has a menu of additional actions like re-syncing from your currently equipped items, or clearing out a whole section.
  * As part of this change, we're removing support for "multi-class" loadouts. Loadouts will either be tied to one class, or can be toggled to "Any Class". "Any Class" loadouts cannot contain Subclass, Armor, or Fashion. If you edit an existing "Any Class" loadout and save it, those items will be removed unless you turn off "Any Class".
  * Double-click items to toggle between equipped and unequipped instead of single clicking. We'll be continuing to improve how you choose items and specify whether they're equipped in the future.
  * A new setting allows you to clear out all other mods from your armor when applying a loadout. This works even if you've chosen no mods in your loadout, so you can make a "Reset mods" loadout.
  * With this new design we have space to add even more loadout editing tools over the next few seasons.
  * The loadout editor stays open if you navigate to the Inventory or Loadouts screen while it's already open.
  * The new Loadout Editor is not available for D1.

## 7.5.0 <span class="changelog-date">(2022-02-13)</span>

* Collect Postmaster now requires an additional click to confirm.
* Transferring ships via search query should now reliably transfer all selected items.
* Filters Help now groups stat comparison operators for a more compact page.
* Milestones are grouped by how much power bonus their rewards can provide.
* On the Loadouts page, you can now drag existing items on the page, into the current Loadout Editor, just like you can on the Inventory page. Use it to grab a couple of your favorite pieces from another loadout!
* Loadout armor stat tiers now include the total tier.
* Changed the Loadout Optimizer's Armor Upgrade options for Assume Masterwork and Lock Element options. All armor will now have an assumed minimum energy capacity of 7. The new settings have the following options,
  * Assumed Masterwork
    * None - Armor will use their current stats.
    * Legendary - Only legendary armor will have assumed masterwork stats and energy capacity
    * All - Legendary and exotic armor will have masterwork stats and energy capacity
  * Lock Element
    * None - No armor will have its element locked
    * Masterworked - Only armor that is already masterworked will have their element locked
    * All - All armor will have element locked

## 7.4.0 <span class="changelog-date">(2022-02-06)</span>

* Masterwork picker now only shows higher tiers of the current masterwork and full masterworks compatible with the weapon type.
* Sharing a build from the Loadouts page or Loadout Optimizer now uses our dim.gg links which are easier to share and show a preview.
* If you prefer reduced motion (in your operating system preferences), sheets like the compare and loadout dialogs now appear and disappear instantly.
* Clearer feedback when uploading a wishlist file.
* Expanded Organizer categories to account for Fusions and LFRs in unusual weapon slots.
* Visual fixes for Organizer categories and Vendor page toggles.

## 7.3.0 <span class="changelog-date">(2022-01-30)</span>

* Organizer drill-down buttons now show a more accurate armor count.
* Delete Loadout button now looks more warning-ish, and asks for confirmation without using a popup.
* DIM will now try to recover from a state where the browser has a corrupted storage database.
* DIM will now try to avoid overwriting shaders you don't own and thus couldn't apply back.
* Removing subclass from loadout will now enable "Add Equipped" button.
* "Add Equipped" button will no longer cause multiple items in the same slot to be listed as equipped.
* Widened and reorganized the Loadouts menu.
  * Pull from Postmaster (and its lesser known cousin, Make room for Postmaster) are removed in favor of the button next to your Postmaster items.
  * Randomize loadout is now at the end of the list of loadouts.

## 7.2.0 <span class="changelog-date">(2022-01-23)</span>

* Weapons CSV download now includes a Zoom stat column.
* Shaders, ornaments, and mods can now be searched in their choosers.
* Trials passages now show the number of rounds won and the progress of completion is now tied to the number of wins.

## 7.1.0 <span class="changelog-date">(2022-01-16)</span>

* Applying a loadout *without* fashion will no longer remove shaders and ornaments from your armor.
* The shader picker now filters invalid shaders more consistently and won't call shaders "mods".
* Fixed Records page sometimes duplicating Triumphs or Seals section while missing Collections.
* When provided multiple wish lists, Settings page now shows info about all loaded wish lists, not just the first one.
* Compare Drawer should no longer refuse valid requests to add an item to comparison.

## v6 CHANGELOG

* v6 CHANGELOG available [here](https://github.com/DestinyItemManager/DIM/blob/master/docs/OLD_CHANGELOG/OLD_CHANGELOG_6.X.X.md)<|MERGE_RESOLUTION|>--- conflicted
+++ resolved
@@ -1,11 +1,8 @@
 ## Next
 
 * There is now an option in settings to group items in your vault by Item Type, Rarity, Ammo Type, Tag, or Damage Type.
-<<<<<<< HEAD
 * On the Loadouts page, DIM now runs the Loadout Optimizer in the background to find out which of your loadouts could have better stats by swapping armor.
-=======
 * Loadout optimizer has a new stat tier editor which allows you to set your minimum stat tiers more intuitively.
->>>>>>> a877f78a
 * In the loadout editor, replacing a missing item works even if you have 10 items in that slot.
 * Links in notes can no longer result in spurious hashtags.
 * Moving items from a search can once again move consumables/materials.
