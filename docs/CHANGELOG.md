## Next

<<<<<<< HEAD
* `inloadout:` filter now matches partial loadout names -- use `inloadout:"pvp"` for items in loadouts where "pvp" is in the loadout's name.
=======
* Fix applying D1 loadouts.

## 7.5.1 <span class="changelog-date">(2022-02-14)</span>
>>>>>>> 99bbbd33

### Beta Only

* We're testing a brand new Loadout Editor. Check it out from the character menu or the Loadouts page.
  * The layout mirrors the Loadout page's new design which has clear areas for different types of items. Each section also has a menu of additional actions like re-syncing from your currently equipped items, or clearing out a whole section.
  * As part of this change, we're removing support for "multi-class" loadouts. Loadouts will either be tied to one class, or can be toggled to "Any Class". "Any Class" loadouts cannot contain Subclass, Armor, or Fashion. If you edit an existing "Any Class" loadout and save it, those items will be removed unless you turn off "Any Class".
  * Double-click items to toggle between equipped and unequipped instead of single clicking. We'll be continuing to improve how you choose items and specify whether they're equipped in the future.
  * A new setting allows you to clear out all other mods from your armor when applying a loadout. This works even if you've chosen no mods in your loadout, so you can make a "Reset mods" loadout.
  * With this new design we have space to add even more loadout editing tools over the next few seasons.
  * The loadout editor stays open if you navigate to the Inventory or Loadouts screen while it's already open.
  * The new Loadout Editor is not available for D1.

## 7.5.0 <span class="changelog-date">(2022-02-13)</span>

* Collect Postmaster now requires an additional click to confirm.
* Transferring ships via search query should now reliably transfer all selected items.
* Filters Help now groups stat comparison operators for a more compact page.
* Milestones are grouped by how much power bonus their rewards can provide.
* On the Loadouts page, you can now drag existing items on the page, into the current Loadout Editor, just like you can on the Inventory page. Use it to grab a couple of your favorite pieces from another loadout!
* Loadout armor stat tiers now include the total tier.
* Changed the Loadout Optimizer's Armor Upgrade options for Assume Masterwork and Lock Element options. All armor will now have an assumed minimum energy capacity of 7. The new settings have the following options,
  * Assumed Masterwork
    * None - Armor will use their current stats.
    * Legendary - Only legendary armor will have assumed masterwork stats and energy capacity
    * All - Legendary and exotic armor will have masterwork stats and energy capacity
  * Lock Element
    * None - No armor will have its element locked
    * Masterworked - Only armor that is already masterworked will have their element locked
    * All - All armor will have element locked

## 7.4.0 <span class="changelog-date">(2022-02-06)</span>

* Masterwork picker now only shows higher tiers of the current masterwork and full masterworks compatible with the weapon type.
* Sharing a build from the Loadouts page or Loadout Optimizer now uses our dim.gg links which are easier to share and show a preview.
* If you prefer reduced motion (in your operating system preferences), sheets like the compare and loadout dialogs now appear and disappear instantly.
* Clearer feedback when uploading a wishlist file.
* Expanded Organizer categories to account for Fusions and LFRs in unusual weapon slots.
* Visual fixes for Organizer categories and Vendor page toggles.

## 7.3.0 <span class="changelog-date">(2022-01-30)</span>

* Organizer drill-down buttons now show a more accurate armor count.
* Delete Loadout button now looks more warning-ish, and asks for confirmation without using a popup.
* DIM will now try to recover from a state where the browser has a corrupted storage database.
* DIM will now try to avoid overwriting shaders you don't own and thus couldn't apply back.
* Removing subclass from loadout will now enable "Add Equipped" button.
* "Add Equipped" button will no longer cause multiple items in the same slot to be listed as equipped.
* Widened and reorganized the Loadouts menu.
  * Pull from Postmaster (and its lesser known cousin, Make room for Postmaster) are removed in favor of the button next to your Postmaster items.
  * Randomize loadout is now at the end of the list of loadouts.

## 7.2.0 <span class="changelog-date">(2022-01-23)</span>

* Weapons CSV download now includes a Zoom stat column.
* Shaders, ornaments, and mods can now be searched in their choosers.
* Trials passages now show the number of rounds won and the progress of completion is now tied to the number of wins.

## 7.1.0 <span class="changelog-date">(2022-01-16)</span>

* Applying a loadout *without* fashion will no longer remove shaders and ornaments from your armor.
* The shader picker now filters invalid shaders more consistently and won't call shaders "mods".
* Fixed Records page sometimes duplicating Triumphs or Seals section while missing Collections.
* When provided multiple wish lists, Settings page now shows info about all loaded wish lists, not just the first one.
* Compare Drawer should no longer refuse valid requests to add an item to comparison.

## 6.99.1 <span class="changelog-date">(2022-01-10)</span>

* The Loadouts page is a bit cleaner and more compact in the mobile view.
* You can once again click within the Compare sheet to close an item popup.
* Loadouts don't fail when they contain an ornament that can't be slotted into the current armor.
* Sharing loadout builds includes fashion.

## 6.99.0 <span class="changelog-date">(2022-01-09)</span>

* You can now add Fashion (shaders and ornaments) to loadouts. Creating a loadout from equipped automatically adds in the current shaders and ornaments, and you can edit them manually from the Loadouts editor.
* Fixed an issue where the progress bar for exotic weapons were clipping into other page elements.
* Fixed an issue that could make moving searches containing stacks of items to fail.
* Added Spoils of Conquest to the currencies hover menu.
* Fixed an issue where the Loadout Optimizer would let you pin items from other classes.
* Fixed an issue where the universal ornament picker would show too many ornaments as unlocked.
* Shader picker now hides unavailable, unobtainable shaders.
* "Preview Artifact Contents" in artifact popup now shows unlocked mods from the perspective of the owning character, not the current character.
* Creating a loadout now defaults the class to whichever character you had selected.

## 6.98.0 <span class="changelog-date">(2022-01-02)</span>

* Consumables can now be pulled from postmasters other than the active character's.
* Vendors page now correctly recognizes owned bounties per character and is more accurate about mods ownership.
* Fixed an issue that could make moving searches containing stacks of items to fail.
* Fixes for display on iPhones with rounded corners and a notch.
* Transmog Ornaments menu now correctly shows whether ornament has been unlocked or not.
* Happy New Year

## 6.97.3 <span class="changelog-date">(2021-12-30)</span>

* Fixed an issue for some users where Stasis Aspects were not shown when selecting Stasis subclass options.
  * This works around a Bungie API issue, and will allow users to select and try equipping Stasis Aspects they have not unlocked, which may result in failures applying loadouts, if the aspects are not unlocked.

## 6.97.2 <span class="changelog-date">(2021-12-30)</span>

* Improved the press-to-view tooltips on mobile. It should now be much easier to select perks on mobile.
* Removed notification when loading/updating a wish list. Go to the wish list section of the settings menu if you want to see details.
* The progress notification for applying a loadout now shows each item and mod as it's being applied.
* Mod picker now correctly names inserted thing (e.g Fragment, Shader).
* Dares of Eternity now shows streak information under Progress > Ranks
* Ignore outdated/removed artifact mods still attached to armor.
* You can now select Stasis subclasses in the Loadout Optimizer and use the stat effects from fragments.
* When determining mod assignments, DIM will now consider in game mod placement and attempt to use the same position if possible.
* Tracked Triumphs are now grouped together with similar records.
* Starting the Compare view from a single armor piece now includes other elements in initial comparison.
* Inventory items can now be sorted by Element.
* Prevent plugging some invalid ornaments.

## 6.97.1 <span class="changelog-date">(2021-12-26)</span>

* Transmog Ornaments menu once again *incorrectly* shows whether an ornament has been unlocked or not, but fixed a bug where an artifact mod, once slotted on your active gear, would show up as not unlocked.

## 6.97.0 <span class="changelog-date">(2021-12-26)</span>

* Transmog Ornaments menu now correctly shows whether ornament has been unlocked or not.
* The stat bars shown in Compare are more accurately sized, relative to each other.
* Fix an issue where mods might get plugged in too fast and bump into the armor's max Energy.
* Update some error messages for when equipping items fails.
* Added new filter `is:stackfull` to show items that are at max stack size.
* Searching by perk now works on languages that use accented characters.
* Tooltips for Mods, Fragments, Aspects, etc. now show information about their type.
* Fix Subclasses sometimes showing a progress badge on their icon.
* Fix cases where an item might inappropriately show with a wishlist thumbs-up.
* Loadouts/Loadout Optimizer
  * When re-Optimizing a loadout, the Loadout Optimizer's Compare button will now initially select the original loadout from the loadout page.
  * If you open an existing loadout in Loadout Optimizer and the loadout has an exotic equipped, that exotic will be pre-selected in the LO settings.
  * Armor set stats in Loadout Optimizer or Loadout Details will now show stat tiers exceeding T10 or going below T0.
  * Radiant Light and Powerful Friends' activation conditions will now be accounted for when showing mod placements and applying mods to a loadout. If possible they will be assigned to an item so that their conditional perks are active.
  * The option to view Mod Assignments for a loadout is now available outside of Beta.
  * Loadout notes now retain whitespace formatting.
  * On the Loadouts page, missing items show up dimmed-out instead of not at all.
  * The Loadouts page can be filtered from the search bar in the header.
  * Selecting toggleable subclass abilities like jumps and grenades now works more smoothly.
  * Fixed an error when applying mod loadouts to armor too old to have mod energy.

### Beta Only

* We're trying out a new tool for the desktop inventory screen called "Item Feed". Click the tab on the right to pop out a feed of your item drops with quick buttons to tag them. By default tagged items disappear from the view so you can focus on new stuff.

## 6.96.0 <span class="changelog-date">(2021-12-19)</span>

* Loadouts now show correct stats for subclass, item, and mod selections. All mods are accounted for whether they actually will fit or not.
* Equipping a generated loadout in the Loadout Optimizer will now apply the selected mods.
* Improved the time taken to apply a loadout with mods.
* Stasis subclass can also be applied in the Loadouts page.
* Fixed showing the amount of Dawning Spirit in the holiday oven popup.
* Add energy bar displays to the Mod Assignments view.
* Fixed the 5th slot on Artifice Armor not showing up in Loadout Optimizer if no mod was plugged in.

## 6.95.1 <span class="changelog-date">(2021-12-14)</span>

* Fixed issue where selecting mods from the Mod Picker, opened from an item socket, would clear other mod selections.
* Added the ability to favorite finishers

## 6.95.0 <span class="changelog-date">(2021-12-12)</span>

* Fix image paths for D1 perks.
* Strange Favor rank now correctly shows remaining reset count, when you hover the icon.
* Ability Cooldown times are no longer shown for stat tooltips. This may return but at the moment, they were incorrect.
* Added 'source:30th' for items coming from the Bungie 30th Anniversary.

### Loadouts
* Stasis subclass abilities, aspects, and fragments are now displayed in the loadouts page.
* When displaying mod placement in Loadouts, if an armor slot has no item in the loadout, the character's current armor piece will be used.
* Removed the "Max Power" loadout from the loadouts page. You can still apply it from the loadout menu on the inventory screen.
* If loadouts have notes, those notes are now displayed in the hover text on the loadout dropdown
* Artifice Armor mod slots are now handled in Loadouts and the Loadout Optimizer.
* Hitting +Equipped in the loadout editor will add current mods.
* Creating a new loadout from equipped items will also save your subclass configuration.
* Creating a new loadout from equipped, or hitting +Equipped in the loadout editor, will now also include your current emblem, ship, and sparrow.
* Added more visual distinction between loadouts on the loadouts page.
* Some repeat text and unnecessary instructions were removed from mods and Stasis Fragments, in the mod picker.

### Loadout Optimizer
* Fix an error that can occur when loading a shared build link.
* Fix issue where Optimizer throws an error when selecting a raid or combat mod.
* Fix an issue where energy swaps in the Optimizer where not displaying the correct resulting energy.

### Mod Plugging Capabilities
* Bungie has enabled the API capabilities to apply armor mods, toggle weapon perks, and perform other plugging-in type operations. So now you can take advantage of these features of DIM!
  * This works from the item popup, and when applying loadouts that contain mods.
  * DIM can apply weapon perks, armor mods, shaders, weapon & exotic ornaments, and Stasis Aspects and Fragments.
  * It cannot apply weapon mods, which still cost glimmer in the game.
  * It can't yet apply transmog/Synthesis ornaments, but Bungie is working on addressing this.
  * Swapping Stasis aspects & fragments via loadouts is coming soon.

### Mods in Loadouts
* When you apply a loadout with armor mods, DIM will automatically assign these among armor pieces.
* If there's no armor in the loadout, it will apply these mods to your character's current pieces.
* More specific/custom placement options are in the works.
* DIM will not clear off existing mods except to make room for requested ones.

### Plugging-Related Fixes
* Fix a bug that prevented applying shaders or ornaments from the item popup.
* Fix emblems and subclasses not applying from loadouts.
* The mod picker launched from the item popup or Loadout Optimizer will now correctly show the mods unlocked by the applicable character, rather than across all characters. This helps a lot with artifact mods where you may have different ones unlocked on different characters. Note that this also means opening the mod picker for items in the vault will show no artifact mods unlocked - move the item to a character if you want to apply that mod.
* Vendor items no longer offer to apply perks.

## 6.94.0 <span class="changelog-date">(2021-12-05)</span>

* You can change perks and slot zero-cost mods from the item Popup.
* Loadouts can now apply mods. See [Mods in Loadouts](https://destinyitemmanager.fandom.com/wiki/Mods_in_Loadouts) for details. Some things to keep in mind:
  * This will not work until the 30th Anniversary patch.
  * Applying mods will also strip off any mods that aren't in your loadout from your equipped armor.
  * Mods will be placed on your equipped armor whether that armor came from your loadout or not.
* Loadouts can now have notes.
* Share loadout build settings (mods, notes, loadout optimizer settings) from the Loadouts page.
* Loadouts can now save stasis subclass abilities, aspects, and fragments. These do not yet get applied when applying a loadout.
* We made several bugfixes to how loadouts are applied that should fix some issues where not all items got equipped or failures were shown when nothing failed.
* The "Create Loadout" button on the Loadouts page defaults the loadout to match the class of the selected character.
* The menu for pinning or excluding an item in Loadout Optimizer now only shows items that match the overall search filter.
* Stat searches support keywords like "highest" and "secondhighest" in stat total/mean expressions. e.g. basestat:highest&secondhighest:>=17.5

## 6.93.0 <span class="changelog-date">(2021-11-28)</span>

* Steam browser is officially unsupported, and we now show a banner explaining that.
* However, we have managed to fix DIM so it doesn't crash loop in the Steam overlay. Until the next time Steam updates...
* Loadout Optimizer performance has been improved significantly - so much so that we now always look at all possible combinations of armor. Previously we trimmed some items out to get below an a number that we could process in time. This means that your LO builds are now guaranteed to be optimal, and the "Max" range shown in the stat tiles will always be accurate.
* We no longer cap stats in the Loadout Optimizer's tooltips so you can see how far over 100 a stat goes.
* Fixed a bug where Loadout Optimizer would only show one set.
* Cryptolith Lure and Firewall Data Fragment have been moved from "Quests" to "Quest Items".
* We've launched a new Loadouts page that makes it easy to browse through your loadouts. The Loadout Optimizer is accessible from that page. Also, loadouts are now by default sorted by when they were last edited, rather than their name. You can change this on the Loadouts page or in settings.
* Some perks in the Armory view that showed as not rolling on the current version of an item now correctly show that they can roll.

## 6.92.1 <span class="changelog-date">(2021-11-23)</span>

* Fixed "Optimize Armor" button (formerly "Open in Loadout Optimizer") in the loadout drawer.

## 6.92.0 <span class="changelog-date">(2021-11-21)</span>

* Show bars next to armor stats in Compare.
* At long last, found and fixed a bug that could lead to tags and notes getting wiped if you switched accounts while another account's data was loading. Many apologies to anyone who lost their tags and notes from this bug, and we hope it's gone for good.
* Remove bright engram rewards from prestige season pass rewards as these were guesses and not quite right.

### Beta Only

* We're testing out a new Loadouts page that makes it easy to browse through your loadouts. The Loadout Optimizer is accessible from that page. Also, loadouts are now by default sorted by when they were last edited, rather than their name. You can change this on the Loadouts page or in settings. Let us know what you think, and how it can be made more useful!

## 6.91.2 <span class="changelog-date">(2021-11-16)</span>

* Put back the full item tile in Compare.

## 6.91.1 <span class="changelog-date">(2021-11-16)</span>

* Fix issue in Loadout Optimizer where only one set would show when using Safari or iOS apps.

## 6.91.0 <span class="changelog-date">(2021-11-14)</span>

* The link to D2Gunsmith from the Armory view is now shown on mobile.
* Currency counts won't get squished anymore
* Simplified item tiles in the Compare view since a lot of the tile info was redundant.

## 6.90.1 <span class="changelog-date">(2021-11-08)</span>

* Mod costs now show in Firefox.
* Fixed search transfer not moving items that aren't equippable on the selected character.

## 6.90.0 <span class="changelog-date">(2021-11-07)</span>

* If a loadout has items for multiple character classes in it, applying it to a character behaves as if only the items that can be equipped on that character are in the loadout.
* Fixed an issue where the Loadout Optimizer would allow masterworked items to have their energy changed when using the Ascendant Shard (not exotic) armor upgrade option.
* Fixed an issue where clicking a mod icon in the Loadout Optimizer would select more than one of the mod.

## 6.89.0 <span class="changelog-date">(2021-10-31)</span>

## 6.88.1 <span class="changelog-date">(2021-10-28)</span>

* `modslot:activity` now identifies Armor 2.0 items that have a modslot related to an activity (currently, a raid or a Nightmare mod slot).
* Fix an issue where an invalid query is passed to the Loadout Optimizer when you click a mod socket.

### Beta Only

* Loadouts can now show you an assignment strategy for mods. It optimizes for the least number of unassigned mods.

## 6.88.0 <span class="changelog-date">(2021-10-24)</span>

* DIM will now display Shaders if they were leftover in your Vault after the transmog conversion.
* The item popup has a toggle to choose between list-style perks (easier to read!) and grid-style perks (matches in game). No, we will not add an option to change the order of the list-style perks.
* List-style perks in the item popup have a hover tooltip on desktop so you don't have to click them if you don't want to.
* The item popup has a button to select all the wishlisted perks if they aren't already the active perks, so you can preview the wishlisted version of the item quickly.
* Added a "is:statlower" search that shows armor that has strictly worse stats than another piece of armor of the same type. This does not take into account special mod slots, element, or masterworked-ness. "is:customstatlower" is the same thing but only pays attention to the stats in each class' custom total stat.
* Stat bars now correctly subtract the value of mods from the base segment.

## 6.87.0 <span class="changelog-date">(2021-10-17)</span>

* Moved "Tracked Triumphs" section to the top of the Progress page.
* You can now track and untrack Seasonal Challenges from the Progress page.
* Loadout Optimizer now correctly handles nightmare mods.
* Loadout Optimizer makes a better attempt at assigning mods to compared loadouts.
* Added `is:infusionfodder` search to show items where a lower-power version of the same item exists. Use `tag:junk is:infusionfodder` to check your trash for its potential to infuse!
* Loadout Optimizer will warn you if you try to load a build that's for a character class you don't have.
* If your D1 account had disappeared from DIM, it's back now.
* Aeon exotic armor pieces now show mod slots again.
* In Loadout Optimizer, the Select Exotic menu now lets you select "No Exotic" and "Any Exotic". "No Exotic" is the same as searching "not:exotic" before, and "Any Exotic" makes sure each set has an exotic, but doesn't care which one.

## 6.86.0 <span class="changelog-date">(2021-10-10)</span>

* Clicking a perk in the item popup now previews the stat changes from switching to that perk.
* Clicking a perk in the Organizer view also previews the stats for that perk.
* Changes to the Armory view (bring up Armory by clicking an item's name in the item popup):
  * Armory highlights which perks cannot roll on new copies of the weapon.
  * Armory highlights the perks rolled on the item you clicked.
  * Clicking other perk option previews their stat effects.
  * You can click the "DIM" link to open the item info on its own, and share a roll with others.
  * Clicking modslots lets you change mods.
  * Selecting different ornaments shows what the ornament looks like on the item.
  * Added a link to D2 Gunsmith for weapons.
* Inventory screen can now be sorted by whether an item is masterworked. Check [Settings](/settings) to view and rearrange your sort strategy.
* Loadout Optimizer shows an estimate of how long it'll take to complete finding sets.
* DIM shouldn't bounce you to your D1 account when Bungie.net is having issues anymore.
* `is:maxpower` search now shows all the items at maximum power, instead of just the items that are part of your maximum power loadout. The previous meaning has been moved to `is:maxpowerloadout`. Keep in mind that because of exotics, you may not be able to equip all your max power items at once.

### Beta Only

* Loadout Optimizer now shows the maximum stat tier you can get for each stat, taking into account all of your loadout settings including min/max stats, mods, and search filter. We're still not sure of the best way to display this, so it's in Beta only for now to get some feedback.
* We've tweaked the way Loadout Optimizer chooses which subset of items to look at when you have too many items to process. We should be better at making use of items that have "spiky" stats.


## 6.85.0 <span class="changelog-date">(2021-10-03)</span>

* Postmaster and Engrams should be sorted exactly like in game now.
* Loadout Optimizer no longer saves stat min/max settings as the default for the next time you use it. Opening an existing loadout in the Optimizer will still reload the min/max settings for that loadout.
* We won't automatically refresh your inventory when you're on the Loadout Optimizer screen anymore - click the refresh button or hit R to recalculate sets with your latest items.
* The "Perks, Mods & Shaders" column in Organizer no longer shows the Kill Tracker socket.
* The Recoil Direction stat now sorts and highlights differently in both Compare and Organizer - the best recoil is now straight up, and recoil that goes side to side is worse.
* Farming mode can now be configured in settings to clear a preferred number of slots (1-9)

## 6.84.0 <span class="changelog-date">(2021-09-26)</span>

* Items in the Compare view no longer move around according to the character they're on.
* Fixed an issue where the Loadout Optimizer would not load due to deprecated settings.
* Hovering over stat tiers in the Loadout Optimizer's compare drawer now shows stat tier effects for the new set too.

## 6.83.0 <span class="changelog-date">(2021-09-19)</span>

* Still adjusting to Stasis... `is:kineticslot` now identifies items which are in the "Kinetic" slot (the top weapon slot) but aren't Kinetic type damage.
* Loadout Optimizer finds better mod assignments.
* Engram power level is now also shown on hover.
* Clicking on the title of an item now brings up a new item detail page which shows all possible perks and wishlist rolls.
* Note that D1 items no longer have a link at all. We're not adding D1 features anymore.
* Random-roll items in Collections now show all the perk possibilities they could roll with.
* Armor in Collections now shows what mod slots it has.
* Fixed vendor items showing some incorrect wishlist matches.

### Beta Only

* Removed the press-and-hold mobile item menu, which saw very limited use. This will also be removed in the release version after some time.
* Removed the "Active Mode" experiment - its ideas will come back in the future in other forms, but for now it doesn't offer enough above the Progress page (which can be opened in another tab/window next to Inventory if you want to see both).

## 6.82.0 <span class="changelog-date">(2021-09-12)</span>

* Loadout Optimizer remembers stats you've Ignored between sessions.
* Opening a saved loadout in Loadout Optimizer restores all the mods and other settings from when it was originally created.
* Share your Loadout Optimizer build - the new share button copies a link to all your build settings. Share great mod combos with other DIM users!
* Fixed issue in Loadout Optimizer where locking energy type didn't work for slot specific mods.
* Clicking on an item's picture in the Compare tool now opens the full item popup.
* Added a "pull" button (down-arrow) to each item in the Compare tool that will pull the item to your current character.
* Collapsed the Tag menu into an icon in Compare to allow more items to fit on screen.
* Shortened the names of stats in Compare to allow more items to fit on screen.
* Added hover titles to the new compare buttons for more clarity.
* Selecting "Add Unequipped" in the loadout editor no longer tries to equip all your unequipped items.
* Progress win streak will now correctly display when a user hits a 5 win streak.
* Fixed broken description for some new triumphs.
* Loadout Optimizer's exotic picker now consistently orders slots.
* Loadout Optimizer's stat filters no longer attempt to automatically limit to possible ranges.
* Added numerical faction ranks alongside rank names on the Progress page.
* Fixed the order of items in vendors and seasonal vendor upgrade grids.
* Seasonal artifact display now matches the games display.
* Ritual rank progress for vendors now matches the ritual rank circle shape.
* Fixed vendor ranks being off by 1.
* Accounts list shows your Bungie Name.
* Add a tip for how to scroll Compare on iOS.

## 6.81.0 <span class="changelog-date">(2021-09-05)</span>

* Fixed wonky rank display in the phone portrait layout.
* Elemental Capacitor stats are no longer added to weapons with the perk enabled.
* In the Loadout Optimizer, searching items now works in conjunction with locking exotics and items.
* Added `is:currentclass` filter, which selects items currently equippable on the logged in guardian.
* Fixed armor swaps away from Stasis in Loadout Optimizer.
* Added a warning indicator to previously created loadouts that are now missing items.

## 6.80.0 <span class="changelog-date">(2021-08-29)</span>

* Fix sorting by power and energy in Compare when "Show Base Stats" is enabled.
* Fixed misalignment in stat rows, and vertical scrolling, in Compare.
* Highlighting stats in Compare is faster.
* You can click any perk in Compare, not just the first couple.
* Clicking an item's name to find it in the inventory view will now change character on mobile to wherever the item is.
* In Compare for D1, fixed an issue where you could only see the first 2 perk options.
* Mods can be saved and viewed in Loadouts - this is automatic for loadouts created by Loadout Optimizer but you can edit the mods directly in the loadout editor.
* Search results can be shown in their own popup sheet now (this shows by default on mobile)
* There is now a helpful banner prompt to install the app on mobile.
* When the postmaster is near full, a banner will warn you even if you're not on the inventory screen.
* Artifact XP progress is now displayed for the correct season.
* Rearranged the search buttons so the menu icon never moves.
* Ranks for Vanguard and Trials are now shown in the Progress page.
* Changed the icons in the Vendors menu.
* Added Parallax Trajectory to the currencies hover menu.

## 6.79.1 <span class="changelog-date">(2021-08-25)</span>

* Legacy mods are no longer selectable in the Loadout Optimizer.

## 6.79.0 <span class="changelog-date">(2021-08-22)</span>

## 6.78.0 <span class="changelog-date">(2021-08-15)</span>

* Armor in the Organizer no longer displays the now-standard Combat Mod Slot

## 6.77.0 <span class="changelog-date">(2021-08-08)</span>

* Timelost weapons now include their additional Level 10 Masterwork stats.

## 6.76.0 <span class="changelog-date">(2021-08-01)</span>

* Legendary Marks and Silver once again appear in the D1 inventory view.
* Tap/hover the Artifact power level in the header, to check XP progress towards the next level.
* When you install DIM on your desktop or home screen, it will now be badged with the number of postmaster items on the current character. You can disable this from Settings. This won't work on iOS.

## 6.75.0 <span class="changelog-date">(2021-07-25)</span>

* When opening Compare for a Timelost weapon, we now also include non-Timelost versions of that weapon.
* Display the energy swap or upgrade details for items in the Optimizer.
* Optimizer is now better at matching a set to an existing loadout.
* Compare will properly close (and not just become invisible) if all the items you're comparing are deleted.
* Fixed the search actions (three dots) menu not appearing in Safari.

## 6.74.0 <span class="changelog-date">(2021-07-18)</span>

* Added the option to lock item element in the Optimizer's armor upgrade menu.
* Not be broken
* Fix issue with Optimizer crashing when socket data is not available.
* Invalid search queries are greyed out, and the save search star is hidden.
* Favour higher energy and equipped items for grouped items in the Optimizer. This will mainly be noticed by the shown class item.
* Adding unequipped items to a loadout no longer also adds items from the Postmaster.

### Beta Only

* The Search Results drawer is back in beta, ready for some more feedback. On mobile it shows up whenever you search, on desktop you can either click the icon or hit "Enter" in the search bar. Try clicking on items in the search results drawer - or even dragging them to characters!

## 6.73.0 <span class="changelog-date">(2021-07-11)</span>

* Solstice of Heroes pursuit list now shows the full description of the objectives, not just the checkboxes.
* Recent searches are now capped at 300 searches, down from 500.
* Armor synthesis materials are no longer shown in the currencies block under the vault.

## 6.72.1 <span class="changelog-date">(2021-07-06)</span>

* Solstice of Heroes is back and so is the **Solstice of Heroes** section of the **Progress** tab. Check it out and view your progress toward upgrading armor.

## 6.72.0 <span class="changelog-date">(2021-07-04)</span>

* Fixed issue with locked mod stats not being applied to a compared loadouts in the Optimizer.

## 6.71.0 <span class="changelog-date">(2021-06-27)</span>

* Armor 1 exotics are visible in the exotic picker, albeit unselectable.
* Default to similar loadout as comparison base in Loadout Optimizer.
* Armor upgrades in the Optimizer have full descriptions of their functionality. Added Ascendant Shard 'Not Masterworked' and 'Lock Energy Type' options.
* In the Exotic Selector, the currently selected exotic is now highlighted.

## 6.70.0 <span class="changelog-date">(2021-06-23)</span>

* Fixed an issue where unwanted energy swaps were happening in the Optimizer.
* Fixed an issue where mod energy types could be mismatched in the Optimizer.

## 6.69.2 <span class="changelog-date">(2021-06-22)</span>

* Fixed an issue with general mods returning no results in the Optimizer.

## 6.69.1 <span class="changelog-date">(2021-06-21)</span>

* Fix an issue crashing DIM on older versions of Safari.

## 6.69.0 <span class="changelog-date">(2021-06-20)</span>
* Added "Recency" Column & Sorting to Loadout Organizer, this allows viewing gear sorted by acquisition date.
* Added ctrl-click to toggle item selection in Organizer.
 * Fix over-eager prompt to backup data when signing in.
* Viewing artifact details no longer always shows The Gate Lord's Eye.
* Scrolling to an item tile is now more accurate.
* Vault of Glass milestone is now more clearly named.
* Loadout Optimizer support for Vault of Glass mods.

## 6.68.0 <span class="changelog-date">(2021-06-06)</span>

* Some support for Vault of Glass mods in filters. Expect Loadout Optimizer fixes next week.
* Clearer hover text for some Destiny icons inline with text.
* Hovering Consumables in the Vault header now shows a list of owned materials and currencies.
* `is:hasornament` now recognizes Synthesized armor.
* DIM is less likely to log you out if Bungie.net is experiencing difficulties.
* Stat searches now support `highest`, `secondhighest`, `thirdhighest`, etc as stat names.
  * Try out `basestat:highest:>=20 basestat:secondhighest:>=15`
* Login screen is now more descriptive, and helps back up your settings if you're enabling DIM Sync for the first time.

## 6.67.0 <span class="changelog-date">(2021-05-30)</span>

* Items tagged "archive" are no longer automatically excluded from Loadout Optimizer and the Organizer.
* Vendor items can now match wish lists. Check what Banshee has for sale each week!
* You can put tags and notes on Shaders again. And for the first time, you can put them on Mods. Both are accessible from the Collections row in the Records tab.
* iPhone X+ screens once again do not show grey corners in landscape mode.
* Fixed a bug that broke part of the Progress page.
* Fixed a bug that crashed DIM if you clicked the masterwork of some items.

## 6.66.2 <span class="changelog-date">(2021-05-25)</span>

* Fix for errors on viewing some items when DIM had just loaded.

## 6.66.1 <span class="changelog-date">(2021-05-24)</span>

* Fix for 404 errors when signing in with Bungie.

## 6.66.0 <span class="changelog-date">(2021-05-23)</span>

* Fix strange wrapping and blank space on the list of Currencies in the header.

## 6.65.1 <span class="changelog-date">(2021-05-17)</span>

* Fix for a crash on older browsers.

## 6.65.0 <span class="changelog-date">(2021-05-16)</span>

* Reimplemented the is:shaded / is:hasshader searches.
* Crucible and Gambit ranks show on the Progress page again.
* Fixed the display text for some bounties and rewards from a new text system in Season of the Splicer.
* Fixed currencies wrapping weirdly when you're not in-game.

## 6.64.1 <span class="changelog-date">(2021-05-11)</span>

* Fix an issue where owning Synthesis currency was causing a crash.

## 6.64.0 <span class="changelog-date">(2021-05-09)</span>

## 6.63.0 <span class="changelog-date">(2021-05-02)</span>

## 6.62.0 <span class="changelog-date">(2021-04-25)</span>

* Exotic class item perks don't prevent selecting another exotic perk in Loadout Optimizer.
* Buttons and menus are bigger and easier to tap on mobile.
* Fixes to the heights of Loadout Optimizer result sets.
* Aeon perks are highlighted as their armor's exotic effect.
* Notes field hashtag suggestions tuned a bit to be more helpful.
* Item notes are displayed in Compare sheet when hovering or holding down on an item icon.
* Improvements to how drawer-style elements size themselves and interact with mobile keyboard popups.
* Some quests were being skipped, but now display on the Progress page (catalyst quests, Guardian Games cards, Medal Case).
* Armor stats changes
  * Stats have been revamped and show their actual game effect, including stats past the in-game display caps of 0 and 42.
  * Base stats are no longer confused by very large or very low current values.
  * Multiple mods affecting the same stat now display as separate stat bar segments. You can hover or tap these for more information.
  * Armor in collections now includes default stats and their exotic perks.

### Beta Only

* If your postmaster is getting full, we'll show a banner if you're on a page where you wouldn't otherwise notice your full postmaster. Hopefully this helps avoid some lost items.
* On mobile, if you're using DIM through a browser, we prompt to install the app. Not trying to be annoying, but DIM is way better installed!

## 6.61.0 <span class="changelog-date">(2021-04-18)</span>

* Fixed the stats for some perks if they would bring a stat above the maximum value.
* Creating a loadout from existing items will also save the items' current mods in the loadout. Viewing the mods is still Beta-only.
* Fixed Loadout Optimizer mod assignment for raid mods.
* Fixed Loadout Optimizer sometimes not handling T10+ stats correctly.
* Loadout Optimizer knows about Nightmare Mods now.
* You can now combine stats in search with & to average multiple stats. For example `basestat:intellect&mobility:>=15` shows if the average of intellect & mobility is greater than or equal to 15.
* Notes field now suggests your previously-used hashtags as you type.
* Collect Postmaster button is looking as slick as the rest of the app now.

## 6.60.0 <span class="changelog-date">(2021-04-11)</span>

* When opening Compare for an Adept weapon, we now also include non-Adept versions of that weapon.
* We now remove leading or trailing spaces from loadout names when they are saved.
* In the item popup, exotic armor's exotic perk is now described in full above the mods.
* You can once again compare ghosts and ships. You can no longer compare emblems.
* Changing perks on items in Compare now re-sorts the items based on any updated stats.

### Beta Only

* You can now edit a loadout's mods in the loadout drawer.

## 6.59.1 <span class="changelog-date">(2021-04-05)</span>

* Correct suggestions & interpretation for `inloadout` filter.

## 6.59.0 <span class="changelog-date">(2021-04-04)</span>

* Visual refresh for buttons and some dropdowns.
* Swiping between characters on mobile by swiping the inventory works again.
* Swiping the character headers behaves more sensibly now.
* Search
  * Loadouts can be found by exact name. For instance, `inloadout:"My PVP Equipment"` will highlight any items in the `My PVP Equipment` loadout.
  * To help reduce typing and remembering, `inloadout` names, `perkname`s, and item `name`s are now suggested as you type them.
  * We will also suggest any #hashtags found in your notes, for instance... `#pve`?
* Loadout Optimizer
  * Mod groupings have been updated so inconsistent labels don't split them apart.
  * Half-tiers show up in results to warn you when a +5 stat mod might benefit you.
  * In these cases, a new +5 button can quickly the suggested mods to your loadout.

## 6.58.0 <span class="changelog-date">(2021-03-28)</span>

* When comparing items, the item you launched Compare from is now highlighted with an orange title.
* The Compare screen has an "Open in Organizer" button that shows the exact same items in the Organizer which has more options for comparing items.
* Fixed some mods in Loadout Organizer that weren't applying the right stats.
* You can now sort inventory by how recently you acquired the item.

## 6.57.1 <span class="changelog-date">(2021-03-22)</span>

* Remove `sunsetsin:` and `sunsetsafter:` filters, and remove power cap display from Compare/Organizer. Organizer gains a new "Sunset" column. Items that are sunset can still be selected with `is:sunset` and have a grey corner.
* Fix Loadout Optimizer acting as if "Assume Masterworked" was always checked.

## 6.57.0 <span class="changelog-date">(2021-03-21)</span>

* We went back to the old way search worked, reverting the change from v6.56. So now `gnaw rampage zen` searches for three independent properties instead of the literal string `"gnaw rampage zen"`.
* Clicking on the empty area below Organizer can now close item popups, where it didn't before.
* Fix an issue where an exotic perk could sometimes be unselectable in Loadout Optimizer.
* Added a new `is:pinnaclereward` search that searches for pinnacle rewards on the Progress page.
* DIM Sync now less picky about saving very simple searches.
* Fix mis-sized kill tracker icons in Organizer.
* Support addition syntax in stat filters, i.e. `stat:recovery+mobility:>30`
* Mulligan now shows up as a Wishlisted perk.
* Search bar expands more readily to replace the top tabs, so the field isn't squished really tiny.
* Loadout Optimizer
  * Reposition some misplaced pieces of UI
  * Performance optimizations and some tweaks that could theoretically include some builds that wouldn't have shown up before.
  * Fixed an issue that would show builds with more than 100 in a single stat once mods were included.
  * Removed the minimum power and minimum stat total filters. Minimum power didn't see much use and minimum stat total can be achieved by searching `basestat:total:>52` in the search bar.

## 6.56.1 <span class="changelog-date">(2021-03-14)</span>

* Fix a bug where clicking inside the mod picker would dismiss the popup.

## 6.56.0 <span class="changelog-date">(2021-03-14)</span>

* On the Compare screen, items will update to show their locked or unlocked state.
* Deleting multiple searches from your search history works now - before there was a bug where only the first delete would succeed.
* On the Search History page accessible from Settings, you can now clear all non-saved searches with a single button.
* Deprecated search filters no longer show up in Filter Help.
* Searches that don't use any special filters now search for the entire string in item names and descriptions and perk names and descriptions. e.g. `gnawing hunger` now searches for the full string "gnawing hunger" as opposed to being equivalent to `"gnawing" and "hunger"`.
* Invalid searches no longer save to search history.
* Bright engrams show up correctly in the seasonal progress again.
* Added an icon for Cabal Gold in objective text.
* You can sort items by ammo type.
* There's a new button in the Loadout editor to add all unequipped items, similar to adding all equipped items.
* The farming mode "stop" button no longer covers the category strip on mobile.
* Reverting a loadout (the button labeled "Before [LoadoutName]") no longer pulls items from Postmaster.

## 6.55.0 <span class="changelog-date">(2021-03-07)</span>

* You can once again select how much of a stackable item to move, by editing the amount in the move popup before clicking a move button. Holding shift during drag no longer allows you to select the amount - you must do it from the buttons in the popup.

## 6.54.0 <span class="changelog-date">(2021-02-28)</span>

## 6.53.0 <span class="changelog-date">(2021-02-21)</span>

* Pulling from postmaster, applying loadouts, moving searches, moving individual items, and more are now cancel-able. Click the "cancel" button in the notification to prevent any further actions.
* Bulk tagging in the Organizer no longer shows an "undo" popup. We expect you know what you're doing there!

## 6.52.0 <span class="changelog-date">(2021-02-14)</span>

* Search filters that operate on power levels now accept the keywords "pinnaclecap", "powerfulcap", "softcap", and "powerfloor" to refer to the current season's power limits. e.g "power:>=softcap"
  * `powerlimit:pinnaclecap` will show items with a power limit that matches this season's limit on all items.
  * `sunsetsin:next` will show the same items: items whose power limit won't reach next season's limit on all items.
* Confirm before pulling all items from Postmaster.
* Added Seasonal Challenges to the Records page. You can track as many of these as you want in DIM and the tracked ones will show up in the Progress page.
* Quests that expire after a certain season now show that info in the item popup.
* Quests show which step number on the questline they are.
* Triumphs that provide rewards for completing a part of the triumph now show that reward.

## 6.51.1 <span class="changelog-date">(2021-02-10)</span>

* Updates for Season of the Chosen

## 6.51.0 <span class="changelog-date">(2021-02-07)</span>

## 6.50.0 <span class="changelog-date">(2021-01-31)</span>

* Some emblem stats have better formatting now.
* Perks which would grant a bonus in a stat, but which grant zero points due to how stats work, now show +0 instead of just not showing the stat.
* Bounty guide for special grenade launchers now shows a label and not just an icon.
* Fixed some issues with Loadout Optimizer on mobile.

## 6.49.0 <span class="changelog-date">(2021-01-24)</span>

* Mod categorization in the Loadout Optimizer mod picker is now driven from game data - it should stay up to date better as new mods appear.
* Disabled weapon mods no longer contribute to stats.
* Automatic updates for the latest patch.

## 6.48.0 <span class="changelog-date">(2021-01-17)</span>

* Allow clicking through the loading screen to get to the troubleshooting link.

## 6.47.1 <span class="changelog-date">(2021-01-11)</span>

* Fix a bug that could crash loadout optimizer.

## 6.47.0 <span class="changelog-date">(2021-01-10)</span>

* Show a star icon for favorited finishers rather than a lock icon.
* Search history truncates huge searches to three lines and aligns the icons and delete button to the first line.
* Added indicators in the Compare view to show which stat we are sorting by, and in which direction.
* Fix visuals on the pull from postmaster buttons.
* Loadout Optimizer now allows selecting up to 5 raid mods, not just 2.
* Armor mods with conditional stats, like Powerful Friends and Radiant Light, now correctly take into account the conditions that cause their stats to be applied. This only works within a single piece of armor - for example, it will work if you have Powerful Friends and another Arc mod is socketed into that piece of armor, but will not yet correctly identify that the stats should be enabled when you have another Arc Charged With Light mod on *another* piece of armor.
* Masterworked Adept weapons should show all their stat bonuses.
* Fix a bug where using the move buttons instead of drag and drop wouldn't show item move progress popups or error popups.
* The most recent Steam Overlay browser version shouldn't be reported as not supported anymore. Keep in mind we can't really debug any problems that happen in the Steam Overlay.
* Fixed some event-specific searches, such as source:dawning.

## 6.46.0 <span className="changelog-date">(2021-01-03)</span>

* Base stats no longer cause sort issues in the compare pane, and no longer apply to weapons.
* Older pieces of Last Wish and Reverie Dawn armor now count as having normal Legacy mod slots.
* Deep Stone Crypt Raid mods now show up in the Loadout Optimizer mod picker.

## 6.45.2 <span className="changelog-date">(2020-12-30)</span>

* Fixed an issue that could harm the DIM Sync service.

## 6.45.1 <span className="changelog-date">(2020-12-29)</span>

* Fixed an issue where linking directly to any page would redirect to the inventory.

## 6.45.0 <span class="changelog-date">(2020-12-27)</span>

* Faster initial page load for inventory (loading a subset of things from bungie.net api)
* Wishlists now support multiple URLs
* Collection items in records now display the intrinsic perk.
* Fixed an issue with the item popup sidecar on safari.
* Fixes for compare view on mobile.
* The optimizer now clears results if a character is changed.
* Fix typo in energycapacity organizer search
* Clean up toolbar on organizer page on mobile.
* Some routes can now be accessed without being logged in (Whats New, Privacy Policy, etc.)
* What's new page is now rendered at build time instead of run-time, so it should load faster.
* Various dependency upgrades

## 6.44.0 <span class="changelog-date">(2020-12-20)</span>

* Fixed a bug that could potentially erase some tags/notes if there were errors in DIM.
* When Bungie.net is undergoing maintenance, item perks won't be shown anymore. Before, we'd show the default/collections roll, which confused people.
* Fix the element type of items not showing in some cases.
* Improved the sizing of sheet popups on Android when the keyboard is up.
* You can no longer transfer Spoils of Conquest anywhere.
* Hide action buttons on collections/vendors items.
* Fixed character headers wrapping on non-English locales.

### Beta Only

* We continue to experiment with the order of the list-style perk display on weapons - the most important perks tend to be on the rightmost column of the grid, so now we list the perks in right-to-left order from the original grid.

## 6.43.2 <span class="changelog-date">(2020-12-13)</span>

## 6.43.1 <span class="changelog-date">(2020-12-13)</span>

## 6.43.0 <span class="changelog-date">(2020-12-13)</span>

* New Rich Texts added for Lost Sectors and Stasis.
* Show reasons why you can't buy vendor items, and grey out bounties that you've already purchased on the vendors screen.
* Updated the item popup header for mobile and desktop. The buttons on mobile now have larger click targets and should be easier to find/use.
* Green items can no longer mess up loadout optimizer.
* Special-ammo grenade launchers are now distinguished from heavy grenade launchers.

## 6.42.3 <span class="changelog-date">(2020-12-07)</span>

* Filter ornaments to the correct class for season pass on progress page.
* Enable bounty guide on app.destinyitemmanager.com.
* Spoils of Conquest vault prevention.

### Beta Only

* Re-order sockets putting key traits first.

## 6.42.2 <span class="changelog-date">(2020-12-06)</span>

* Banner Tweaks

## 6.42.1 <span class="changelog-date">(2020-12-06)</span>

* Banner Tweaks

## 6.42.0 <span class="changelog-date">(2020-12-06)</span>

* Farming mode now refreshes only every 30 seconds, instead of every 10 seconds, to reduce load on Bungie.net.
* When the postmaster section is collapsed, it now shows the number of items in your postmaster so you can keep an eye on it.
* Fixed an issue where the Game2Give donation banner could sometimes appear in the mobile layout.

### Beta Only

* We're trying out a new display for weapon perks, which displays the name of the active perk and shows details on click, instead of on hover. This is partly to make perks easier to understand, but also to allow for more actions on perks in the future. Let us know what you think! Animations will be added later if this design catches on.
* Continued improvements to Active mode, incorporating Bounty Guide and better suggested vendor bounties.

## 6.41.1 <span class="changelog-date">(2020-12-02)</span>

## 6.41.0 <span class="changelog-date">(2020-12-02)</span>

* Bounties and Quests sections on the Progress page now show a summary of bounties by their requirement - weapon, location, activity, and element. Click on a category to see bounties that include that category. Other categories will light up to show "synergy" categories that can be worked on while you work on the selected one. Shift-click to select multiple categories. Click the (+) on a weapon type to pull a weapon matching that type.
* New item sort option to sort sunset items last.
* Engrams show their power level - click on small engrams to see their power level in the item popup.
* The checkmark for collectibles is now on the bottom right corner, so it doesn't cover mod cost.
* Mod costs display correctly on Firefox.
* Fixed the `is:powerfulreward` search to recognize new powerful/pinnacle engrams.
* When items are classified (like the new Raid gear was for a bit), any notes added to the item will show on the tile so you can keep track of them.
* Fixed filter helper only opening the first time it is selected in the search bar
* Pinnacle/powerful rewards show a more accurate bonus, taking into account your current max power.

### Beta Only

* A new "Single character mode" can be enabled through settings, or the « icon on desktop. This focuses down to a single character, and merges your other characters' inventories into the vault (they're really still on the other characters, we're just displaying them different). This is intended for people who are focused on one character, and always shows the last played character when collapsed.

## 6.40.0 <span class="changelog-date">(2020-11-22)</span>

* Mod and mod slot info in Loadout Optimizer have been updated to handle the new mod slots better.
* Postmaster items can be dragged over any items on your character to transfer them - they don't need to be dragged to the matching item type.
* Stop showing extra +3 stats on masterwork weapons. The fix for this means that Adept weapons may not show that bonus when they are released.
* Progress page now shows more Milestones/Challenges, shows rewards for all of them, includes vendor pictures where available, and gives a hint as to what power pinnacle/powerful engrams can drop at.

## 6.39.1 <span class="changelog-date">(2020-11-16)</span>

* Farming mode will no longer immediately kick out items you manually move onto your character.
* The Records page now includes all the Triumphs and Collections info that are in the game.
* Mods in the Loadout Optimizer can be searched by their description.
* Fixed Active Mode showing up in release version if you'd enabled it in Beta.
* Fixed a crash when viewing Stasis subclasses.

## 6.39.0 <span class="changelog-date">(2020-11-15)</span>

* Xur's location is now shown on his entry in the Vendors page.
* The Raids section is back in Progress, and Garden of Salvation shows up in Milestones.
* Search autocomplete suggests the `current` and `next` keywords for seasons.
* Reworked mod handling to account for new legacy and combat mod slots. New searches include `holdsmod:chargedwithlight`, `holdsmod:warmindcell`, etc., and `modslot:legacy` and `modslot:combatstyle`.
* Armor tiles now display the energy capacity of the armor.
* Masterwork levels in the mod details menu once again show which level masterwork they are.
* Added a new sort order for items, sort by Seasonal icon.
* Darkened the item actions sidecar to improve contrast with the background.
* Fixed a visual glitch where the tagging menu looked bad.
* Fixed logic for determining what can be pulled from postmaster to exclude stacked items like Upgrade Modules when you cannot actually pull any more of them.
* Removed the counter of how many items were selected in Organizer. This fixes a visual glitch that cut off the icons when items were selected.
* Fixed the vendor icon for Variks.
* Loadout drawer, Compare, Farming, and Infusion now work on every page that shows an item from your inventory.
* Deleting a loadout from the loadout drawer now closes the loadout drawer.
* When Bungie.net is not returning live perk information, we won't show the default perks anymore.

### Beta Only

* Preview of "Active Mode", an in-progress new view that focuses down to a single character plus your vault, and has easy access to pursuits, farming, max light, and more.

## 6.38.1 <span class="changelog-date">(2020-11-11)</span>

* Removed character gender from tiles and notifications.
* Don't show empty archetype bar for items in collections.
* Deprecated the `sunsetsafter` search filter because its meaning is unclear. Introduced the `sunsetsin` filter and the `is:sunset` filter.
  * Try out `sunsetsin:hunt` for weapons which reached their power cap in season 11.
  * `is:sunset` won't show anything until Beyond Light launches!
* Added `current` and `next` as season names for searches. Search `sunsetsin:next` to see what'll be capped in next season even before it has an official name.
* Vendorengrams.xyz integration has been removed, because of the vendor changes in Beyond Light.
* Legacy Triumphs have been removed.
* Fixed the Progress page not loading.
* Fixed Catalysts not showing on the Records page.
* Fix errors when selecting mods in Loadout Optimizer.
* Removed the opaque background from item season icons.

## 6.38.0 <span class="changelog-date">(2020-11-08)</span>

* New background color theme to tie in with Beyond Light. The character column coloring based on your equipped emblem has been removed.
* Perk and mod images are once again affected by the item size setting.

## 6.37.2 <span class="changelog-date">(2020-11-03)</span>

* Fix the item tagging popup not working on mobile by un-fixing the Safari desktop item popup.

## 6.37.1 <span class="changelog-date">(2020-11-02)</span>

* Fixed not being able to scroll on mobile.
* Fixed filter help not always showing up.

## 6.37.0 <span class="changelog-date">(2020-11-01)</span>

* Removed "Color Blind Mode" setting. This didn't help with DIM's accessibility - it just put a filter over the page to *simulate what it would be like* if you had various forms of color blindness.
* Added `hunt` as valid season synonym.
* Clicking on the energy track or element for armor can now let you preview how much it'd cost in total to upgrade energy or change element.
* Redesigned weapon perks/mods to more clearly call out archetype and key stats.
* Improved the buttons that show in the item popup for items in postmaster. For stacked items you can now take just one, or all of the item.
* Some items that DIM couldn't pull from postmaster before, can be pulled now.
* Fixed the display of stat trackers for raid speed runs.
* Hide the "kill tracker" perk column on masterworked weapons.
* Fixed the tagging dropdown not being attached on desktop Safari.

## 6.36.1 <span class="changelog-date">(2020-10-26)</span>

* Some more tweaks to the sidecar layout.
* Put back automatically showing dupes when launching compare.
* The item popup now closes when you start dragging an item.

## 6.36.0 <span class="changelog-date">(2020-10-25)</span>

* Rearranged equip/move buttons on sidecar to be horizontal icons instead of menu items.
* On mobile, you can switch characters in either direction, in a loop.
* Added cooldown and effect values to stat tooltips.
* Added stat tooltips to the Loadout Optimizer.
* Fixed descriptions for mod effects in the Loadout Optimizer's mod picker.
* New keyboard shortcuts for pull item (P), vault item (V), lock/unlock item (L), expand/collapse sidecar (K), and clear tag (Shift+0). Remember, you must click an item before being able to use shortcuts.
* Made the item popup a bit thinner.
* Collapsing sections now animate open and closed.

### Beta Only

* We're experimenting with a new "Search Results" sheet that shows all the items matching your search in one place.

## 6.35.0 <span class="changelog-date">(2020-10-18)</span>

* Added the "sidecar" for item popup actions on desktop. This lets us have more actions, and they're easier to understand. If you always use drag and drop, you can collapse the sidecar down into a smaller version.
* On mobile, press and hold on an item to access a quick actions menu, then drag your finger to an option and release to execute it. Move items faster than ever before!
* Added buttons to the settings page to restore the default wish list URL.
* Tweaked the Loadout Optimizer to make it easier to understand, and more clearly highlight that stats can be dragged to reorder them.
* In Loadout Optimizer, Compare Loadout can now compare with your currently equipped gear. Also, clicking "Save Loadout" will prompt you for whether you want to overwrite the loadout you're comparing with.
* Fixed an issue where you couldn't directly edit the minimum power field in Loadout Optimizer.
* D1 items can no longer incorrectly offer the ability to pull from postmaster.
* Tuned the search autocomplete algorithm a bit to prefer shorter matches.
* Fixed multi-stat masterworked exotics messing up the CSV export.
* Darkened the keyboard shortcut help overlay (accessed via the ? key).
* Removed tagging keyboard shortcut tips from places where they wouldn't work.

## 6.34.0 <span class="changelog-date">(2020-10-11)</span>

* Replaced the tagging dropdown with a nicer one that shows the icon and keyboard shortcut hints.
* Made the farming mode popup on mobile not overlap the category selector, and made it smaller.
* Secretly started recording which mods you selected in Loadout Optimizer when you create a loadout, for future use.
* In the Organizer, the selected perk for multi-option perks is now bold.
* Updated the style and tooltip for wishlist perks to match the thumb icon shown on tiles.
* Fix some display of masterworked exotics in the CSV export.

## 6.33.0 <span class="changelog-date">(2020-10-04)</span>

* The Organizer's buttons now show you how many items you have in each category. These counts update when you use a search too!
* On mobile, the search bar appears below the header, instead of on top of it.
* Changed the effect when hovering over character headers.
* Hitting Tab while in the search bar will only autocomplete when the menu is open.
* Fixed the "custom stat" setting not being editable from Safari.
* Consumables may no longer be added to loadouts for D2.
* The Loadout Optimizer lock item picker will show items that are in the Postmaster.

### Beta Only

* Removed the ability to move a specific amount of a stacked consumable item.
* Continued updates to our new background style and desktop item actions menu.

## 6.32.2 <span class="changelog-date">(2020-09-29)</span>

* Actually fixed "Store" buttons not showing for items in Postmaster.
* Fix wishlists not highlighting the right rolls.

## 6.32.1 <span class="changelog-date">(2020-09-29)</span>

* Fixed "Store" buttons not showing for items in Postmaster.
* Fixed masterwork stats for Exotics not displaying correctly.
* Fixed character stats only displaying the current character's stats on mobile.
* Fixed Postmaster not appearing on D1 for mobile.

## 6.32.0 <span class="changelog-date">(2020-09-27)</span>

* In Compare, you can click on perks to see what the new stats would look like if you chose another option.
* When the item popup is open, hitting the "c" key will open Compare.
* Your subclass has been moved below weapons and armor (it's been this way in Beta for a while).
* On mobile, instead of showing all your items at once, there's now a category selection bar that lets you quickly swap between weapons, armor, etc. The postmaster is under "inventory".
* Transferring items is just a touch snappier.
* The tag and compare button on the search bar have been replaced with a dropdown menu (three dots) with a lot more options for things you can do with the items that match your search.
* On mobile, your equipped emblem no longer affects the color of your screen.
* Loadout Optimizer has a nicer layout on mobile and narrower screens.
* Fix some masterwork stats not showing.
* Fix some issues with how mods got auto-assigned in Loadout Optimizer.
* Fix masterwork stats not always highlighting.
* Fix masterwork tier for some items.
* Fix an issue where searching for "ote" wouldn't suggest "note:"
* The Organizer shows up in the mobile menu, but it just tells you to turn your phone.

### Beta Only

* We're experimenting with moving the item action buttons to the side of the item popup on desktop - we call it the "sidecar". It moves the actions closer to the mouse, allows room to have clearer labels, and gives more room to add more commands. Plus generally people have screens that are wider than they are tall, so this reduces the height of the popup which could previously put buttons off screen. We'll be tweaking this for a while before it launches fully.
* Beta now has an early preview of a new theme for DIM.

## 6.31.2 <span class="changelog-date">(2020-09-22)</span>

* Fix an issue where moving Exotic Cipher to vault with DIM would cause your characters to be filled up with items from your vault.

## 6.31.1 <span class="changelog-date">(2020-09-21)</span>

* Loadout Optimizer highlights loadouts you've already saved.
* Add new searches `kills:`, `kills:pvp:`, and `kills:pve:` for Masterwork kill trackers.
* Fixed: "Source" was not being set for all items.
* Fixed: Item type searches (e.g. is:pulserifle) not working for D1.
* Fixed: Spreadsheets missing power cap.

## 6.31.0 <span class="changelog-date">(2020-09-20)</span>

* Added a link to the DIM User Guide to the hamburger menu.
* "Clear new items" has been moved into the Settings page instead of being a floating button. The "X" keyboard shortcut no longer clears new items.
* Linear Fusion rifles are technically Fusion Rifles, but they won't show up in Organizer or in searches under Fusion Rifle anymore.
* While API performance is ultimately up to Bungie, we've changed things around in DIM to hopefully make item transfers snappier. Note that these changes mean you may see outdated information in DIM if you've deleted or vaulted items in-game and haven't clicked the refresh button in DIM.
* Improved the autocomplete for `sunsetsafter:` searches.
* Fix the `is:new` search.
* The D1 Activities page now shows Challenge of the Elders completion.
* Fixed buttons not showing up on tablets for track/untrack triumphs.
* Invalid searches are no longer saved to your search history.
* The "Filter Help" page is now searchable, and clicking on search terms applies them to your current search.
* Added a Search History page accessible from "Filter Help" and Settings so you can review and delete old searches.
* Shift+Delete while highlighting a past search in the search dropdown will delete it from your history.
* Fixed the `masterwork:` filters.
* Fixed the icon for "Take" on the item popup for stackable items.
* Removed the ability to restore old backups from Google Drive, or backups created from versions of DIM pre-6.0 (when DIM Sync was introduced).
* Armor 1.0 mods and Elemental Affinities removed from the perk picker in Loadout Optimizer.
* Improved search performance.
* Items in collections now show their power cap.
* Character stats now scroll with items on mobile, instead of always being visible. Max power is still shown in the character header.
* Added "Location" column to the Organizer to show what character the item is on.
* When "Base Stats" is checked in the Compare tool, clicking on stats will sort by base stat, not actual stat.

### Beta Only

* On mobile, there is now a bar to quickly swap between different item categories on the inventory screen.

## 6.30.0 <span class="changelog-date">(2020-09-13)</span>

* Compare loadouts in Loadout Optimizer to your existing loadout by clicking the "Compare Loadout" button next to a build.
* Improvements to search performance, and search autocomplete suggestions.
* Fix cases where some odd stats would show up as kill trackers.
* Sword-specific stats now show up in `stat:` filters.

## 6.29.1 <span class="changelog-date">(2020-09-11)</span>

* Improved performance of item transfers. We're still limited by how fast Bungie.net's API can go, though.
* Fixed a couple of the legacy triumphs that indicated the wrong triumph was being retired.
* Completed legacy triumph categories, and collections categories, now show the "completed" yellow background.
* is:seasonaldupe now correctly pays attention to the season of the item.
* Fixed a bug where notes wouldn't be saved if you clicked another item before dismissing the item popup.
* Tweaks to the display of legacy triumphs.
* Reduce the number of situations in which we autoscroll the triumph category you clicked into view.

## 6.29.0 <span class="changelog-date">(2020-09-10)</span>

* Legacy Triumphs are now indicated on the Records page and have their own checklist section. Legacy Triumphs are triumphs that will not be possible to complete after Beyond Light releases. The list of which Triumphs are Legacy Triumphs was provided by Bungie.
* Mods in the Loadout Optimizer mod picker are now split up by season.
* The number of selected items is now shown on the Organizer page.
* Empty mod slot tooltips spell out which season they're from.
* Locking/unlocking items in D1 works again.

## 6.28.1 <span class="changelog-date">(2020-09-06)</span>

* Actually release the Records page

## 6.28.0 <span class="changelog-date">(2020-09-06)</span>

* Triumphs, Collections, and Stat Trackers are now all together in the new Records page.
* You can track triumphs in DIM - tracked triumphs are stored and synced with DIM Sync. These show up on both the Progress and Records pages.
* Everything on the Records page responds to search - search through your Collections, Triumphs, and Stat Trackers all at once!
* Unredeemed triumphs show their rewards
* Compare sheet now offers a Base Stat option for armor, so you can directly compare your stat rolls
* Mod costs now shown in Loadout Optimizer results
* Vendors can now track some "pluggable" items like emotes & ghost projections, to filter by whether you already own them
* Clearing the search input no longer re-opens the search dropdown
* Mod slot column in the Organizer now shows all supported mod types (i.e. season 10 armor will show seasons 9,10,11)
* Support for `mod:` and `modname:` filters to parallel the `perk:` and `perkname:` ones
* Use the dark theme for Twitter widget

## 6.27.0 <span class="changelog-date">(2020-08-30)</span>

* The new armor 2.0 mod workflow is available in the Loadout Optimizer, this includes:
  * A new Mod Picker component to let you choose armor 2.0 mods to lock.
  * The mod sockets shown in the optimizer are now the locked mods, rather than the mods currently equipped on the item.
  * Clicking on a mod socket will open the picker to show available mods for that slot. Note that locking a mod from this won't guarantee it gets locked to the item specifically.
  * Items have different levels of grouping depending on the requirements of the locked mods. Locking no mods keeps the previous grouping behavior.
  * The mods stat contributions are now shown in the picker.
  * The Mod Picker can now filter for items from a specific season, just filter by the season number directly e.g. "11" for arrivals.
* The search bar now remembers your past searches and allows you to save your favorite searches. These saved and recent searches are synced between devices using DIM Sync.
* The quick item picker (plus icon) menu no longer has an option to equip the selected item. Instead it will always just move the item - very few users selected "Equip" and it won't ever work in game activities.
* Added background colors for items and characters before their images load in, which should reduce the "pop-in" effect.
* Shaders can be tagged from the Collections page and the tags/notes show up there as well.
* Shift+Click on the Notes field in Organizer while in edit mode no longer applies a search.
* For pages with sidebars (like Progress), scrollbars appearing will no longer cover content.
* Add character stats to loadout sheet if full armor set is added.

### Beta Only

* Long-pressing on an item in mobile mode will bring up a quick actions menu - drag and release on a button to apply the action to the item you pressed on.
* Move Sub-class out of Weapons to the General category

## 6.26.0 <span class="changelog-date">(2020-08-23)</span>

* Better touchscreen support for drag and drop.
* Wishlists now support Github gists (raw text URLs), so there's no need to set up an entire repository to host them. If you are making wishlists, you can try out changes easier than ever. If you're not making wishlists, hopefully you're using them. If you don't know what wishlists are, [here you go](https://destinyitemmanager.fandom.com/wiki/Wish_Lists)
* Engrams get a more form-fitting outline on mouse hover.
* If you have a search query active, DIM will not automatically reload to update itself.
* The `is:curated` search has been overhauled to better find curated rolls.
* Fixes to how the character headers look in different browsers.
* Fixed the missing armor.csv button on the Organizer.

### Beta Only
* Loadout Optimizer: DIM Beta is now using the new Mod Picker, a separate and improved picker just for armor mods. Try it out and let us know how it feels
* In Beta only, the filter search bar has been upgraded to remember recent searches and let you save your favorite searches.
* Phone/mobile resolutions will now show a mini-popup to make inspecting and moving items much easier.

## 6.25.0 <span class="changelog-date">(2020-08-16)</span>

* Removed `is:reacquireable` as it is inaccurate in its current state
* Removed outline from clicked character headers on iOS
* Adjusted spacing on items in the loadout drawer, so they can fit 3-wide again
* Main (top) search field is now the place to filter items for the Loadout Optimizer
* For real, stat bars should be the right length this time
* Keyboard controls in the Notes field: ESC reverts and leaves editing, ENTER saves the value
* Item notes can now be edited directly in the notes column of the Organizer tab
* Mobile - changes in DIM beta only: different parts of the header now stick with you as you scroll down.
* Armor CSV export appearing properly on the Organizer tab again.

## 6.24.1 <span class="changelog-date">(2020-08-12)</span>

* Updated the character tiles, now uses triple dot instead of chevron
* Solstice of Heroes is back and so is the **Solstice of Heroes** section of the **Progress** tab. Check it out and view your progress toward upgrading armor.

## 6.24.0 <span class="changelog-date">(2020-08-09)</span>

* Configure a custom armor stat per-class in Settings, and it'll show up in item popups, Organizer, Compare, and the new `stat:custom:` search.
* Speed improvements to wishlist processing.
* `is:smg` for if you're as bad at remembering "submachine gun" as.. some of us are.
* No more accidental app reloads when swiping down hard on the page on mobile.
* Spring (Summer?) cleaning in the Item Popup. Some less important elements have been moved or removed, to make room for more functionality and stats.
* Bar-based stat values in the Mod preview menu are no longer extremely large bois.
* Anti-champion damage types are now interpreted in tooltip descriptions.
* Seasonal Artifact is now previewable, but be warned:
  * Some data from the API is wrong, and the Season 11 artifact is incorrectly labeled.
  * It can show seasonal mods you have equipped, but Season 11 mods still aren't in Collections data, so mod unlocks aren't displayed.
* Spreadsheet columns slightly adjusted to get them back to their usual column names.
* Lots going on behind the scenes to clear up errors and get Loadout Optimizer ready for upgrades!

## 6.23.0 <span class="changelog-date">(2020-08-02)</span>

* You can add tags and notes to shaders! Keep track of your favorites and which shaders you could do without.
* Searches now support parentheses for grouping, the "and" keyword, and the "not" keyword. Example: `(is:weapon and is:sniperrifle) or not (is:armor and modslot:arrival)`. "and" has higher precedence than "or", which has higher precedence than just a space (which still means "and").
* Fixed the size of damage type icons in D1.
* Our Content Security Policy is more restrictive now, external and injected scripts may fail but this keeps your account and data safer.

## 6.22.1 <span class="changelog-date">(2020-07-27)</span>

## 6.22.0 <span class="changelog-date">(2020-07-26)</span>

* New: More detailed gear information is available by hovering or clicking the Maximum Gear Power stat in each character's header.
* Improved detection that you need to reauthorize DIM to your Bungie account.
* Fixes to how stat bars display when affected by negative modifiers & perks.
* Clearer errors if DIM is unable to save the item information database.
* Organizer
  * Power Limit column now generates the right filter when Shift-clicked.
  * Traits column content has been narrowed down.
  * Improved top level categories take fewer clicks to reach your items.
* Loadout Optimizer
  * Fixed finding slots for seasonal mods.

## 6.21.0 <span class="changelog-date">(2020-07-19)</span>

* Added support for negative stats on mods. This should be visible in item displays and make loadout optimizer results more accurate.
* Fix quick item picker not remembering your preference for "equip" vs "store".
* Some quests can now be tracked or untracked from DIM.
* Locking or unlocking items from DIM is now reflected immediately on the item tiles.
* Items with the Arrivals mod slot now match the `holdsmod:dawn` search.

## 6.20.0 <span class="changelog-date">(2020-07-12)</span>

* Fix sorting by Power Limit in the compare pane.
* When opening a loadout in the loadout optimizer from the inventory page, the correct character is now selected rather than the last played character.
* Allow masterworks to affect more than one stat
* Exclude subclasses from `is:weapon` filter.
* Fixed Loadout Optimizer not including all the right tiers when tier filtering was in place.

## 6.19.0 <span class="changelog-date">(2020-07-05)</span>

* Loadout Optimizer has been... optimized. It now calculates sets in the background, so you can still interact with it while it works.
* Removed ghosts from loadout optimizer as they don't have enough interesting perks to build into loadouts.
* The filter help button is now always shown in the search bar, even when a search is active.
* The item count in the search bar is now more accurate to what you see on the inventory screen.
* Make it clearer that not having Google Drive set up doesn't matter that much since it's only for importing legacy data.
* Better handling for if the DIM Sync API is down.

## 6.18.0 <span class="changelog-date">(2020-07-02)</span>

* Breaker type is now shown on the item popup and in the Organizer.
* New filter for breaker types on weapons, `breaker:`.
* Fixed another crash on the vendors screen also caused by the Twitch gift sub shader.
* Protect against certain weird cases where DIM can get stuck in a non-working state until you really, thoroughly, clear your cache.

## 6.17.1 <span class="changelog-date">(2020-07-01)</span>

* Fix a crash with the Twitch gift sub shader.

## 6.17.0 <span class="changelog-date">(2020-06-28)</span>

* You can now filter out armor in the Loadout Optimizer by minimum total stats. This narrows down how many items are considered for builds and speeds up the optimizer.
* Renamed the "is:reacquireable" filter to "is:reacquirable"
* Searches like "is:inleftchar" now work with consumables in the postmaster.
* Fixed the inventory screen jumping a bit when the item popup is open on mobile.
* Add a link to the troubleshooting guide to error pages.
* Seasonal mods in the loadout optimizer now force armor to match their element, again.
* The stat in parentheses in a weapon perk tooltip, is the stat matching the masterwork. UI slightly updated to help show this.

## 6.16.1 <span class="changelog-date">(2020-06-22)</span>

* Fix a crash when opening some items in Organizer.

## 6.16.0 <span class="changelog-date">(2020-06-21)</span>

* Remove `is:ikelos` filter
* Loadout Optimizer: Save stat order and "assume masterworked" choices.
* Fixed a bug that caused the inventory view to jump to the top of the screen when items were inspected.
* Add a disclaimer to power limit displays that they may change in the future. Please see https://www.bungie.net/en/Help/Article/49106 for updates
* Save column selection for Ghosts in the Organizer separate from Armor.
* Display how many tags were cleaned up in the DIM Sync audit log.
* Fix a bug where canceling setting a note in the Organizer would wipe notes from selected items.
* Add a pointer cursor on item icons in the Organizer to indicate they're clickable.
* Fix minimum page width when there are fewer than three characters.
* Fix Arrival mods not appearing in the Loadout Optimizer.
* Fix a bug when DIM Sync is off that could repeatedly show a notification that an import had failed. Please consider enabling DIM Sync though, your data WILL get lost if it's disabled.

## 6.15.1 <span class="changelog-date">(2020-06-15)</span>

## 6.15.0 <span class="changelog-date">(2020-06-14)</span>

* Items now show their power limit in the item popup, Compare, and in the Organizer (new column). Keep in mind some power limits may change in upcoming seasons.
* Try the `sunsetsafter:` or `powerlimit:` filters to find things by their power limit.
* Fix the season icon for reissued items.
* Fix not being able to dismiss the item popup on the Organizer in certain cases.
* Remove the 15 second timeout for loading data from Bungie.net.
* Fix umbral engrams showing up weird in the engram row.
* Prevent Chrome on Android from showing a "download this image" prompt when long-pressing on images.
* Fix non-selected perks not showing on old fixed-roll weapons.
* Add Charge Rate and Guard Endurance stat to swords.

## 6.14.0 <span class="changelog-date">(2020-06-07)</span>

* Fixed misdetection of seasonal mods in Compare.
* Work around a Bungie.net issue that could prevent the Destiny info database from loading.
* Improved the experience for users who previously had DIM Sync off.

## 6.13.2 <span class="changelog-date">(2020-06-03)</span>

## 6.13.1 <span class="changelog-date">(2020-06-01)</span>

* Add a banner to support Black Lives Matter.
* Avoid an issue where shift-clicking on empty space near perks in the Organizer can enable a useless filter.

## 6.13.0 <span class="changelog-date">(2020-05-31)</span>

* DIM data (loadouts, tags, settings) can no longer be stored in Google Drive. If you already have things stored there, you can use that data to import into the new storage, but it will no longer be updated. Disabling DIM Sync will now store data locally only.
* The Vault Organizer is now available for D1.
* CSV export will no longer erroneously consider calus as a source and instead output the correct source.
* CSV export will now export the same source information that DIM uses for items that do not have a source in the API.
* Fixed import/export of data - if your backups didn't load before, they should now.
* Fixed Organizer default sorting for stats, and shift-click filtering for modslot.
* Vendors data no longer has to reload every time you visit the page.
* is:dupelower search is stabilized so that tagging items as junk doesn't change what is considered "lower"
* Fixed loadouts with subclasses not fully transferring to the vault.
* Don't display "ms" unit on Charge Time stat for D1 fusion rifles.

## 6.12.0 <span class="changelog-date">(2020-05-24)</span>

* DIM has a new community-driven user guide at https://destinyitemmanager.fandom.com/wiki/Destiny_Item_Manager_Wiki

## 6.11.0 <span class="changelog-date">(2020-05-17)</span>

* Added the Organizer page, which lets you see all your items in a table form, which you can sort and filter (try shift-clicking on a cell!). Add and remove columns and bulk-tag your items to help quickly figure out which items you want to keep and which you can get rid of.
* Fixed stat calculations for special Taken King class items in D1.

## 6.10.0 <span class="changelog-date">(2020-05-10)</span>

## 6.9.0 <span class="changelog-date">(2020-05-03)</span>

* In the Loadout Optimizer, mods have been split into their own menu, separate from perks.
* Fixed a bug where wishlists would ignore settings and load the default wishlist instead.

## 6.8.0 <span class="changelog-date">(2020-04-26)</span>

* Added "armor 2.0" column to spreadsheet exports.
* Fixed a bug that could affect the display of percentage-based objectives.

## 6.7.0 <span class="changelog-date">(2020-04-19)</span>

* Emblems now show a preview of their equipped stat tracker, and show which types of stat tracker the emblem can use.
* Certain stat trackers (under "Metrics" in "Collections") had the wrong display value, like KDA. These have been fixed.
* Loadout Optimizer now allows you to select seasonal mods independent of the gear they go on - it'll try to slot them into any gear.

## 6.6.0 <span class="changelog-date">(2020-04-12)</span>

* Better handling of logging out and into a different Bungie.net account.
* Improved error handling for Bungie.net and DIM Sync issues.

## 6.5.0 <span class="changelog-date">(2020-04-10)</span>

* Improved overall performance and memory usage of DIM - as the game grows, so has DIM's memory usage. If your browser was crashing before, give it a try now.
* Collectibles now show perks.

## 6.4.0 <span class="changelog-date">(2020-04-05)</span>

* Added stat trackers to the Collections page (under "Metrics")
* Improved error handling when Bungie.net is down or something is wrong with your account. Includes helpful tips for D1 users locked out by Twitch-linking bug. If your D1 accounts disappeared, they're in the menu now.
* Accounts in the menu are now always ordered by last-played date.
* DIM will no longer bounce you to a different account if the one you wanted cannot be loaded.
* Fixed some bugs that could cause D1 pages to not display.
* Fix display of collectibles that are tied to one of your alternate characters.
* Fix the levels that reward Bright Engrams after season rank 100.

## 6.3.1 <span class="changelog-date">(2020-03-29)</span>

* Fixed a bug where D1 items could fail to display.
* Fixed a bug where responding "Not now" to the DIM Sync prompt wouldn't cause it to go away forever.
* Make mod slot for Reverie Dawn armor set detect correctly as outlaw.

## 6.3.0 <span class="changelog-date">(2020-03-29)</span>

* Removed duplicate Mods section from the top level of the Collections screen - they're still under the normal collections tree.
* Fixed a missing icon when season rank is over 100.

## 6.2.0 <span class="changelog-date">(2020-03-22)</span>

## 6.1.1 <span class="changelog-date">(2020-03-22)</span>

## 6.1.0 <span class="changelog-date">(2020-03-22)</span>

* Introducing [DIM Sync](https://github.com/DestinyItemManager/DIM/wiki/DIM-Sync-(new-storage-for-tags,-loadouts,-and-settings)), a brand new way for DIM to store your loadouts and tags and sync them between all your devices. This is a big step forward that'll let us build lots of new things and share data between other apps and websites! Plus, you no longer have to log into anything separate, and we should avoid some of the bugs that have in the past led to lost data.
* External wish lists will be checked daily. Settings menu shows last fetched time.
* Seasonal Artifact is no longer considered a weapon or a dupe when searching.
* Event sources for items like Festival of the Lost and Revelry are now under the `source:` search like other sources, instead of `event:`.
* Fixed some recent bugs that prevented editing loadouts.
* Show how much of each material you have next to Spider's vendor info.
* Updated privacy policy with DIM Sync info.<|MERGE_RESOLUTION|>--- conflicted
+++ resolved
@@ -1,12 +1,9 @@
 ## Next
 
-<<<<<<< HEAD
+* Fix applying D1 loadouts.
 * `inloadout:` filter now matches partial loadout names -- use `inloadout:"pvp"` for items in loadouts where "pvp" is in the loadout's name.
-=======
-* Fix applying D1 loadouts.
 
 ## 7.5.1 <span class="changelog-date">(2022-02-14)</span>
->>>>>>> 99bbbd33
 
 ### Beta Only
 
