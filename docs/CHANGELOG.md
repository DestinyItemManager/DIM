# Next

* Made loadout builder talent grids tiny again.
* If you autocomplete the entire filter name and hit enter, it will no longer hang the browser.

# 4.6.0

* Fix a bug where the popup for Xur items was below Xur's own popup.
<<<<<<< HEAD
* You can flag reviews for being offensive or arguing or whatever. Be helpful but also be nice.
=======
* Hiding community rating for items with only one (non-highlighted) review.
>>>>>>> 4b7cfd1d
* The first item in the search autocompleter is once again selected automatically.
* If you don't have the vault width set to "auto", the inventory is once again centered.

# 4.5.0

* Added "reviewcount" filter to filter on the number of reviews on an item.
* Fix slight horizontal scroll on inventory view.
* On mobile, tapping outside of dialogs and dropdowns to dismiss them now works.
* The item detail popup now does a better job of fitting itself onto the screen - it may appear to the left or right of an item now!
* Press on a talent grid node to read its description. The same goes for the stats under your character.
* Subclasses now have the correct elemental type in their header color.
* Drag and drop should be much smoother now.
* You can select Destiny 2 accounts from the account dropdown now - but won't do much until Destiny 2 is released and we have a chance to update DIM to support it!

# 4.4.0

* New filters for ornaments - is:ornament, is:ornamentmissing, is:ornamentunlocked
* Fixed a bug where item data would not respect your language settings.
* Weapon reviews now show up immediately, and can be edited.
  - If you have been less than friendly, now would be a very good time to edit yourself and put a better foot forward.
* Sorting reviews to support edits and highlighted reviews.
* Logging out now brings you to Bungie's auth page, where you can choose to change account or not.
* Fixed "Clear New Items" not working.
* Adjusted the UI a bunch to make it work better on mobile. Just a start - there's still a long way to go.
* The announcement about DIM being a website won't show more than once per app session.
* Google Drive syncing is a bit smoother.
* Fixed a case where you couldn't create a new class-specific loadout.
* On Firefox, the new-item shines don't extend past the item anymore.
* Do a better job of refreshing your authentication credentials - before, we'd sometimes show errors for a few minutes after you'd used DIM for a while.
* The filters help page has been localalized.
* Separate the light: and level: filters. level now returns items matching required item level, light returns items matching the light level.

# 4.3.0

* DIM is now just a website - the extension now just sends you to our website. This gives us one, more cross-platform, place to focus on and enables features we couldn't do with just an extension. Don't forget to import your data from the storage page!
* Scrolling should be smoother overall.
* Vendor weapons now show reviews.
* Add a "sort by name" option for item sorting.
* In Google Chrome (and the next version of Firefox), your local DIM data won't be deleted by the browser in low storage situations if you visit DIM frequently.
* Ratings will no longer disappear from the item details popup the second time it is shown.
* Info popups should do a better job of hiding when you ask them to hide.

# 4.2.4

* Work around a Chrome bug that marked the extension as "corrupted".

# 4.2.3

* Fix log out button.
* Put back the accidentally removed hotkeys for setting tags on items.
* Fixed some visual goofs on Firefox.
* Fix a case where DIM would never finish loading.

# 4.2.2

* Fix DIM being invisible on Firefox
* Fix a case where DIM would never finish loading.
* Put back the accidentally removed hotkeys for setting tags on items.

# 4.2.1

* Actually turn on Google Drive in prod.

# 4.2.0

* Exclude all variants of 'Husk of the Pit' from 'Item Leveling' loadout.
* Add a new storage page (under the floppy disk icon) for managing your DIM data. Import and export to a file, and set up Google Drive storage to sync across machines (website only). You can import your data from the Chrome extension into the website from this page as well.
* The settings page has been cleaned up and reworded.
* Added missing Trials emblems and shaders to the is:trials search.
* DIM should look more like an app if you add it to your home screen on Android.
* DIM will show service alerts from Bungie.

# 4.1.2

* Add a "Log Out" button in settings.

# 4.1.1

* Fixed changelog popup too large to close.

# 4.1.0

* Fixed the logic for deciding which items can be tagged.
* Fix "Make room for postmaster".
* Record books have been moved out of the inventory into their own page. Get a better look at your records, collapse old books, and narrow records down to only those left to complete.
* Fix changing new-item shine, item quality display, and show elemental damage icon preferences. They should apply immediately now, without a reload.x
* Localization updates.
* Fixed objective text in the record book floating above stuff.
* Fixed displaying record objectives that are time-based as time instead of just a number of seconds.
* When pinned to the iOS home screen, DIM now looks more like a regular browser than an app. The upside is you can now actually authorize it when it's pinned!
* Loadouts with a complete set of equipped armor now include a stat bar that will tell you the stat tiers of the equipped loadout pieces.
* Loadouts with non-equipping items now won't *de-equip* those items if they're already equipped. #1567
* The count of items in your loadout is now more accurate.
* DIM is now better at figuring out which platforms you have Destiny accounts on.
* DIM is faster!
* Added Age of Triumph filters is:aot and is:triumph
* Add gunsmith filter is:gunsmith
* Updated filters to remove common items for specific filters (e.g. is:wotm no longer shows exotic items from xur, engrams, and planetary materials)
* Loadout Builder's equip button now operates on the selected character, not your last-played character.
* Loadout Builder no longer has equip and create loadout buttons for loadouts that include vendor items.
* Loadout Builder is faster.
* DIM has a new logo!
* Elemental damage color has been moved to a triangle in the upper-left corner of your weapon.
* See community weapon ratings in DIM, and submit your own! Weapon ratings can be turned on in Settings, and will show up on your individual weapons as well as in the details popup. You can submit your own reviews - each review is specific to the weapon roll you're looking at, so you know whether you've got the god roll.

# v3.17.1

* Fixed a bug with the display of the amount selection controls in the move popup for stackable items.
* Localization updates
* Moved the "VCR" controls for stackable item amount selection to their own row.

# 3.17.0

* Fixed the perk selection in Loadout Builder. #1453
* Integrated Trials-centric weapon reviews (and the ability to rate your own gear (and make comments about your gear)).  Done in conjunction with destinytracker.com.
* Fixed the logic for artifact bonuses to compute the right number. #1477
* Restore some missing images from our build system changes.
* Don't allow engrams to be tagged. #1478
* Add home screen icons (and Safari tab icons, and Windows tile icons) for the website.
* Fixed "is:locked" filters to be consistent for engrams. #1489
* The Beta website is now updated automatically for every PR.
* If you're not logged in to the website, we show the login screen.
* Better error messages for when you have the wrong platform selected, plus the error doesn't cover the platform selector.
* Improved website compatibility with Firefox, Safari, and Edge.
* Many style fixes for Safari.
* Drag and drop is now supported on touch devices. Press and hold an item to drag it. #1499
* Armsday packages can no longer be dragged. #1512
* Add tags and notes to items! This has been in Beta forever but now it's official. Hit ? to see the keyboard shortcuts, and use "tag:" searches to find your tagged gear.
* Remove Materials Exchange from the beta.
* Vendors now show where they are, and are sorted better. All the cryptarchs now appear. Engrams waiting to be decrypted aren't shown in the vendor screen.
* Experimental iOS 9 Mobile Safari compatibility. May be removed in the future.
* Style updates to clean up DIM's look and make sure more screen space is being used for items.
* Gained the ability for us to fill in classified items, even if Bungie hasn't unclassified them. You still can't transfer them though.
* The "Hide Unfiltered Items while Filtering" preference now applies to vendor gear too. #1528
* When moving stacks of items through the popup, there are now buttons to max out the amount, and add and remove up to even stacks of items.
* Xur should disappear on Sundays again.

# 3.16.1

* Significantly increased the storage limit for tags and notes. It's still possible to go over (especially with long notes) but it should happen far less frequently - and it should notify you when it happens.

# 3.16.0

* Removed farming option to keep greens since they're disassembled by default now.
* Added stat search, for example: "stat:rof:>= 22"
* Fixed formatting for search loadouts when the search terms contain angle brackets.
* A new "Make room for Postmaster items" auto layout will clear out enough space on your character to pick up all the stuff you've accumulated at the Postmaster.
* Vendor items now explain what you need to do to get them.
* Xur looks like the other vendors, and correctly displays both heavies now.
* Compare tool styling updates.
* Compare tool shows attack/defense.
* In the compare tool, stats that are the same across all items are white instead of blue.
* There's now a picture of each item in the compare tool.
* Clicking the title of an item in the compare tool will scroll to that item and "pop" it so you know which one it is.
* Armor and items that don't match the equipping character will once again transfer in loadouts. You can still put multiple subclasses of the same damage type in a loadout.
* Empty space around talent grids has been eliminated.
* Memory of Felwinter's stat bar no longer overflows its container.

# 3.15.0

* Permit the same damage type of subclass in loadouts (#1067)
* Update record books to properly display time instead of a large number. (#1051)
* Moving an item into a full vault but an empty bucket (such as full General but the vault contains no Consumables) now works.
* Stacks of items are properly accounted for. They'll now combine as things are moved to make space - previously even a stack of 1 consumable would count as taking up the whole slot and would prevent a move of 2 more of that consumable.
* We now catch errors trying to move aside items and retry with a different item. You should see fewer failed moves!
* "Thrashing" in farming mode is fixed. When farming mode can't proceed (because moving anything off the character would result in something else being moved back on, because you're out of space), we now show a friendly info message. This message is throttled to show up no more than once a minute.
* Fixed a bug where a full vault would prevent farming mode from moving things to other characters.
* The move aside logic strongly prefers putting things on characters other than the original item's owner. This makes it much easier to move a bunch of stuff off of a character without other things bouncing right back in.
* Prefer putting engrams in the vault and not taking them out when choosing items to move aside.
* Farming mode now makes room to pick up artifacts, materials, and consumables.
* When making space in the "General" category or in Materials/Consumables buckets, we'll choose to move aside an item that can be combined with another stack somewhere without increasing the total number of stacks. This trends towards consolidation and can help free up a full vault, as well as getting rid of stray stacks.
* We swapped in "special ammo synth" and "primary ammo synth" instead of "motes of light" and "strange coins" for the farming mode quick gather buttons. They seemed more useful in the heat of battle.
* When dequipping an item, we try harder to find a good item to equip in its place. We also prefer replacing exotics with other exotics, and correctly handle The Life Exotic perk.
* Lots of new translations and localized strings.
* Vendors update when you reach a new level in their associated faction, or when you change faction alignment.
* Fixed a too-small perk selection box in the loadout builder, and properly handle when vendors are selling Memory of Felwinter.

# 3.14.1

* Internationaliztion updates.
* Fix for Loadout Class Type bug.

# 3.14.0

* Compare Weapons and Armor side-by-side.
* Added `is:sublime` filter
* Added detailed information to the Trials of Osiris popup card.
* Added more detection for item years.
* The collapse button now no longer takes up the whole bucket height.
* Fixed marking which characters had access to vendor items.
* Fix tracking new items when the new-item shine is disabled.
* Added option to Farming Mode to not move weapons and armor to make space for engrams.
* About and Support pages are now translatable.
* Improved error handling and error messages.
* Vendors are collapsible.
* All vendor items (including duplicates with different rolls) will now show up.
* Added more translations.
* If you have more than one Memory of Felwinter, they are all excluded from loadout builder.
* Export correct quality rating for items in CSV.

# 3.13.0

* The vendors page is back. It'll show all available vendors. It's now a lot faster, and combines vendor inventory across your characters. Consumables and Bounties are now shown. Item stats and quality will hopefully show up on 11/8.
* Loadout builder has option to load from equipped items.
* Added option to farm green engrams or not.
* When moving consumable stacks, you can now choose to fill up one stack's worth.
* Don't sort bounties (the API does not currently provide the in-game order.)
* Fix max-light rounding.
* Fix a bug in the new filters for source.
* Fix incognito mode launching
* More i18n.
* Classified items in the vault are now counted and shown.
* DIM is faster!
* Memory of Felwinter is now excluded from loadout builder by default.

# 3.11.1

* Fixed an issue with farming mode where users without motes, 3oC, coins, or heavy could not use farming mode.
* Fixed an issue where classified items would not show up in the UI.

# 3.11.0

##### New
* Added Quick Move items to farming mode.
* Farming mode now also moves glimmer items to vault.
* Added `is:inloadout` filter
* New filters: is:light, is:hasLight, is:weapon, is:armor, is:cosmetic, is:equipment, is:equippable, is:postmaster, is:inpostmaster, is:equipped, is:transferable, is:movable.
* New filters for items based on where they come from: is:year3, is:fwc, is:do, is:nm, is:speaker, is:variks, is:shipwright, is:vanguard, is:osiris, is:xur, is:shaxx, is:cq, is:eris, is:vanilla, is:trials, is:ib, is:qw, is:cd, is:srl, is:vog, is:ce, is:ttk, is:kf, is:roi, is:wotm, is:poe, is:coe, is:af.
* Added debug mode (ctrl+alt+shift+d) to view an item in the move-popup dialog.
* Added max light value to max light button in dropdown.
* Major loadout builder performance enhancements.
* Support rare (blue) items in loadout builder.

##### Tweaks
* Consumables and materials are now sorted by category.
* All other items in the General Bucket are sorted by Rarity.
* Move ornaments inbetween materials and emblems.
* Link to wiki for stat quality in the move-popup box.
* Full item details are shown in the move popup by default (they can still be turned off in settings).

##### Bugfixes
* Prevent double click to move item if loadout dialog is open.
* [#889](https://github.com/DestinyItemManager/DIM/issues/889) Fixed stats for Iron Banner and Trials of Osiris items.
* Fix infusion finder preview item not changing as you choose different fuel items. Also filter out year 1 items.
* Fix some green boots that would show up with a gold border.
* A bunch of consumables that can't be moved by the API (Treasure Keys, Splicer Keys, Wormsinger Runes, etc) now show up as non-transferable in DIM.
* Husk of the Pit will no longer be equipped by the Item Leveling loadout.
* Fixed equipping loadouts onto the current character from Loadout Builder.
* The default shader no longer counts as a duplicate item.
* DIM no longer tries to equip exotic faction class items where your character isn't aligned with the right faction.
* Fixed more cases where your loadouts wouldn't be applied because you already had an exotic equipped.
* Elemental Icons moved to bottom left to not cover the expansion symbol.
* Loadout builder no longer shows duplicate sets.
* Fix equip loadout builder equip to current character.

# 3.10.6

* The DestinyTracker link in the item popup header now includes your perk rolls and selected perk. Share your roll easily!
* Fixed moving consumables in loadouts. Before, you would frequently get errors applying a loadout that included consumables. We also have a friendlier, more informative error message when you don't have enough of a consumable to fulfill your loadout.
* Fixed a bug where when moving stacks of items, the stack would disappear.
* The progress bar around the reputation diamonds is now more accurate.
* Enabled item quality.
* Item Quality is enabled by default for new installs.
* A new Record Books row in Progress has your Rise of Iron record book.
* Searches now work for all characters and the vault again.
* Can equip loadouts onto the current character from Loadout Builder.
* Added ability to feature toggle items between Beta + Release.

# 3.10.5

* Added Ornaments.

# 3.10.4

* We handle manifest download/cache errors better, by deleting the cached file and letting you retry.
* Date armor ratings end is on 9/20/2016 @ 2AM Pacific.
* Fixed issues with broken images by downloading from Bungie.net with https.
* Loadouts for multi-platform users will now save selected and equipped items for both platforms.  Previously, when switching platforms, loadouts would remove items from the loadout for the opposite platform.

# 3.10.3

* Fixed a "move-canceled" message showing up sometimes when applying loadouts.
* Bugged items like Iron Shell no longer attempt to compute quality. They'll fix themselves when Bungie fixes them.
* Fixed "Aim assist" stat not showing up in CSV (and no stats showing up if your language wasn't English).
* We now catch manifest updates that don't update the manifest version - if you see broken images, try reloading DIM and it should pick up new info.
* Worked around a bug in the manifest data where Ornamenent nodes show up twice.
* DIM won't allow you to move rare Masks, because that'll destroy them.
* The "Random" auto loadout can now be un-done from the loadout menu.
* For non-variable items (emblems, shaders, ships, etc) in a loadout, DIM will use whichever copy is already on a character if it can, rather than moving a specific instance from another character.

# 3.10.2

* Fixed error building talent grid for Hawkmoon.
* Don't attempt to build record books when advisors are not loaded.
* Dragged items now include their border and light level again.
* New-item overlays have been restored (enable in settings).
* Reenable record book progress.
* Better handle errors when record book info isn't available.
* Show an error message if the manifest doesn't load.
* Fix an error when equipping loadouts.
* DIM usage tips will only show up once per session now. You can bring back previously hidden tips with a button in the settings page.

# 3.10.0

* Add ability to create loadouts by selecting sets of perks.
* [#823](https://github.com/DestinyItemManager/DIM/issues/823) Added 'current' property to stores.
* The DIM extension is now much smaller.
* DIM can now display item information in all supported Destiny languages. Choose your language in the settings then reload DIM.
* We now automatically pick up Destiny data updates, so DIM should work after patches without needing an update.
* The Reputation section should match the in-game logos better now.
* Disable new item overlays due to a bug.

# 3.9.2

* [#812](https://github.com/DestinyItemManager/DIM/issues/812) Removed rare masks from the items table used by the random item loadout.

# 3.9.1

* [#801](https://github.com/DestinyItemManager/DIM/issues/801) Resolved error with vendor page character sorting.
* [#792](https://github.com/DestinyItemManager/DIM/pull/792) Warning if user clicks on perks to notify them that they can only be changed in game.
* [#795](https://github.com/DestinyItemManager/DIM/pull/795) Updated strange coin icon for Xur.

# 3.9.0

* New glimmer-based filters, is:glimmeritem, is:glimmerboost, is:glimmersupply
* Add option for new item and its popup to be hidden
* Add ability to exclude items from loadout builder.
* Expand/collapse sections in DIM.
* Double clicking an item will equip it on the current character. 2x click on equipped, dequips.
* Show current vendor items being sold.
* Move popup won't pop up under the header anymore.
* If you have an open loadout, and you click "Create loadout", it switches to the new loadout now instead of leaving the previous loadout open.
* DIM is once again faster.
* The loadout editor won't stay visible when you change platforms.
* Fixed a lot of bugs that would show all your items as new.
* New-ness of items persists across reloads and syncs across your Chrome profile.
* New button to clear all new items. Keyboard shortcut is "x".
* Help dialog for keyboard shortcuts. Triggered with "?".
* When you have two characters of the same class, applying a loadout with a subclass will work all the time now.
* Item class requirements are part of the header ("Hunter Helmet") instead of in the stats area.
* You can search for the opposite of "is:" filters with "not:" filters. For example, "is:helmet not:hunter quality:>90".
* Clicking away from the Xur dialog will close any open item popups.
* Fixed an issue where you could not equip a loadout that included an exotic item when you already had an exotic equipped that was not going to be replaced by the loadout.
* Better handling of items with "The Life Exotic" perk.
* New aliases for rarity filters (is:white, is:green, is:blue, is:purple, is:yellow).
* An alternate option for the "Gather Engrams" loadout can exclude gathering exotic engrams.
* Removed popup notification for new items.
* #798 Keyword searches will now scan perk descriptions.
* #799 Randomize equipped items for current character. Don't look at us if you have to play a match using Thorn.

# 3.8.3

* Fix move popup not closing when drag-moving an item.
* Added ability to and filters for track or untracking quests and bounties.
* Fix issue where some sets would be missing from the loadout builder.
* Fixed #660 where postmaster items would not appear in the Postmaster section of DIM, ie Sterling Treasure after the reset.
* Fixed #697 where loadouts will no longer remove the loadouts for the opposite platform.
* Fix an issue where loadouts will not show any items, or transfer any items.
* Add option to show new item overlay animation

# 3.8.2

* Update filter list to include quality/percentage filters
* Add year column to CSV export scripts
* When you have filtered items with a search, you can select a new search loadout option in the loadout menu to transfer matching items.
* The screen no longer jumps around when clicking on items, and the item details popup should always be visible.
* Dialogs should be sized better now.
* Fix character order in move popup buttons.
* Restored the ability to set a maximum vault size. "Auto" (full width) is still an option, and is the default.
* Armor quality is shown in Xur, loadouts, and the infusion dialog if advanced stats is turned on.
* "Take" stackables works again.

# 3.8.1

* Added steps to Moments of Triumph popup (and other record books.)
* Fixed wobbly refresh icon.
* Fixed single item stat percentages.
* Fixed armor export script.
* Possible fix for loadout builder.

# 3.8.0

* Loadout builder redesign and major performance enchancements.
* Items in the postmaster now have quality ratings, can use the infusion fuel finder, show up in the infusion fuel finder, compare against currently equipped items, etc. They behave just like a normal item except you can't move them and they're in a different spot.
* The vault width preference has been removed - the vault now always takes up all the remaining space on the screen.
* Section headers don't repeat themselves anymore.
* Drop zones for items are larger.
* Returning from the min-max tool no longer greets you with a blank, item-less screen.
* Fixed a bug where loadouts were not properly restricted to the platform they were created for.
* Xur's menu item will properly disappear when he leaves for the week.
* New items are marked with a "shiny" animation, and there are notifications when new items appear.
* The loadout menu may expand to fill the height of the window, but no more. The scrollbar looks nicer too.
* Items can now be made larger (or smaller) in settings. Pick the perfect size for your screen!
* The item info popup has a new header design. Let us know what you think!
* Changing settings is faster.
* You can now download your weapon and armor data as spreadsheets for the true data nerds among us.
* The settings dialog is less spacious.
* Engrams and items in the postmaster can now be locked (and unlocked).
* The buttons on the move item popup are now grouped together by character.
* When the "Hide Unfiltered Items while Filtering" option is on, things look a lot nicer than they did.
* DIM is generally just a little bit snappier, especially when scrolling.
* Clicking the icon to open DIM will now switch to an active DIM tab if it's already running.
* Bungie.net will open in a new tab as a convenience for expired cookies.
* Items in the Postmaster are sorted by the order you got them, so you know what'll get bumped when your postmaster is full.
* Clicking the loadout builder button again, or the DIM logo, will take you back to the main screen.
* You may now order your characters by the reverse of the most recent, so the most recent character is next to the vault.

# 3.7.4

* Removed the option to hide or show the primary stat of items - it's always shown now.
* Add mode selection full/fast for users willing to wait for all best sets.
* Loadout menus are now scrollable for users with over 8 custom loadouts on a single character.
* Changing the character sort order now applies live, rather than requiring a refresh.
* Use most recently logged in player to start with loadout builder.
* Search queries will exclude the token `" and "` as some users were including that when chaining multiple filters.
* Fix UI issue on move popup dialog that had some numbers expanding outside the dialog.
* Consolidate beta icons to the icons folder.

# 3.7.3

* Fix rounding error that prevented some loadout sets from showing up.
* Added filter for quality rating, ex - quality:>90 or percentage:<=94

# 3.7.2

* Always show locked section in loadout builder.
* Fix NaN issue in loadout builder.
* Fix issues with 'create loadout' button in loadout builder.
* For item lvling dont prefer unlvled equiped items on other characters.
* Various Loadout builder bug fixes and performance updates.

# 3.7.1

* Various Loadout builder bug fixes and performance updates.

# 3.7.0

* Added new armor/loadout tier builder.
* Fix for all numbers appearing red in comparison view.
* Updated to latest stat estimation forumla.
* Use directive for percentage width.

# 3.6.5

* Fix an issue where warlocks would see loadouts for all the other classes.

# 3.6.2 & 3.6.3

* Add warning if the lost items section of the postmaster has 20 items.
* Stat bars are more accurately sized.
* Add vendor progress
* Add prestige level with xp bar under characters to replace normal xp bar after level 40.
* It is no longer possible to choose column sizes that cause the vault to disappear.
* The Vault now has a character-style header, and can have loadouts applied to it. Full-ness of each vault is displayed below the vault header.
* New option to restore all the items that were in your inventory before applying a loadout, rather than just the equipped ones.
* You can now undo multiple loadouts, going backwards in time.

# 3.6.1

* Removed the "Only blues" option in the infusion fuel finder, because it wasn't necessary.
* Engram searches and the engram loadout features won't mistake Candy Engrams for real engrams.
* Items in the Postmaster include their type in the move popup, so they're easier to distinguish.
* Sometimes equipping loadouts would fail to equip one of your exotics. No more!
* Add an 'is:infusable' search filter.
* Add 'is:intellect', 'is:discipline', 'is:strength' search filters for armor.
* XP Progress on bar items

# 3.6.0

* Bring back the infusion dialog as an Infusion Fuel Finder. It doesn't do as much as it used to, but now it's optimized for quickly finding eligable infusion items.
* Fix a bug where hovering over a drop zone with a consumable/material stack and waiting for the message to turn green still wouldn't trigger the partial move dialog.
* Added a new "Item Leveling" auto-loadout. This loadout finds items for you to dump XP into. It strongly favors locked items, and won't replace an incomplete item that you have equipped. Otherwise, it goes after items that already have the most XP (closest to completion), preferring exotics and legendaries if they are locked, and rares and legendaries if they're not locked (because you get more materials out of disassembling them that way).
* There's a new setting that will show elemental damage icons on your weapons. Elemental damage icons are now always shown in the title of the item popup.
* Elder's Sigil won't go above 100% completion for the score portion anymore.
* Added roll quality percentage indicator. You can now see how your intellect/discipline/strength stacks up against the maximum stat roll for your armor.
* DIM is smarter about what items it chooses to move aside, or to equip in the place of a dequipped item.
* Added a new "Gather Engrams" loadout that will pull all engrams to your character.

# 3.5.4

* We won't try to equip an item that is too high-level for your character when dequipping items.
* Fix a regression where subclasses wouldn't show up in Loadouts. They're still there, they just show up now!
* Fixed another bug that could prevent item popups from showing up.
* The vault can now be up to 12 items wide.
* Sterling Treasure, Junk Items, and SLR Record Book added to DIM.
* Manifest file updated.

# 3.5.3

* Fixed a bug that would prevent the loading of DIM if Spark of Light was in the postmaster.
* Fixed a bug that prevented the Xur dialog from rendering.

# 3.5.2

* Fix a bug where item details popups would show above the header.
* Fix showing Sterling Treasures in Messages.
* Better error handling when Bungie.net is down.
* Fix a bug where having items in the postmaster would confuse moves of the same item elsewhere.
* Fix a bug where item comparisons no longer worked.
* Added support for the classified shader "Walkabout".

# 3.5.1

* The Infusion Calculator has been removed, now that infusions are much more straightforward.
* Pressing the "i" key on the keyboard will toggle showing item details in the item popup.
* Add a menu item for when Xur is in town. This brings up a panel with Xur's wares, how much everything costs, how many strange coins you have, and lets you show the item details popup plus compare against any version of exotics you might already have to see if there's a better roll.

# 3.5

* DIM will now go to great lengths to make sure your transfer will succeed, even if your target's inventory is full, or the vault is full. It does this by moving stuff aside to make space, automatically.
* Fixed a bug that would cause applying loadouts to fill up the vault and then fail.
* Fixed a bug where DIM would refuse to equip an exotic when dequipping something else, even if the exotic was OK to equip.
* When applying a loadout, DIM will now equip and dequip loadout items all at once, in order to speed up applying the loadout.
* The search box has a new style.
* Item moves and loadouts will now wait for each other, to prevent errors when they would collide. This means if you apply two loadouts, the second will wait for the first to complete before starting.
* Item details are now toggled by clicking the "i" icon on the item popup, rather than just by hovering over it.

# 3.4.1

* Bugfix to address an infinite loop while moving emotes.

# 3.4.0

* Moving and equipping items, especially many at a time (loadouts) is faster.
* When you save a loadout, it is now scoped to the platform it's created on, rather than applying across accounts. Loadouts created on one account used to show on both accounts, but wouldn't work on the wrong account.
* You can now move partial amounts of materials. There's a slider in the move popup, and holding "shift" or hovering over the drop area will pop up a dialog for draggers. You can choose to move more than one stack's worth of an item, up to the total amount on a character.
* New commands for materials to consolidate (move them all to this character) and distribute (divide evenly between all characters).
* Loadouts can now contain materials and consumables. Add or remove 5 at a time by holding shift while clicking. When the loadout is applied, we'll make sure your character has *at least* that much of the consumable.
* Loadouts can now contain 10 weapons or armor of a single type, not just 9.
* When making space for a loadout, we'll prefer putting extra stuff in the vault rather than putting it on other characters. We'll also prefer moving aside non-equipped items of low rarity and light level.
* The is:engram search filter actually works.
* Fixed an error where DIM would not replace an equipped item with an instance of the same item hash. This would cause an error with loadouts and moving items. [448](https://github.com/DestinyItemManager/DIM/issues/448)
* Loadouts can now display more than one line of items, for you mega-loadout lovers.
* Items in the loadout editor are sorted according to your sort preference.

# 3.3.3

* Infusion calculator performance enhancements
* Larger lock icon
* Completed segments of Intelligence, Discipline, and Strength are now colored orange.

# 3.3.2

* If multiple items in the infusion calculator have the same light, but different XP completion percentage, favor suggesting the item with the least XP for infusion.
* Keyword search also searches perks on items.
* New search terms for is:engram, is:sword, is:artifact, is:ghost, is:consumable, is:material, etc.
* Items can be locked and unlocked by clicking the log icon next to their name.
* Display intellect/discipline/strength bars and cooldown for each character
* Loadouts have a "Save as New" button which will let you save your modified loadout as a new loadout without changing the loadout you started editing.
* Autocomplete for search filters.
* Comparing stats for armor now shows red and green better/worse bars correctly.
* Fixed showing magazine stat for weapons in the vault.
* Fixed infusion material cost for Ghosts and Artifacts (they cost motes of light).
* Fix a case where the item properties popup may be cut off above the top of the screen.
* Transfer/equip/dequip actions for edge cases will now succeed as expected without errors.
* Manifest file update.

# 3.3.1

* Updated the manifest file.

# 3.3

* Infusion auto calculator is much faster.
* Items in the infusion calculator don't grey out when a search is active anymore.
* Full cost of infusions is now shown, including exotic shards, weapon parts / armor materials, and glimmer.
* Show a better error message when trying to equip an item for the wrong class. Before it would say you weren't experienced enough.
* Add a button to the infusion calculator that moves the planned items to your character.
* Add a filter to the infusion calculator to limit the search to only rare (blue) items.
* The infusion auto calculator runs automatically, and now presents a list of different attack/defense values for you to choose from. Selecting one will show the best path to get to that light level.
* The infusion calculator greys out items that are already used or are too low light to use, rather than hiding them.
* The item move popup now has an entry for the infusion calculator, to make it easier to find.
* Hold Shift and click on items in the infusion calculator to prevent the calculator from using that item.
* If you have an exotic class item (with "The Life Exotic" perk) equipped, you can now equip another exotic without having the class item get automatically de-equipped. Previously, this worked only if you equipped the non-class-item exotic first.
* Armor, Artifacts, and Ghosts now show the difference in stats with your currently equipped item. Also, magazine/energy between swords and other heavy weapons compares correctly.
* The is:complete, is:incomplete, is:upgraded, is:xpincomplete, and is:xpcomplete search keywords all work again, and their meanings have been tweaked so they are all useful.
* The talent grid for an item are now shown in the item details, just like in the game, including XP per node.
* Subclasses show a talent grid as well!
* The item stats comparison will no longer be cleared if DIM reloads items while an item popup is open.
* Bounties and quests are now separated, and under their own "Progress" heading.
* Bounties, quests, and anything else that can have objectives (like test weapons and runes) now show their objectives and the progress towards them. As a result, completion percentages are also now accurate for those items.
* Descriptions are now shown for all items.
* Include hidden stats "Aim Assist" and "Equip Speed" for all weapons. You can still see all hidden stats by visiting DTR via the link at the top of item details.
* Weapon types are now included in their popup title.
* Removed Crimson Days theme.  It will return.
* Fixed issue at starts up when DIM cannot resolve if the user is logged into Bungie.net.

# 3.2.3

* Updated Crimson Days Theme.
* Removed verge.js

# 3.2.2

* Updated Crimson Days Theme.

# 3.2.1

* Crimson Days theme.
* Weapons and armor now show all activated perks (including scopes, etc), in the same order they are shown in the game.
* Only display the "more info" detail icon if there's something to show.
* If you try to move an item into a full inventory, we'll reload to see if you've already made space in the game, rather than failing the move immediately.
* The Infusion dialog now has a "Maximize Attack/Defense" button that figures out how to get the highest stats with the fewest number of infusions.
* You can now create a loadout based on what you've got equipped by selecting "From Equipped" in the "Create Loadout" menu item.
* After applying a loadout, a new pseudo-loadout called "Before 'Your Loadout'" appears that will put back the items you had equipped.

# 3.2

* In the "Loadouts" dropdown is a new "Maximize Light" auto-loadout that does what it says, pulling items from all your characters and the vault in order to maximize your character's light.
* Lots of performance improvements! Loading DIM, refreshing, moving items, and searching should all be faster.
* DIM will now refresh immediately when you switch back to its tab, or come back from screensaver, etc. It won't automatically update when it's in the background anymore. It still periodically updates itself when it is the focused tab.
* New "is:year1" and "is:year2" search filters.
* Artifacts now have the right class type (hunter, titan, etc).
* The reload and settings icons are easier to hit (remember you can also hit "R" to reload.
* The move popup closes immediately when you select a move, rather than waiting for the move to start.
* New sort option of "rarity, then primary stat".<|MERGE_RESOLUTION|>--- conflicted
+++ resolved
@@ -6,11 +6,8 @@
 # 4.6.0
 
 * Fix a bug where the popup for Xur items was below Xur's own popup.
-<<<<<<< HEAD
 * You can flag reviews for being offensive or arguing or whatever. Be helpful but also be nice.
-=======
 * Hiding community rating for items with only one (non-highlighted) review.
->>>>>>> 4b7cfd1d
 * The first item in the search autocompleter is once again selected automatically.
 * If you don't have the vault width set to "auto", the inventory is once again centered.
 
