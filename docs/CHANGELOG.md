## Next

* Fixed Fashion Loadouts being unable to store an Ornament for the Titan exotic Loreley Splendor Helm.

## 7.75.0 <span class="changelog-date">(2023-07-02)</span>

* Organizer's "Loadouts" column now sorts items by the number of Loadouts using them.
* Added `memento:none` filter to highlight weapons with an empty memento socket.
* `deepsight:harmonizable` highlights weapons where Deepsight Resonance can be activated using a Deepsight Harmonizer.

## 7.74.0 <span class="changelog-date">(2023-06-25)</span>

* You may now include vendors' items in loadout optimizer, in case they have a better roll available than what you have.

## 7.73.0 <span class="changelog-date">(2023-06-18)</span>

* DIM should no longer show a popup to enable DIM Sync before you've logged in.
* Fixed drag and drop on Android.
* Fixed scroll bar behaving weirdly on the sidebar of certain pages.

## 7.72.0 <span class="changelog-date">(2023-06-11)</span>

* Fixed showing the item under your finger while you're dragging it on iOS/iPadOS. As a reminder, on touchscreen devices you need to press the item for a little bit to "pick it up". And as a reminder for everyone, any time you see an item in DIM, pretty much wherever it is, you can drag it around to move the item or add it to a Loadout you're editing. This works from the Inventory, Item Feed, Loadouts screen, etc.
* The Loadouts page now has a filter pill to find Loadouts with empty Fragment sockets.
* The popup shown on the refresh button when Bungie.net is down no longer has buttons you can't click, and no longer exceeds the width of the screen on mobile.
* DIM will not update itself in the background if you're in the middle of editing a loadout or doing many other tasks.
* Removed references to Reddit.
* Improved performance of viewing lots of loadouts, especially on iOS. The Loadouts page should no longer hang on load on iOS.
* The tab title includes the name of the current page you're on.
* Fixed the keyboard automatically appearing on the iOS App Store version.
* Removed support for old Loadout Optimizer share links.
* Fixed showing catalyst perk descriptions.

## 7.71.0 <span class="changelog-date">(2023-06-04)</span>

* Added Community Insights for the impact of various stat tiers on ability cooldowns, etc. This takes into account your current subclass config and equipped exotic. For loadouts, it uses the subclass config and exotic that are saved in the loadout to display details. This information comes from the Clarity database, and like all Community Insights is sourced from lots of manual investigation.
* Automatic stat mods in Loadout Optimizer have graduated from Beta! We now remember this setting, and we ignore any manually chosen stat mods when auto stat mods are on. Enabling auto stat mods allows Loadout Optimizer to automatically assign stat mods to potential loadouts in order to hit the stats you've requested, in the priority order that you've chosen.
* Fixed an issue where DIM might not properly force you to re-login with Bungie.net, and would instead continually throw errors trying to talk to Bungie.net.
* The loadout dropdown in the "Compare Loadouts" sheet from Loadout Optimizer can no longer be taller than the screen.
* Added `is:iningameloadout` search to find items that are in an in-game loadout.
* In-game loadouts now appear above the "Max Power" loadout in the loadouts menu.
* Fixed an issue with farming mode where it would show a bunch of error notifications.
* `is:inloadout:` searches now autocomplete hashtags in loadout names and descriptions.
* Fixed plugging Harmonic Resonance mods when using a Strand subclass.
* You can now drag and drop subclasses into the loadout editor, including from other loadouts.
<<<<<<< HEAD
* Added a toggle button for sorting tabs in the records page.
=======
* When DIM is installed as a PWA on desktop, you can now choose to hide the title bar.
* Removed loadout sharing buttons from Loadout Optimizer. You can share from the Loadouts screen.
* Hid the Artifact Unlocks section from loadouts until Bungie.net starts returning artifact info again.
* Improved highlighting and selection styles for item perks.
* Improved layout for mods in the Compare drawer - they stay in a line now.
* Vendors will now show your current count of Engrams and other resources needed for focusing in their currencies section.
* Added `is:focusable` search to find items that can be focused at a vendor.
* Fixed DIM not showing Leviathan's Breath catalyst progress in the item popup.
* Cleaned up the design of Loadout Optimizer stats, mod picker, exotic picker, and subclass editor.
>>>>>>> bfbca7a6

## 7.70.0 <span class="changelog-date">(2023-05-28)</span>

* Fixed an issue where equipping classified titles (e.g. Ghoul), or ornaments would crash DIM.
* Fixed the sizing and spacing of abilities in the subclass picker.
* Fixed the display of the "Fishing Tackle" item to show current values and not show an ugly placeholder icon.
* Updated information used to detect which season an item is from, after changes in the Bungie.net data since Season of the Deep.
* Improved the hover indication for the search field buttons.
* Fixed tracking crafted date for loadouts - they were not saving crafted date for items as intended, and were thus losing crafted items when they got reshaped.

## 7.69.0 <span class="changelog-date">(2023-05-21)</span>

## 7.68.0 <span class="changelog-date">(2023-05-14)</span>

* Item tiles for armor on the Vendors page will now show their stat total instead of power level.
* Refreshing your profile data no longer blocks item moves.
* DIM now correctly handles mods that have mutually exclusive rules - e.g. you can't have multiple finisher mods on your class item.

## 7.67.0 <span class="changelog-date">(2023-05-07)</span>

* Fixed an issue where sometimes the stat bonuses shown on perks was wrong.

## 7.66.0 <span class="changelog-date">(2023-04-30)</span>

* Changed the wording when you need to visit a postmaster to pull an item.
* Added an `is:adept` search filter. This allows you to find weapons which can equip Adept mods.
* `:` and `-` are now allowed in hashtags.

## 7.65.1 <span class="changelog-date">(2023-04-28)</span>

* Enhanced adept weapons from Root of Nightmares should now show with correct stats.

## 7.65.0 <span class="changelog-date">(2023-04-23)</span>

* Fixed Adept Draw Time marking the draw time stat as negatively affected (red) instead of positively affected (blue).
* Loadout Optimizer and Loadouts now consistently allow you to choose not yet unlocked Fragments and Aspects. Previously this was only working for some characters.
* Fixed an issue where the DIM Loadout apply notification was sometimes not showing that it performed changes to subclass abilities.

## 7.64.1 <span class="changelog-date">(2023-04-16)</span>

* In-Game Loadouts are now represented as save slots. Click them for details on which items and selections they contain.
  * Change icon/name/color, save as a DIM loadout, clear the save slot, and more, from the dropdown menu or the slot's details popup.
  * The overview In-Game Loadouts strip now shows whether each slot matches a DIM loadout, is equipped, or is equippable.
  * Loadouts have a Prepare Equip button, to move items to a character and ensure clicking the in-game equip button succeeds.
  * If you're in orbit or a social space, or offline, the Equip button can move items appropriately, then apply the in-game loadout.
* Fixed issue where selected mods would not scroll on mobile in the mod sheet.
* Items can now be dragged and dropped from within the loadout edit screen.
* Loadout Optimizer and Loadouts now include Armor Charge-based "Font of ..." mods in stat calculations. For example, if you are using the Font of Focus armor mod, Loadout Optimizer will assume the +30 points to Discipline when holding Armor Charge are active and not waste stat points on exceeding T10 Discipline.

## 7.64.0 <span class="changelog-date">(2023-04-09)</span>

* Updated DIM's Smart Moves logic for how to choose which items to move when a bucket is full.
* The bulk note tool has gotten a major upgrade and now allows adding and removing to existing notes.
* Undo and redo in loadout editor and loadout optimizer have the keyboard shortcuts you'd expect.
* Added some extra information to the randomize popup to explain how to use it with searches.
* Fixed the "L" hotkey inadvertantly working in Compare and when items should not be lockable.
* Added new hotkeys for opening Armory (A) and Infusion Fuel Finder (I) from the item popup.
* Added a "Compare" button to the Organizer to allow focused comparison of selected items.
* Added hotkeys to organizer - bulk tag, note, compare, or move selected items easily.
* Added a new "N" hotkey for editing notes on an item.


## 7.63.3 <span class="changelog-date">(2023-04-06)</span>

* Fixed equipping in game loadouts
* DIM now tries to keep your device from sleeping while an item is moving or a loadout is applying.

## 7.63.2 <span class="changelog-date">(2023-04-03)</span>

## 7.63.1 <span class="changelog-date">(2023-04-03)</span>

## 7.63.0 <span class="changelog-date">(2023-04-02)</span>

* The "Show Mod Placement" sheet will now show the required armor energy capacity upgrades to make all mods fit (and the total upgrade costs).
* Loadout Optimizer sets will now show energy capacity bars below armor pieces, similar to the "Show Mod Placement" sheet.
* Loadouts created before Lightfall with deprecated stat mods now have their stat mods restored.
* Mods in the loadout mods picker are now more logically ordered by matching the in-game order.
* Autocompletion in the search bar now succeeds for terms with umlauts even if you didn't enter any (suggests "jötunn" when typing "jot...").
* Fixed the `modslot:any`/`modslot:none` filters.
* Fixed an issue where some subclass fragments and armor mods would be missing descriptions in Loadout Optimizer and the Loadout editor.
* The minor boosts to all stats that enhanced crafted and masterworked adept weapons have are now ignored in Organizer's "Masterwork Stat" column and by the `masterwork:statname` filter. Only the primary +10 boost is considered.
* Sharing build settings directly from Loadout Optimizer will now also include subclass configuration.
* DIM now saves Artifact configuration in Loadouts. Note that DIM cannot reconfigure your artifact automatically, but you can use this information to keep track of which artifact unlocks are important for a Loadout.
* Search autocomplete should be smarter, with the ability to complete item and perk names even when you type multiple words.
* In-game loadouts' icon, color, and name can now be changed through DIM.
* You can create an in-game loadout from your currently equipped items through DIM.
* Added quick clear buttons to each section of the loadout editor.

## 7.62.0 <span class="changelog-date">(2023-03-26)</span>

* Items in the "Focused Decoding" and "Legacy Gear" screens within the Vendors page will now correctly show collection and inventory checkmarks.
* The current power caps and power floor are now displayed on the Milestones section of the Progress screen.
* Display the current and max Postmaster count at all times.
* Armor mods descriptions now include their stacking behavior.
* Added tooltips for the loadout optimizer settings shown on saved loadouts.
* The "mod assignment" screen displays better on mobile.
* The icons for weapon slots have been changed to reflect how they work in game. What was the "kinetic" slot now shows kinetic, stasis, and strand icons while the "energy" slot shows solar, arc, and void icons.
* On mobile, you can no longer accidentally scroll the whole page while viewing search results.
* Clicking "Manage Loadouts" from the character menu will bring you to the Loadouts screen for that character instead of your active character.

## 7.61.0 <span class="changelog-date">(2023-03-19)</span>

* Hashtags for items and loadouts can now contain emoji.
* Removed # from loadout filter pills.
* Overloaded range filters (e.g. season:>outlaw) now autocomplete.
* Stat effects for mods/aspects in the mod picker are now both more accurate and more attractive.
* Fixed the color of Strand movement and class abilities on Loadouts screen.
* Fixed an issue where DIM Sync data might not be available when Bungie.net is down.
* Added `source:rootofnightmares`/`source:ron` and `modslot:rootofnightmares` searches.
* DIM now correctly allows you to unsave previously saved queries that later became invalid.
* Fixed the `is:curated` filter never matching weapons without an equipped kill tracker.

## 7.60.1 <span class="changelog-date">(2023-03-14)</span>

* Custom stat fixes
  * Fixed the `stat`/`basestat` filters for weapon stats.
  * Fixed custom stat columns unchecking themselves in Organizer.
* Loadout Optimizer improvements:
  * The tooltip for stat mods now explains when a mod was picked automatically.
  * Mins/Maxes displayed in the stat tier picker now better match the stat rangees found in results.

## 7.60.0 <span class="changelog-date">(2023-03-12)</span>

* Fixed deepsight border showing up for weapons whose pattern has already been unlocked.
* DIM now correctly handles reduced mod costs via artifact unlocks.
* Support added for named and multiple custom total stats. Sort and judge your your armor pieces by multiple situations, like a PVE and PVP stat. Sort by these values in Compare and Organizer, and search by them with stat filters like `stat:pve:>40`.
* Fixed powerful and pinnacle reward calculations.

## 7.59.0 <span class="changelog-date">(2023-03-05)</span>

## 7.58.1 <span class="changelog-date">(2023-03-02)</span>

* DIM supports displaying and equipping in-game loadouts.
* Triage tab is now available outside of DIM Beta. This feature provides information to help quickly compare and judge a new (or old) item.
  * Whether am armor piece is high or low among your others, or is completely better or worse than another.
  * How many other similar weapons you have, and weapon Wishlist status.
  * Whether an item is included in loadouts, and which.
* Bright Dust and XP have been added to the filter pills on bounties and seasonal challenges.
* `is:statlower` knows about the new artifice armor rules and will consider the artifice +3 stat boost in a single stat when comparing against other armor.
* Sorting in the Organizer is a bit more reliable.
* DIM should be more resistant to being logged out during API maintenance.
* Loadout Optimizer will now automatically use Artifice mod slots to improve build stats, and the arrows point the right way.
* The tooltip for enhanced intrinsics or adept masterworks will now only show the stat boosts actually relevant to the item.
* The materials popup has been updated for Lightfall.
* Deepsight weapons once again appear with a red border. The deepsight search terms have been collapsed into just `is:deepsight` as there is no longer deepsight progress on items.
* Removed useless energy indicators on armor.

### Beta Only

* Loadout Optimizer's toggle to include required stat mods has been changed to optimize all builds using as many stat mods as possible. This is a consequence of the artifice changes.


## 7.58.0 <span class="changelog-date">(2023-02-26)</span>

* The `inloadout` filter now finds hashtags in Loadout notes.
* Support for non-English hashtags.
* Added a popup on crafted weapons that shows all their kill tracker stats at once.
* Switched D2Gunsmith link to D2Foundry.

## 7.57.0 <span class="changelog-date">(2023-02-19)</span>

* Add `is:retiredperk` search that highlights items that have a perk which can no longer drop for that item.
* You can now click a Loadout name in Organizer's Loadouts column to quickly bring up this loadout for editing.
* When hovering over subclass Aspects in Loadouts and Loadout Optimizer, the tooltip will now show the number of Fragment slots granted.
* You can now bring up the Armory page for a weapon directly from the search bar by typing a weapon name there and clicking the corresponding entry.
* Improved the logic for choosing what item to equip when de-equipping an item. DIM will now generally avoid equipping exotics as replacements, and will pay attention to the type of item and your tags.

## 7.56.0 <span class="changelog-date">(2023-02-12)</span>

* Fixed the Compare tool for items with quotation marks in their name.

## 7.55.0 <span class="changelog-date">(2023-02-05)</span>

## 7.54.0 <span class="changelog-date">(2023-01-29)</span>

## 7.53.0 <span class="changelog-date">(2023-01-22)</span>

* On the Records and Armory pages, perks only shown on the collections/"curated" roll will now correctly be marked as unavailable on randomly rolled versions.
* Added a `crafteddupe` search filter. This allows you to find duplicate weapons where at least one of the duplicates is crafted.
* Added shaped date to the organizer, and a shaped overlay to more easily pick out shaped weapons.
* DIM will remember where you were linked to when you log in - you no longer have to log in then open that loadout link again.
* Bounties and seasonal challenges now show their base XP value (before any bonuses). This is community sourced data which may not remain accurate with subsequent game updates.

## 7.52.0 <span class="changelog-date">(2023-01-15)</span>

* Loadout hashtags are now auto-completed in the Loadout name and notes fields. Type `#` to suggest tags used in other Loadouts.
* Destiny symbols are now available in Loadout names and notes, and item notes. Type `:` for symbol suggestions or use the symbols picker in the text fields.
* The "Sync item lock state with tag" setting now excludes crafted weapons, as DIM would otherwise re-lock crafted weapons during reshaping.
* In accordance with all standard armor mods being unlocked in-game, DIM now also considers these mods unlocked.

## 7.51.0 <span class="changelog-date">(2023-01-08)</span>

* If you add hashtags to your loadouts' names or notes, DIM will show buttons for quickly filtering down to loadouts that include that hashtag.
* Fixed a bug where the "Show Older Items" button in the Item Feed would not permanently show all old items.
* The Armor and Weapons CSV export in Organizer and Settings now includes a Loadouts column.
* Fixed universal ornament unlock detection.
* Opening the Armory view from a Vendor focusing item now shows the correct weapon with all available perks, not a dummy item.

## 7.50.3 <span class="changelog-date">(2023-01-04)</span>

## 7.50.2 <span class="changelog-date">(2023-01-04)</span>

## 7.50.1 <span class="changelog-date">(2023-01-03)</span>

* Removed the "2x" tag on Crucible rank.

## 7.50.0 <span class="changelog-date">(2023-01-01)</span>

* DIM now loads a saved copy of your inventory even when it is offline or Bungie.net is down. The saved copy is whatever information Bungie.net last successfully provided on that device.
  * The refresh button now has a tooltip showing how recently DIM was able to load your inventory from Bungie.net. This can help identify when DIM's view is out of date, relative to the in-game state.
* If DIM Sync is down, the Export Backup button will save a copy of your local data instead of just failing.
* DIM can now automatically sync an item's log state to its tag - favorite, keep, and archive tags auto lock the item, and junk or infuse tags unlock the item. This option needs to be enabled in settings, and when it's on the item tile will no longer show the lock icon for tagged items.
* Crafted items will no longer lose their tags/notes or be missing from loadouts after being reshaped. This only affects items that are newly tagged or added to loadouts - crafted weapons that were already tagged or in loadouts will not be preserved when reshaping them.
* Worked around an issue where class item mods from the fourth artifact column would be missing for some players.

### Beta Only

* If you add hashtags to your loadouts' names or notes, DIM will show buttons for quickly filtering down to loadouts that include that hashtag.

## 7.49.0 <span class="changelog-date">(2022-12-25)</span>

* The filter help menu item is now keyboard accessible.
* Fixed a bug where opening a loadout link could result in the loadout reopening later.
* DIM should be better at ignoring when Bungie.net sends back outdated inventory data.

## 7.48.0 <span class="changelog-date">(2022-12-18)</span>

* Using the "Import Loadout" button on the Loadouts page, you can now paste loadout share links (like `dim.gg` links or links generated by other community sites) to open these loadouts directly in DIM.
  * This should make it easier to open shared loadouts where you're using DIM instead of opening those loadouts in a new browser tab every time.
* Added a "Clear Feed" button to the Item Feed.

## 7.47.0 <span class="changelog-date">(2022-12-11)</span>

## 7.46.1 <span class="changelog-date">(2022-12-07)</span>

* Fix an error preventing Collections from being displayed.

## 7.46.0 <span class="changelog-date">(2022-12-04)</span>

## 7.45.0 <span class="changelog-date">(2022-11-27)</span>

## 7.44.1 <span class="changelog-date">(2022-11-22)</span>

* A Rising Tide community event: Updates for new declassified items, and support for new dynamic values in the titles of Items and Vendor Categories.

## 7.44.0 <span class="changelog-date">(2022-11-20)</span>

* When using the Compare tool with weapons, enabling the "Assume Masterworked" toggle will show weapon stats as if their masterwork was upgraded to T10.

## 7.43.0 <span class="changelog-date">(2022-11-13)</span>

* Gilding Triumphs for Seals are now denoted with a background, darker colors, and label text.
* Loadout Optimizer now has Undo/Redo buttons covering all configuration options.
* When Loadout Optimizer can't find any builds, it will now recommend configuration changes that could allow it to find builds.

## 7.42.3 <span class="changelog-date">(2022-11-10)</span>

* Telesto has been reprimanded.

## 7.42.2 <span class="changelog-date">(2022-11-09)</span>

## 7.42.1 <span class="changelog-date">(2022-11-09)</span>

* Fixed an issue where DIM Sync data (loadouts, tags, etc) could appear missing for 10 minutes after loading DIM.

## 7.42.0 <span class="changelog-date">(2022-11-06)</span>

* Applying a Loadout with subclass configuration should now avoid pointless reordering of Aspects and Fragments in their slots.
* When selecting a subclass in Loadout Optimizer, it will now start configured with your currently equipped super and abilities (but not aspects or fragments).
* Fixed Compare drawer closing when clicking the button to compare all of a certain weapon type.
* The Materials menu now includes Transmog currencies (Synthweave Bolts/Straps/Plates).

## 7.41.0 <span class="changelog-date">(2022-10-30)</span>

* On first visit, DIM will prompt you to select a platform instead of automatically selecting the most recently played one. Also, DIM will no longer fall back to your D1 account when Bungie.net is down.
* Invalid search queries are now detected more reliably and DIM will not show search results if the query is invalid.
* Loadout Optimizer will now remember stat priorities and enabled stats per Guardian class.

## 7.40.0 <span class="changelog-date">(2022-10-23)</span>

* Catalyst progress shows up in the item popup for exotic weapons that still need their catalyst finished.
* Firefox users should notice fewer cases where their data is out of sync with the game.
* DIM will warn you if you have DIM Sync off and try to save Loadouts or Tags that could be lost without DIM Sync.

## 7.39.1 <span class="changelog-date">(2022-10-18)</span>

* You can now undo and redo changes to loadouts while editing them.
* Fix for an error displaying new vendor inventories when definitions are still old.
* Fix the Progress page's event section to properly detect the new Festival of the Lost event card.
* Removed a now-unnecessary workaround for incorrect subclass ability colors.

## 7.39.0 <span class="changelog-date">(2022-10-16)</span>

* Added `is:armorintrinsic` to find Artifice Armor, armor with seasonal perks, etc.
* Compare suggestion buttons now offer comparison to similar armor intrinsics.
* Added perks to Light.gg links. See your weapon's popularity rating without having to reselect its perks.
* Vendor items now show pattern unlock progress.
* Removed the "streak" boxes from Trials rank.
* Added browser info on the About page

## 7.38.0 <span class="changelog-date">(2022-10-09)</span>

### Beta Only

* Added an experimental Loadout Optimizer setting that automatically adds +10 and +5 stat mods to hit specified stat minimums.

## 7.37.0 <span class="changelog-date">(2022-10-02)</span>

* Add `foundry` search term. Try `foundry:hakke` for all your items brought to you by Hakke.

## 7.36.0 <span class="changelog-date">(2022-09-25)</span>

## 7.35.0 <span class="changelog-date">(2022-09-18)</span>

* Fixed an issue where emblems that were not transferrable across characters were being shown in the loadout drawer.
* DIM now identifies more intrinsic breakers, added `breaker:any`

## 7.34.0 <span class="changelog-date">(2022-09-11)</span>

* Season of Plunder Star Chart upgrades are now shown in the right order on the Vendors page.

## 7.33.0 <span class="changelog-date">(2022-09-04)</span>

* Progress page now correctly classifies the Star Chart weekly challenge as a powerful reward source instead of a pinnacle.
* Visual adjustments to power level tooltips.
* Loadout Optimizer is now aware of King's Fall mods.
* Deprecated mods no longer appear in the Seasonal Artifact preview.
* Made an experimental change to how we sequence Bungie.net API calls that may make their performance more consistent.

## 7.32.0 <span class="changelog-date">(2022-08-28)</span>

* If the DIM API is down and you have pending updates, DIM will load correctly instead of spinning forever. We also do a better job of keeping changes you make while the API is down.
* If the DIM API is not returning some info (e.g. searches), we'll fall back to your locally cached data instead of wiping it out.
* Updating/overwriting a Loadout using Loadout Optimizer's "Compare Loadout" button will now correctly remove the placeholders for armor equipped in the Loadout that no longer exists.
* The item sort for Weapon Damage Type and Armor Element Type are now separate.
* Epic Games accounts should display properly in the menu.
* The loadout name editor will no longer offer system autocomplete.
* Fixed the subclass colors for arc subclass mods.

## 7.31.1 <span class="changelog-date">(2022-08-23)</span>

## 7.31.0 <span class="changelog-date">(2022-08-21)</span>

* Fixed Loadouts trying to clear Solstice sockets and Strip Sockets trying to remove Festival of the Lost helmet ornaments.
* Tooltips have been adjusted further. They now have more spacing around content, rounded corners and improved contrast.

## 7.30.0 <span class="changelog-date">(2022-08-14)</span>

* Tooltips have been redesigned:
  * They now use a darker color scheme that fits in better with the rest of DIM.
  * Perk and mod tooltips for enhanced weapon traits and Exotic catalysts have unique styles to help them stand out.
  * The energy cost of armor mods is displayed within tooltips.
* Fixed an issue where the energy meter on Ghosts was not displaying the amount of energy that had been used by inserted mods.
* Solar class ability and jump icons have had their colors adjusted to match other solar abilities (we couldn't handle it anymore).

## 7.29.1 <span class="changelog-date">(2022-08-07)</span>

* Fix a bug where you couldn't edit a search query from the middle.

## 7.29.0 <span class="changelog-date">(2022-08-07)</span>

* Fixed Armory perk grid showing arbitrary wish list thumbs, and fixed Collections offering wish list notes for unrelated weapons.
* Collections items will now be recognized as craftable. Try the search filter `is:craftable -is:patternunlocked` on the Records page to list craftable weapons you still need to unlock the pattern for, and click the weapons to see your pattern progress.
* When prioritizing where to place other Arc armor mods, DIM Loadout Mod assignment will now try to activate the secondary perks of all types of Arc Charged With Light mods.
* Fixed the "Remove other mods" toggle in Loadouts resetting when saving the Loadout as "Any Class".
* Fixed missing element icons in the Triage pane.
* Added a "Strip Sockets" search action to remove shaders, ornaments, weapon, armor, and artifact mods. This is available from the advanced actions dropdown to the right of the search field. Search for targeted items first, then choose what to remove.
* Eliminated an unnecessary 10 second pause when loading DIM if the DIM Sync service is down.
* Fixed search filter string disappearing when rotating or majorly resizing the DIM window.
* Integration for the [DIM Stream Deck extension](https://dim-stream-deck.netlify.app/) is now available outside DIM Beta.
* Fixed an issue with saving/syncing the Farming Mode slot count setting.
* Fixed a crash and improved the accuracy of the Loadout Optimizer's mod assignment behavior.

### Beta Only

* Added warnings about potential data loss when you save tags, notes, and loadouts but have DIM Sync off.
* Added an info bar when DIM Sync is not able to talk to the server.

## 7.28.0 <span class="changelog-date">(2022-07-31)</span>

* Hid Solstice armor rerolling sockets from Loadout Optimizer too.

## 7.27.0 <span class="changelog-date">(2022-07-24)</span>

## 7.26.1 <span class="changelog-date">(2022-07-23)</span>

* Added Solstice event challenges to the Progress page.

## 7.26.0 <span class="changelog-date">(2022-07-17)</span>

* Worked around a Bungie.net API bug where Vanguard reset count was reported under Strange Favor (Dares of Eternity) instead.
* DIM now has direct support for the [DIM Stream Deck extension](https://dim-stream-deck.netlify.app/). If you have a Stream Deck you can install this plugin and then enable the connection from DIM's settings to control DIM from your Stream Deck. Please note that the plugin is neither written by nor supported by the DIM team.

## 7.25.0 <span class="changelog-date">(2022-07-10)</span>

## 7.24.0 <span class="changelog-date">(2022-07-03)</span>

* Weapon perks now include community-sourced weapon and armor perk descriptions courtesy of [Clarity](https://d2clarity.page.link/websiteDIM) and [Pip1n's Destiny Data Compendium](https://docs.google.com/spreadsheets/d/1WaxvbLx7UoSZaBqdFr1u32F2uWVLo-CJunJB4nlGUE4/htmlview?pru=AAABe9E7ngw*TxEsfbPsk5ukmr0FbZfK8w#). These can be disabled in settings.
* DIM will now auto refresh while you're playing the game. You'll see a green dot when DIM notices you're online - if you're online and it doesn't notice, try refreshing manually by clicking the refresh icon or hitting the R key.
* If you have a title equipped on your character, it will replace your character's race in the character headers.
* Fixed a crash when trying to assign deprecated Combat Style mods.
* The "Move other items away" loadout toggle no longer clears ghosts, ships, or sparrows.
* Added filter for enhanced perks.

### Beta Only

* We have enabled experimental direct support for the [DIM Stream Deck extension](https://dim-stream-deck.netlify.app/). If you have a Stream Deck you can install this plugin and then enable the connection from DIM's settings to control DIM from your Stream Deck. Please note that the plugin is neither written by nor supported by the DIM team. **If you had installed the old Stream Deck Chrome extension, you need to uninstall it, or DIM will act weird (popups closing, etc).**

## 7.23.2 <span class="changelog-date">(2022-06-29)</span>

* Fixed an issue where fashion mods would not display in loadouts.
* Fixed the element icon displaying below the energy number in Compare.
* Somewhat worked around an issue with Bungie.net where on refresh you would see an older version of your inventory.
* Fixed the crafted weapon level progress bar going missing with some Operating System languages.
* Perk and mod tooltips should contain fewer duplicate lines of text.
* Exotic catalyst requirements are now hidden on tooltips if the catalyst is complete.
* Fixed an issue where stat modifications from Exotic catalysts were being displayed when the catalyst was incomplete.

### Beta Only

* Community-sourced perk descriptions have been made more visually distinct.

## 7.23.1 <span class="changelog-date">(2022-06-27)</span>

* Fix missing icons in the subclass and mod menus.

## 7.23.0 <span class="changelog-date">(2022-06-26)</span>

* The links on the top of the page will now show for narrower screens. All links are always available in the menu.
* Improved performance of switching characters and opening item picker or search results on iOS. Something had gotten slower with Safari in one of the recent iOS updates, so we had to do a lot of work to get back to a responsive UI.
* Fixed the tooltip in the mod assignment page not showing the correct energy usage.

## 7.22.0 <span class="changelog-date">(2022-06-19)</span>

* Fixed a rare edge case where Loadout Optimizer would miss certain valid elemental mod assignments with locked armor energy types.
* When moving multiple items, DIM will transfer them in a more consistent order e.g. Kinetic weapons are moved before Heavy weapons, helmets before chest armor etc.
* Fixed Organizer redundantly showing enhanced weapon intrinsics in multiple columns.
* Vendor items once again show wish list thumbsup icons.
* Weapon attunement and leveling progress now shows a single digit of additional precision.

## 7.21.0 <span class="changelog-date">(2022-06-12)</span>

* The [DIM User Guide](https://github.com/DestinyItemManager/DIM/wiki) has moved back to GitHub from Fandom, so you can read about DIM without intrusive ads.
* When making automatic moves, DIM will always avoid filling in your last open Consumables slot. An item can still be manually moved into your character's pockets as the 50th consumable.
* Loadout Optimizer will now suggest class items with an elemental affinity matching the mods even when allowing changes to elemental affinity.
* Fixed an issue where the item popup could appear partly offscreen.
* Items sorted by tag will re-sort themselves immediately after their tag changes.
* DIM now loads full inventory information on load and doesn't require an inventory refresh for certain info including crafting status.

### Beta Only

* Weapon perks now include community-sourced weapon and armor perk descriptions courtesy of [Clarity](https://d2clarity.page.link/websiteDIM) and [Pip1n's Destiny Data Compendium](https://docs.google.com/spreadsheets/d/1WaxvbLx7UoSZaBqdFr1u32F2uWVLo-CJunJB4nlGUE4/htmlview?pru=AAABe9E7ngw*TxEsfbPsk5ukmr0FbZfK8w#). These can be disabled in settings.

## 7.20.1 <span class="changelog-date">(2022-06-06)</span>

* Fixed some items showing the wrong popup.

## 7.20.0 <span class="changelog-date">(2022-06-05)</span>

* The top level comment of a saved search filter is now displayed separately from the filter query.
* Support for new loot: `source:duality` and `source:haunted`.
* Little clearer warning when you have hidden a major section of your inventory.
* Moved the currencies (glimmer, legendary shards, etc) from the "Armor" tab to the "Inventory" tab on mobile, and also included them in the material counts sheet (accessible from Vault header dropdown).

## 7.19.0 <span class="changelog-date">(2022-05-29)</span>

* Enhanced intrinsics on crafted weapons are now treated as a masterwork internally. As a result, you can use e.g. `is:crafted -masterwork:any` to find crafted weapons without an enhanced intrinsic. The golden border additionally requires two enhanced traits, just like in-game.
* Resonant Element search filters such as `deepsight:ruinous` have been removed as these currencies are now deprecated.
* Selected Super ability is now displayed on Solar subclass icons.
* Features around managing crafting patterns:
  * Items that have a pattern to unlock will show the progress to that pattern in the item popup - even on items that do not have deepsight resonance.
  * Items that can be attuned to make progress in unlocking a pattern have a little triangle on the bottom right of their tile to set them apart.
  * Search filter `deepsight:pattern` finds those items.
  * The search `is:patternunlocked` finds items where the pattern for that item has already been unlocked (whether or not that item is crafted).
  * Don't forget that `is:craftable` highlights any items that can be crafted.
* Fixed Triage tab's similar items search for slug Shotguns.

## 7.18.1 <span class="changelog-date">(2022-05-24)</span>

* Added seasonal info for Season of the Haunted and fixed some bugs with new items.
* Loadouts with a Solar subclass will automatically be upgraded to Solar 3.0.
* Show Airborne Effectiveness stat on weapons.

## 7.18.0 <span class="changelog-date">(2022-05-22)</span>

* In Loadout Optimizer, the option to lock Masterworked armor to its current element has been replaced with an option to lock the element on armor equipped in other DIM Loadouts.
  * The Witch Queen had reduced the cost of changing the element on a fully masterworked armor piece to 10,000-20,000 Glimmer and one Upgrade Module, making it cheaper than changing the element on a not fully masterworked armor piece.
  * Selecting this option means Loadout Optimizer will suggest changes to armor elements as needed but avoid breaking other Loadouts where mod assignments rely on particular elements.
  * Clicking the "Optimize Armor" button in a Loadout to open Loadout Optimizer excludes this Loadout from consideration because you're actually looking to make changes to this Loadout.
* Loadouts list opened from Vault emblem now won't erroneously warn that Loadouts with subclasses or emblems are missing items.

## 7.17.0 <span class="changelog-date">(2022-05-15)</span>

* Fixed Organizer not showing some legendary armor intrinsic perks.
* Fixed a glitch in Loadout Optimizer where legendary armor intrinsic perks could be clicked to lock that piece as an exotic.
* Fixed double zeroes on armor in Compare.
* Fixed bad stat coloring in Compare when stats are more than 100 points apart (this only really affected power level).
* Popups and tooltips are a bit snappier.
* The close button in the Armory view (click an item's title) no longer overlaps the scrollbar.
* Inventory size stat no longer shows on any item - it used to show on Bows only.

## 7.16.1 <span class="changelog-date">(2022-05-09)</span>

* Fix "lower is better" stats not being masterworked gold in the item popup.

## 7.16.0 <span class="changelog-date">(2022-05-08)</span>

* Stat bonuses granted to crafted weapons by an enhanced intrinsic are now distinguished in the stat bars similarly to masterwork effects.
* Make sure DIM displays the scoring thresholds on the Shoot To Score quest.
* The recoil direction stat has been tweaked to show a much wider spread as the recoil stat value decreases.

## 7.15.0 <span class="changelog-date">(2022-05-01)</span>

## 7.14.1 <span class="changelog-date">(2022-04-26)</span>

* Reverted Deepsight workaround, so weapon attunement displays correctly.

### Beta Only

* Enabled the Triage tab of the item popup. Find some information here to help decide if an item is worth keeping. Let us know what helps and what could help more!

## 7.14.0 <span class="changelog-date">(2022-04-24)</span>

* Work around an issue where Bungie.net is not highlighting completed Deepsight weapons.

## 7.13.0 <span class="changelog-date">(2022-04-17)</span>

* If an armor piece doesn't have enough mod slots to fit the requested mods (e.g. three resist mods but no artifice chest piece), DIM will notice this earlier and show them as unassigned in the Show Mod Placement menu.
* Added text labels to "icon-only" columns (lock icon, power icon, etc.) in dropdowns on the Organizer page. Only show label in dropdowns, columns show icon only.
* Echo of Persistence Void Fragment now indicates that it has a stat penalty depending on the Guardian class.
* We no longer auto-refresh inventory if you "overfill" a bucket, as refreshing too quickly was returning out-of-date info from Bungie.net and making items appear to "revert" to an earlier location. Make sure to refresh manually if DIM is getting out of sync with the game state.
* Using the Mod Picker to edit loadout mods should now correctly show all picked mods.
* Selecting a different weapon masterwork tier for previewing should now correctly preview the final value of the changed stat in the masterwork picker.
* Fixed a case where the "Gift of the Lighthouse" item might be in your inventory but not show up in DIM. Allowed some items with missing names to appear in your inventory.

## 7.12.0 <span class="changelog-date">(2022-04-10)</span>

* If a wish list contains only non-enhanced perks, DIM will mark a roll as matching if it has the Enhanced versions of those perks.
* Fixed a rare edge case where Loadout Optimizer would not consider legendary armor if you own an exotic with strictly better stats.
* Glaive symbol now shows up in bounties, challenges, etc.
* `is:extraperk` filter finds weapons with additional toggleable perks, from pinnacle activities and Umbral Focusing.
* Fixed perk grouping for some perk-only wish lists.
* Armory wish list view now shows perks, magazines, barrels, etc. in a similar order to the in-game view.
* Re-added the D2Gunsmith link to the weapons armory page.
* `memento:any`, `memento:nightfall` etc. filters find crafted weapons with a memento inserted.

## 7.11.0 <span class="changelog-date">(2022-04-03)</span>

* The Item Popup's header now opens the Armory view when clicked, and has some cursor/link styling as a reminder.
* Deprecated Black Armory Radiance slots are now hidden, to make space for other weapon data.
* Material Counts tooltip now fits onscreen better on desktop. On mobile, it's available under the banner dropdown of the Vault inventory page.
* Wishlist combinations now collapse themselves into manageable groups in the Armory view.
* Enhanced Elemental Capacitor no longer adds all its stat bonuses to weapons on which it's selected.
* Fynch rank is now showing the correct number on the Vendors page.
* Fixed loadouts with Void 3.0 subclasses accidentally including empty fragment or aspect sockets.
* Fixed loadouts failing to remove mods from some armor or inadvertently changing the Aeon sect mod.
* Invalid search terms no longer cause the entire search to match every item.
* Searches do better with quoted strings, and allow for escaping quotes in strings (e.g. `"My \"Cool\" Loadout"`)
* Item moves are better about allowing a move if you really have space on a character, even if DIM hasn't refreshed its view of inventory. That said, DIM will always work best when its view of your inventory is up to date, so continue to refresh data after deleting items in game. DIM will now refresh automatically if we "overfill" a bucket because clearly we're out of date in that circumstance.
* Mod Picker will now properly register Shadowkeep Nightmare Mods as activity mods.
* Selected Super ability is now displayed on Void and Stasis subclass icons.
* Mod position selector avoids invalid sockets a little better.

## 7.10.0 <span class="changelog-date">(2022-03-27)</span>

* Dragging horizontally on items in Compare will scroll the list - even on iOS.
* Mobile users can now access Material Counts under the banner dropdown of the Vault inventory page.
* In the Armory and Collection views, craftable weapons now show their required Weapon Level in their tooltip.
* DIM should no longer get visually mangled by Android's auto-dark-mode.
* Fixed an incorrect item count in non-English inventory searches.
* Try a little harder to re-fetch item definitions data, if Bungie.net sends back an invalid response.
* Searches that can't be saved (because they're too long, or invalid) won't show a save ⭐️ button.
* Search filters can contain comments. Only the top level comment gets saved. e.g. `/* My Cool Search */ is:handcannon perkname:firefly`.
* Loadouts
  * The loadout search field has been moved to the top of the loadout menu, which should prevent iOS from going crazy. Filtering loadouts hides the other buttons as well.
  * Sharing a loadout now shows an explanation of what's being shared.
  * Fixed the loadout drawer not opening when "+ Create Loadout" is selected from the vault.
  * Fixed "Fill from Equipped" going a little overboard on what it tried to add to the loadout, and spamming notifications.

## 7.9.0 <span class="changelog-date">(2022-03-20)</span>

* When loading your inventory, DIM now alerts you if your items might be misplaced, affecting your drops' Power Level.
* New inventory sorting options. Check [Settings](/settings) to view and rearrange your sort strategy.
  * Reverse the order of any individual sorting method.
  * Sort items by whether they are crafted, and whether they have Deepsight Attunement available.
* Fix organizer stats header alignment
* Added Vow of the Disciple raid mods to Loadout Optimizer and search filters.
* Deepsight weapons' attunement progress is now shown on the item popup. Tap and hold, or hover the progress bar to see extractable Resonant Elements.
* Fixed some weird spacing in the item popup perk list when a gun could but doesn't have an origin perk.
* The Progress page properly distinguishes between +1 and +2 pinnacles.

## 7.8.3 <span class="changelog-date">(2022-03-15)</span>

* Fixed loadout search filter to include notes

## 7.8.2 <span class="changelog-date">(2022-03-14)</span>

## 7.8.1 <span class="changelog-date">(2022-03-14)</span>

## 7.8.1 <span class="changelog-date">(2022-03-14)</span>

* Fixed D1 loadout editor not appearing.
* Fixed loadout editor not disappearing after saving/deleting.

## 7.8.1 <span class="changelog-date">(2022-03-13)</span>

* Assume armor masterwork and lock armor energy options will now be saved correctly when saving a loadout from the Loadout Optimizer and loaded correctly when Optimizing Armor.
* Obsolete consumable mods hidden in the Vault are now detected. They should show up on the Inventory page, and DIM should count vault space more accurately.
* Prevent iOS from popping up the keyboard automatically so often.
* Prevent crafting socket from showing up in the Armory.
* Clearer, prettier Enhanced Perk icons.
* Raid crafting materials are now included in the currency counter. Tap and hold, or hover, the consumables count in the vault header to check them.
* Many fixes for how classified items show up, and how they count toward the power level of each Guardian class. Can't see these fixes now, but maybe next time there's a new Raid.
* New search support for `source:vow` (Vow of the Disciple) and `source:grasp` (Grasp of Avarice) and `season:16`.

## 7.8.0 <span class="changelog-date">(2022-03-06)</span>

### Changes

* The "Pull From Postmaster" button no longer requires a second tap to confirm. For those who dislike this button, it may be removed entirely via a setting in the Settings page.
* Removed D2Gunsmith link from the item details popup while they work on revamping the site for all the new changes.
* Removed the `level:` filter for D2 accounts, as Guardians no longer have a Level and items no longer require one.
* Season of the Risen War Table Upgrades are now in the right order and show their acquired status.
* Loadout Optimizer Mod picker will now correctly update when switching between mod slots without closing Mod Picker.
* Loadout Optimizer now correctly takes Echo of Persistence's class-specific stat reductions into account when generating sets.
* The "Kinetic Slot" icon in Compare sheet now looks different from the "Kinetic Damage" icon.
* Added `catalyst:` filter which accepts the following parameters `missing`, `complete`, and `incomplete`.

### Features

* `is:wishlistunknown` highlights items that have no rolls in the currently loaded wishlist.
* When you have 10 or more loadouts, a search box will appear in the Inventory page loadout dropdown, allowing you to search names just like on the Loadouts page.
* The Item Feed is available on both desktop and mobile. It shows your gear in the order it dropped, and gives you quick controls to tag incoming loot. Click on the item tile to get the full item popup.
  * Item Feed also got better at identifying relevant weapon perks.
  * Tagging an item from the Item Feed also marks it as not-new.
  * Items can be dragged out of the feed into inventory locations (or into the loadout editor).
* We have brand new Loadout Editor! Check it out from the character menu or the Loadouts page.
  * The layout mirrors the Loadout page's new design which has clear areas for different types of items. Each section also has a menu of additional actions like re-syncing from your currently equipped items, or clearing out a whole section.
  * As part of this change, we're removing support for "multi-class" loadouts. Loadouts will either be tied to one class, or can be toggled to "Any Class". "Any Class" loadouts cannot contain Subclass, Armor, or Fashion. If you edit an existing "Any Class" loadout and save it, those items will be removed unless you turn off "Any Class".
  * Double-click items to toggle between equipped and unequipped instead of single clicking. We'll be continuing to improve how you choose items and specify whether they're equipped in the future.
  * A new setting allows you to clear out all other mods from your armor when applying a loadout. This works even if you've chosen no mods in your loadout, so you can make a "Reset mods" loadout.
  * With this new design we have space to add even more loadout editing tools over the next few seasons.
  * The loadout editor stays open if you navigate to the Inventory or Loadouts screen while it's already open.
  * The new Loadout Editor is not available for D1.

### Witch Queen updates

* Crafted and Deepsight weapons are now more in line with how they look in-game.
* Old loadouts containing void subclasses will upgrade automatically to the new Void 3.0 version, instead of telling you the loadout is missing an item.
* Enhanced perks are now visually distinct in the Item Popup.
* The Organizer page now includes a selector for Glaives.
* Glaives now show their Shield Duration stat.
* New search filters:
  * `deepsight:complete` and `deepsight:incomplete` to check the status of weapons' Deepsight attunement.
  * `deepsight:ruinous`, `deepsight:adroit`, `deepsight:mutable` and `deepsight:energetic` to identify Deepsight Resonance weapons that can provide specific Resonant Elements.
  * `is:craftable` for any weapons which could be crafted at the Relic.
  * `weaponlevel:` to filter by a crafted weapon's level.
  * `is:glaive` ... finds Glaives!

## 7.7.0 <span class="changelog-date">(2022-02-28)</span>

* Increased the strings we search through when filtering by mods/perks.
* Crafted weapons' levels and level progress are now shown on the item popup.
* Added `is:crafted` and `is:deepsight` filters.
* Crafting materials are now included in the currency counter. Tap and hold, or hover, the consumables count in the vault header to check them.
* Fixed a bug where "Use Equipped" would not update fashion in existing loadout.

## 7.6.0 <span class="changelog-date">(2022-02-21)</span>

* Fix applying D1 loadouts.
* `inloadout:` filter now matches partial loadout names -- use `inloadout:"pvp"` for items in loadouts where "pvp" is in the loadout's name.
* If your loadout includes ornaments, items are shown as if they had the loadout applied in the loadout page and loadout editor.
* You can now change the Aeon sect mod through the item popup.
* You can now edit your equipped Emotes from DIM. You can't add them to loadouts... yet.
* Fix issue where Loadout Optimizer armor upgrade settings were not being migrated from existing loadouts.
* Clan Banners are no longer shown in DIM.
* Weapon compare sheet now includes a button to compare with other legendary weapons of the same category, excluding exotics.
* Armor in collections now displays its collections stat roll.
* Fix issues with button text wrapping in some languages.
* Fix potential element blurriness in Edge browser.
* Fix for Loadout Optimizer suggesting armor with insufficient energy.
* Fix a clash between `power:1234` and `is:power` filters.
* Loadout Optimizer is now a little more thorough in preventing an item from being both pinned and excluded.

### Witch Queen updates

* There's a good chance crafted items will display correctly in DIM. No promises though.
* Prepare Records page for a new section featuring craftable items.

### Beta Only

* Loadout Editor
  * Fix issue where subclasses were counted as general items when dropping into a loadout or filling general from equipped.
  * Allow removal of a single mod through the editor display.

## 7.5.1 <span class="changelog-date">(2022-02-14)</span>

### Beta Only

* We're testing a brand new Loadout Editor. Check it out from the character menu or the Loadouts page.
  * The layout mirrors the Loadout page's new design which has clear areas for different types of items. Each section also has a menu of additional actions like re-syncing from your currently equipped items, or clearing out a whole section.
  * As part of this change, we're removing support for "multi-class" loadouts. Loadouts will either be tied to one class, or can be toggled to "Any Class". "Any Class" loadouts cannot contain Subclass, Armor, or Fashion. If you edit an existing "Any Class" loadout and save it, those items will be removed unless you turn off "Any Class".
  * Double-click items to toggle between equipped and unequipped instead of single clicking. We'll be continuing to improve how you choose items and specify whether they're equipped in the future.
  * A new setting allows you to clear out all other mods from your armor when applying a loadout. This works even if you've chosen no mods in your loadout, so you can make a "Reset mods" loadout.
  * With this new design we have space to add even more loadout editing tools over the next few seasons.
  * The loadout editor stays open if you navigate to the Inventory or Loadouts screen while it's already open.
  * The new Loadout Editor is not available for D1.

## 7.5.0 <span class="changelog-date">(2022-02-13)</span>

* Collect Postmaster now requires an additional click to confirm.
* Transferring ships via search query should now reliably transfer all selected items.
* Filters Help now groups stat comparison operators for a more compact page.
* Milestones are grouped by how much power bonus their rewards can provide.
* On the Loadouts page, you can now drag existing items on the page, into the current Loadout Editor, just like you can on the Inventory page. Use it to grab a couple of your favorite pieces from another loadout!
* Loadout armor stat tiers now include the total tier.
* Changed the Loadout Optimizer's Armor Upgrade options for Assume Masterwork and Lock Element options. All armor will now have an assumed minimum energy capacity of 7. The new settings have the following options,
  * Assumed Masterwork
    * None - Armor will use their current stats.
    * Legendary - Only legendary armor will have assumed masterwork stats and energy capacity
    * All - Legendary and exotic armor will have masterwork stats and energy capacity
  * Lock Element
    * None - No armor will have its element locked
    * Masterworked - Only armor that is already masterworked will have their element locked
    * All - All armor will have element locked

## 7.4.0 <span class="changelog-date">(2022-02-06)</span>

* Masterwork picker now only shows higher tiers of the current masterwork and full masterworks compatible with the weapon type.
* Sharing a build from the Loadouts page or Loadout Optimizer now uses our dim.gg links which are easier to share and show a preview.
* If you prefer reduced motion (in your operating system preferences), sheets like the compare and loadout dialogs now appear and disappear instantly.
* Clearer feedback when uploading a wishlist file.
* Expanded Organizer categories to account for Fusions and LFRs in unusual weapon slots.
* Visual fixes for Organizer categories and Vendor page toggles.

## 7.3.0 <span class="changelog-date">(2022-01-30)</span>

* Organizer drill-down buttons now show a more accurate armor count.
* Delete Loadout button now looks more warning-ish, and asks for confirmation without using a popup.
* DIM will now try to recover from a state where the browser has a corrupted storage database.
* DIM will now try to avoid overwriting shaders you don't own and thus couldn't apply back.
* Removing subclass from loadout will now enable "Add Equipped" button.
* "Add Equipped" button will no longer cause multiple items in the same slot to be listed as equipped.
* Widened and reorganized the Loadouts menu.
  * Pull from Postmaster (and its lesser known cousin, Make room for Postmaster) are removed in favor of the button next to your Postmaster items.
  * Randomize loadout is now at the end of the list of loadouts.

## 7.2.0 <span class="changelog-date">(2022-01-23)</span>

* Weapons CSV download now includes a Zoom stat column.
* Shaders, ornaments, and mods can now be searched in their choosers.
* Trials passages now show the number of rounds won and the progress of completion is now tied to the number of wins.

## 7.1.0 <span class="changelog-date">(2022-01-16)</span>

* Applying a loadout *without* fashion will no longer remove shaders and ornaments from your armor.
* The shader picker now filters invalid shaders more consistently and won't call shaders "mods".
* Fixed Records page sometimes duplicating Triumphs or Seals section while missing Collections.
* When provided multiple wish lists, Settings page now shows info about all loaded wish lists, not just the first one.
* Compare Drawer should no longer refuse valid requests to add an item to comparison.

## v6 CHANGELOG

* v6 CHANGELOG available [here](https://github.com/DestinyItemManager/DIM/blob/master/docs/OLD_CHANGELOG/OLD_CHANGELOG_6.X.X.md)<|MERGE_RESOLUTION|>--- conflicted
+++ resolved
@@ -43,9 +43,6 @@
 * `is:inloadout:` searches now autocomplete hashtags in loadout names and descriptions.
 * Fixed plugging Harmonic Resonance mods when using a Strand subclass.
 * You can now drag and drop subclasses into the loadout editor, including from other loadouts.
-<<<<<<< HEAD
-* Added a toggle button for sorting tabs in the records page.
-=======
 * When DIM is installed as a PWA on desktop, you can now choose to hide the title bar.
 * Removed loadout sharing buttons from Loadout Optimizer. You can share from the Loadouts screen.
 * Hid the Artifact Unlocks section from loadouts until Bungie.net starts returning artifact info again.
@@ -55,7 +52,6 @@
 * Added `is:focusable` search to find items that can be focused at a vendor.
 * Fixed DIM not showing Leviathan's Breath catalyst progress in the item popup.
 * Cleaned up the design of Loadout Optimizer stats, mod picker, exotic picker, and subclass editor.
->>>>>>> bfbca7a6
 
 ## 7.70.0 <span class="changelog-date">(2023-05-28)</span>
 
