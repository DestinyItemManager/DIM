--- conflicted
+++ resolved
@@ -13,11 +13,8 @@
 ### Beta Only
 
 * Loadout Editor
-<<<<<<< HEAD
   * Fix issue where subclasses were counted as general items when dropping into a loadout or filling general from equipped.
-=======
   * Allow removal of a single mod through the editor display.
->>>>>>> 76d0e01c
 
 ## 7.5.1 <span class="changelog-date">(2022-02-14)</span>
 
