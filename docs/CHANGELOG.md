--- conflicted
+++ resolved
@@ -1,12 +1,10 @@
 ## Next
-<<<<<<< HEAD
-=======
+
+* Added button to sort triumphs by completion.
 
 ## 7.76.0 <span class="changelog-date">(2023-07-09)</span>
 
->>>>>>> c25b24ff
 * Fixed Fashion Loadouts being unable to store an Ornament for the Titan exotic Loreley Splendor Helm.
-* Added button to sort triumphs by completion.
 
 ## 7.75.0 <span class="changelog-date">(2023-07-02)</span>
 
