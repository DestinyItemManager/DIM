--- conflicted
+++ resolved
@@ -1,14 +1,11 @@
 ## Next
 
-<<<<<<< HEAD
 * Fynch rank is now showing the correct number on the Vendors page.
-=======
 * Fixed loadouts with Void 3.0 subclasses accidentally including empty fragment or aspect sockets.
 * Fixed loadouts failing to remove mods from some armor or inadvertantly changing the Aeon sect mod.
 
 ## 7.10.0 <span class="changelog-date">(2022-03-27)</span>
 
->>>>>>> cd5310be
 * Dragging horizontally on items in Compare will scroll the list - even on iOS.
 * Mobile users can now access Material Counts under the banner dropdown of the Vault inventory page.
 * In the Armory and Collection views, craftable weapons now show their required Weapon Level in their tooltip.
