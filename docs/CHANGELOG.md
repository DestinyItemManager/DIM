--- conflicted
+++ resolved
@@ -1,9 +1,4 @@
 ## Next
-<<<<<<< HEAD
-* Show a star icon for finishers rather than a lock icon.
-* Correctly show conditional stats on mods and weapons where possible.
-=======
-
 * Show a star icon for favorited finishers rather than a lock icon.
 * Search history truncates huge searches to three lines and aligns the icons and delete button to the first line.
 * Added indicators in the Compare view to show which stat we are sorting by, and in which direction.
@@ -14,7 +9,6 @@
 * Fix a bug where using the move buttons instead of drag and drop wouldn't show item move progress popups or error popups.
 * The most recent Steam Overlay browser version shouldn't be reported as not supported anymore. Keep in mind we can't really debug any problems that happen in the Steam Overlay.
 * Fixed some event-specific searches, such as source:dawning.
->>>>>>> 933a8d81
 
 ## 6.46.0 <span className="changelog-date">(2021-01-03)</span>
 
