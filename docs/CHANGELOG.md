## Next

<<<<<<< HEAD
* Dropdown no longer flickers on Firefox.
=======
## 8.30.0 <span class="changelog-date">(2024-07-28)</span>
>>>>>>> d337a621

## 8.29.0 <span class="changelog-date">(2024-07-21)</span>

* Fixed a case where invalid loadouts would be repeatedly rejected by DIM Sync. Now they'll be rejected once and be removed.
* Re-added Xûr vendor armor to Loadout Optimizer.
* Fix light.gg and D2Foundry links to avoid certain circumstances where perks weren't selected (or, where D2Foundry crashed).
* Armor intrinsics once again show up in Organizer's perks column.

## 8.28.0 <span class="changelog-date">(2024-07-14)</span>

* Fixed a case where recently saved tags or loadouts might not appear if DIM Sync is down, even though they were still saved.

## 8.27.0 <span class="changelog-date">(2024-07-07)</span>

* Fixed the order of pathfinder objectives.
* Fixed `modslot:artifice` matching every exotic.
* Fix loadout apply trying to socket the empty artifice plug.
* Make the prismatic symbol pink.

## 8.26.0 <span class="changelog-date">(2024-06-30)</span>

* The progress page shows the Ritual Pathfinder and Pale Heart Pathfinder.
* Improved how we detect which rewards and challenges are available for Milestones on the Progress page.
* Prismatic subclasses now show the currently-equipped super overlayed on them.
* Restored wish-list-ability to all weapons, and actually made exotic class items wishlistable.
* Manually filled in the possible perks that exotic class items can roll with in the Armory page.
* A new `is:wishlistable` search highlights items that can be added to a wish list.
* Made the vendor-item icon on Loadout Optimizer items a bit brighter.
* Fully removed the concept of sunset weapons. The `is:sunset` search no longer does anything.
* Added `modslot:salvationsedge` search.
* Exotic class items now show all of their intrinsic perks.
* Show the intrinsic perk for Ergo Sum and crafted exotics in Item Feed.
* Fixed a case where multiple custom stats would overflow in the Item Feed.
* Removed the stats line from class items in the Item Feed.
* Fixed missing yellow stat bars from masterworked weapons.
* Fixed some bizarre behavior in the symbols picker.

## 8.25.0 <span class="changelog-date">(2024-06-23)</span>

* Greatly expanded the set of symbols available for use in loadout names/notes and item notes.
* Fixed the calculation of stat effects from enhanced stats.
* The compare sheet now highlights which of the quick-filter buttons is currently active.
* Changed the way we rate-limit Bungie.net calls, which may result in snappier item moves and loadout application.
* Added a "compare" button to item feed tiles, since it's such a common action when evaluating new gear.
* In the item feed, perks in the same column now have a bar on the left to indicate they are together.
* Engram bonuses in the Milestones section are now relative to your "drop power", not your "character power".
* The name of the nightfall and crucible labs playlist is included in their Milestone titles.
* Manually corrected the engram power level for several Milestones.
* Worked around a bug in the Bungie data that showed duplicate perks in some weapons.
* Any item with randomized perks can now be wishlisted, which includes random-perk armor.

## 8.24.0 <span class="changelog-date">(2024-06-16)</span>
* Fix issue where light level displayed in the Loadouts views was calculated using all weapons and armor in the loadout, instead of just the weapons and armor to be equipped.
* Add `light:` filter to the Loadouts search. Only works with loadouts that equip an item for all weapon and armor slots.
* DIM now calculates Account Power level, which uses all items from all characters, and determines their "current power level" for the purposes of new item drops.
  * This number can be found in the header for Vault
  * Details can be found by clicking any character's gear Power level, below their header/dropdown.
* Cleaned up armor upgrade slots and inactive Artifice slots showing up in the Item Popup.
* Loadout Optimizer no longer tries to pair Exotics and Class Item Exotics in the same loadout.
* Fixed issue where Enhanced BRAVE Mountaintop did not appear to be masterworked.
* Fixed issue where Enhanced weapons could have perks that showed as not rollable.
* `is:crafted` matches only crafted weapons, not Enhanced weapons.
* Max stack size of consumables is now shown in the Item Popup when viewing their details.
* Add some new materials and remove some old, from material/consumable counts in the Vault header.

## 8.23.0 <span class="changelog-date">(2024-06-09)</span>

* `is:enhanceable` and `is:enhanced` filters for non-crafted weapons whose perks can be enhanced.
* Cleaned up extra weapon upgrade slots showing up in the Item Popup.
* Shiny BRAVE weapons now have corner stripes.
* Preliminary support for Exotic Artifice armor in the Loadout Optimizer
  * DIM can now assign these mods and automatically suggest them to according to your preferences.
  * A `+ Artifice` option allows DIM to treat regular Exotic Armor as Artifice, letting us plan out the best stat tiers for you.
* Sheets no longer adjust up when the horizontal scrollbar is visible
* `is:light` and `is:dark` filters for finding light (arc, solar, and void) and dark (stasis and strand)
 damage weapons.

## 8.22.0 <span class="changelog-date">(2024-06-02)</span>

* Pressing "Escape" when an input in a sheet is focused now closes the sheet.

## 8.21.1 <span class="changelog-date">(2024-05-27)</span>

* Fixed an issue where DIM clients might not see search history when using only local settings storage.

## 8.21.0 <span class="changelog-date">(2024-05-26)</span>

* The search suggestions dropdown now shows more results, based on the size of your screen.
* Added an overload to the `inloadout:` search which allows searching items based on how many loadouts they are in, for example `inloadout:>2`.
* Loadout searches now save in your search history and can be saved.
* Added `is:fashiononly` and `is:modsonly` search keywords to loadouts search.
* Pages such as "About" and "Settings" now respect device safe areas when the device is in landscape mode.
* You can now edit a copy of a Loadout directly, with no risk of overwriting the existing loadout.
* Fixed some bounties showing as "Arc" that were not, in fact, Arc.
* Fixed the too-narrow width of the sidebar on the Loadout Optimizer on app.destinyitemmanager.com.
* Fixed distorted icons for owned mods in collections.
* Due to a change in how Bungie.net works, DIM now loads vendor information one at a time, which may mean it takes longer to see accurate vendor items.
* Minor clarifications to the privacy policy.

## 8.20.0 <span class="changelog-date">(2024-05-19)</span>

## 8.19.2 <span class="changelog-date">(2024-05-15)</span>

## 8.19.1 <span class="changelog-date">(2024-05-12)</span>

* Loadouts now have their own search language that you can use from the Loadouts page or character emblem dropdown. This works the same as item search, but the search keywords are different and loadout-specific. We'll add more search keywords over time.
* When you change language, DIM immediately loads the item database for that language - you no longer need to reload.
* DIM now loads new item database after content updates without requiring a reload, as long as there's an item in your inventory from that new content.
* Fixed the icon for "Material Counts" in the vault dropdown on mobile.
* Removed some useless search suggestions like `exactname:gauntlets`.
* Fixed some crashes when Google Translate is enabled. Please don't use Google Translate on DIM though, use our language settings.
* Added a grace period before DIM stops auto-refreshing because you're not playing. This should prevent DIM from giving up on auto refresh when you change characters.
* Added some new protections against losing tags when Bungie.net is misbehaving, though it still may not be able to handle some weirdness.
* Fixed the filter help not showing up in some circumstances.

## 8.19.0 <span class="changelog-date">(2024-05-05)</span>

* Minimum browser version for DIM has been raised to Chrome 109+ (or equivalent Chromium-based browsers) and iOS 16+.
* Add a warning for Samsung Internet users to explain why dark mode is making DIM too dark.

## 8.18.1 <span class="changelog-date">(2024-04-30)</span>

* Fix vault tile display on mobile.

## 8.18.0 <span class="changelog-date">(2024-04-28)</span>

* Restore per-stat quality ratings to D1 armor popups.

## 8.17.0 <span class="changelog-date">(2024-04-21)</span>

* Fixed max stat constraints sometimes being not shown in Loadout parameters.
* `is:shiny` filter to find limited-edition BRAVE weapons.

## 8.16.0 <span class="changelog-date">(2024-04-14)</span>

* Loadouts with only armor mods, or only fashion (shaders & ornaments), now display a symbol in the equip dropdown, and can be filtered from among other loadouts.
* BRAVE bounties now display correct rewards instead of all possible rewards.

## 8.15.0 <span class="changelog-date">(2024-04-07)</span>

* The Item Popup now correctly shows stat contributions from universal ornaments.
* Item slots on characters now look a bit more normal when no item at all is equipped.

## 8.14.0 <span class="changelog-date">(2024-03-31)</span>

* Long equipped character Titles no longer push the Power Level out of view.

## 8.13.0 <span class="changelog-date">(2024-03-24)</span>

## 8.12.0 <span class="changelog-date">(2024-03-17)</span>

## 8.11.1 <span class="changelog-date">(2024-03-13)</span>

* Updates for new game content, including Wild Style detection as a breech-loaded grenade launcher.

## 8.11.0 <span class="changelog-date">(2024-03-10)</span>

## 8.10.0 <span class="changelog-date">(2024-03-03)</span>

## 8.9.0 <span class="changelog-date">(2024-02-25)</span>

## 8.8.0 <span class="changelog-date">(2024-02-18)</span>

## 8.7.0 <span class="changelog-date">(2024-02-11)</span>

* Loadout Optimizer now considers exotics sold by Mara Sov for Wish Tokens and includes them in suggested builds.

## 8.6.0 <span class="changelog-date">(2024-02-04)</span>

## 8.5.0 <span class="changelog-date">(2024-01-28)</span>

## 8.4.0 <span class="changelog-date">(2024-01-21)</span>

* Added an `exactname` filter to match items by their exact name, such that `exactname:truth` won't find Truthteller.
* Updated Game2Give 2023 banner.

## 8.3.0 <span class="changelog-date">(2024-01-14)</span>

* Loadout Optimizer once again allows you to set a maximum stat tier, by Shift-clicking on a stat number (this is the only way to do it, for now). Unlike the previous stat max setting, this does not exclude builds that meet all your other requirements but need to put points in a maxed stat, resulting in more optimal builds overall.
* Show more information about quest lines, even if steps are classified.

## 8.2.0 <span class="changelog-date">(2024-01-07)</span>

* Support the newest version of the DIM StreamDeck plugin.

## 8.1.0 <span class="changelog-date">(2023-12-31)</span>

* In the mod picker, we now show just "Stackable" or "Unstackable" instead of the full requirements for the mod (like its exact stackability or what raid it belongs to).
* Several improvements to how the mod picker and subclass editor look and work, in hopes of making it easier to use.
* Individual wish lists can be toggled on and off and the Just Another Team wishlist is available as a suggested option.
* Catalysts can be searched for on the Records page using search terms that would match their associated item.
* Clicking a catalyst on the Records page shows the item popup for its associated collections item.
* Loadout Optimizer's "Pin Items" and "Excluded Items" sections have been slightly redesigned, and now both have clear-all buttons.
* You can choose to show weapon groups in the vault inline instead of row-by-row.
* The Seasonal Artifact details page now shows how many points used and resets.

## 7.99.0 <span class="changelog-date">(2023-12-17)</span>

## 7.98.0 <span class="changelog-date">(2023-12-10)</span>

* You can no longer select multiple copies of mods that are unstackable (they do not provide a benefit when there are multiple copies of them).

## 7.97.1 <span class="changelog-date">(2023-12-04)</span>

* Fixed infinite reload / "Operation is insecure" issue introduced in the last release.

## 7.97.0 <span class="changelog-date">(2023-12-03)</span>

* Fixed error showing titles after Season of the Wish launched.
* Updated data for new season.
* Loadout optimizer stat constraints now have a clear button, randomize option, and sync from equipped option.
* Tooltips will reliably disappear when you move your mouse off their triggering element, even if you move the mouse onto the tooltip.
* Fixed the `is:smg` search.

## 7.96.0 <span class="changelog-date">(2023-11-26)</span>

* Added `is:vendor` search that is useful for excluding vendor items from Loadout Optimizer (enter `-is:vendor` in the search box).
* You are now prevented from selecting multiple copies of fragments or aspects in the subclass selector.
* Slightly improved Loadout Optimizer's algorithm for finding optimal sets.
* Single-character mode now shows the postmaster items and unclaimed engrams from other characters.
* The records page has a menu on the mobile version for easily jumping to the right section.

## 7.95.0 <span class="changelog-date">(2023-11-19)</span>

* Added an `exactperk:` search that matches a perk name exactly. No more mixing up "Frenzy" with "Feeding Frenzy".
* Fixed a bug where in-game loadouts would be marked as matching a DIM loadout incorrectly.

## 7.94.1 <span class="changelog-date">(2023-11-13)</span>

* Fixed an edge case where Loadout Optimizer's "Strict Upgrades Only" mode from clicking Optimize Armor on the Loadouts page could result in too few sets.

## 7.94.0 <span class="changelog-date">(2023-11-12)</span>

* There is now an option in settings to group items in your vault by Item Type, Rarity, Ammo Type, Tag, or Damage Type.
* On the Loadouts page, DIM now runs the Loadout Optimizer in the background to find out which of your loadouts could have better stats by swapping armor.
* Loadout optimizer has a new stat tier editor which allows you to set your minimum stat tiers more intuitively. It is no longer possible to explicitly set maximum stat tiers - make sure you've added your subclass and mod configuration, set stat order, and ignore stats you don't want DIM to optimize, and you'll get the best possible sets.
* In the loadout editor, replacing a missing item works even if you have 10 items in that slot.
* Links in notes can no longer result in spurious hashtags.
* Moving items from a search can once again move consumables/materials.
* In Loadout Optimizer and the Loadout Editor, you can now choose a subclass with a single click.
* Revamped the Exotic Armor selector in Loadout Optimizer.
* Added an inline explanation of the Assume Masterwork option in Loadout Optimizer.
* Vendor items are always included in Loadout Optimizer - the setting has been removed.
* There is now a per-loadout option to include the effects of "Font of ..." mods' stats as if they were active or not. This helps the Loadout Optimzier make the right choices.
* In Loadout Optimizer and the Loadout Editor, the selected subclass' super is now folded into the subclass icon rather than being shown separately.

## 7.93.0 <span class="changelog-date">(2023-11-05)</span>

* The Loadouts page will now analyze your Loadouts in more depth, show filter pills for analysis findings, and note them in individual Loadouts too.
  * Examples are Loadouts where the mods don't fit on the armor, Loadouts that rely on seasonal mods, or Loadouts where armor needs to be upgraded to accommodate mods or reach target stats.
* Loadout optimizer will now use an effective energy of 9 for items that it is not assuming masterworked stats for. Before, it used an effective energy of 7, but enhancement prisms are easier to come by these days.
* Fixed a case where vendor items could show as owned when they were not.
* Fixed the platform icon not showing for Destiny accounts that were only associated with a single platform.
* Fixed accidentally showing the kill tracker perk column on the item popup.
* Fixed subclass mod sockets size on the in-game loadout details popup.

### Beta Only

* A preview of a new stat constraint editing widget for Loadout Optimizer! Let us know how you like it and how it helps (or hurts) your ability to make top tier builds.
* The Loadouts page will note "Better Stats Available" if we've found that a Loadout could use different armor or stat mods to reach strictly higher stat tiers.

## 7.92.0 <span class="changelog-date">(2023-10-29)</span>

* Fixed a bug that could delete recent tags/notes when loading DIM on a different device than the one where you set the notes.
* Added a hotkey (T) to switch between the overview and triage tabs on the item popup.
* The item popup remembers which tab you were last on.
* Incomplete seals are now shown greyed out on the Records page.
* Gilded seals show their gilding count on the Records page.
* The Loadout Optimizer is better at calculating the max possible tier given your chosen stat constraints.
* Fix FotL pages sometimes being shown as all owned.
* Fixed the D1 organizer page to display perks nicely.
* Fixed the Organizer not showing the armor CSV download button.
* Organizer will now show exotic catalysts and empty catalyst sockets if a catalyst exists.
* Organizer will no longer duplicate the exotic perk between the archetype column and the traits column.
* CSV export will no longer include all kill tracker options, as they're very unreliable.
* CSV export will no longer include some junk like armor upgrade sockets

## 7.91.1 <span class="changelog-date">(2023-10-23)</span>

* Fixed search menu showing behind items in some sheets.

## 7.91.0 <span class="changelog-date">(2023-10-22)</span>

* Added `source:ghostsofthedeep` search term.
* Fixed some cases where hitting "Esc" would not close a nested sheet.
* In Loadout Optimizer, prevent opening an empty mod picker when clicking general mod slots when auto stat mods are enabled.
* Removed outdated reference to Google Drive in our privacy policy - DIM has not used Google Drive for storage for many years.
* Fixed the search field in the character menu not having a background on the default theme.
* If your language is set to Japanese, Korean, or Traditional Chinese, you may notice that fonts display smaller since upgrading to Chrome/Edge 118. [This is a change in Chrome](https://discord.com/channels/316217202766512130/1052623849197404241/1164636684646887434), and it makes the fonts in DIM (and everywhere else!) look the same as they do for other languages. Consider zooming the page or adjusting the item tile size if the fonts are now too small for you.
* Fixed a bug where classified items would show "undefined" as their power level.
* Removed link to Destiny Tracker from the Armory page.

## 7.90.0 <span class="changelog-date">(2023-10-15)</span>

* Removed tooltip from the text portion of exotic perks / archetypes since the text already includes those details.

## 7.89.0 <span class="changelog-date">(2023-10-08)</span>

* "Hide completed triumphs" on the Records page now also hides sections and seals where all triumphs have been completed, not only the triumphs themselves.
* The Vendors page should now more reliably indicate whether armor sold by Ada-1 is unlocked in collections.
* Comparing a legendary armor piece now starts the Compare view with similar armor based on intrinsic perk and activity mod slot.

## 7.88.0 <span class="changelog-date">(2023-10-01)</span>

* Added a Universal Ornaments section to the Records page showing which legendary armor pieces you have unlocked as Transmog ornaments and which ones you could turn into ornaments.
* "Only show uncollected items" now correctly identifies some shaders that it missed before.
* Removed Stadia from the list of accounts shown in the accounts list, and moved the Cross-Save primary platform to the front of the list.
* Fixed a bug that prevented DIM from loading when offline.
* Fix tooltips getting stuck open if you scroll in Compare while they're shown.
* The mod selection menu now shows you how many of each type of mod you've chosen, and what the limit is.
* Removed links to Twitter, and the Twitter embedded timelines, because Twitter no longer allows un-logged-in users from viewing feeds. BungieHelp info now comes from the unofficial mirror to Mastodon.
* Fixed D1 Farming Mode to no longer try to move your equipped items, and to no longer move emblems at all.
* Fixed the color of the title bar when DIM is installed to the dock from Safari in macOS Sonoma.
* Cleaned up the list of materials shown on Rahool's vendor section.
* Removed the loadout optimizer progress popup and replaced it with an inline progress indicator.
* Added some debugging information in case DIM fails very early in its startup.

## 7.87.0 <span class="changelog-date">(2023-09-24)</span>

* Fixed the "Any Class" Loadout toggle not removing class-specific items.
* The tabs (Overview/Triage) in the item popup no longer scroll with their contents.
* Hide the duplicate activity socket on some ghosts.
* Loadouts now show which problems they have (e.g. deprecated mods) on the loadout itself, not just in the filter pills.
* Improved the drag-to-dismiss behavior of sheets on mobile. There's more work to do there though.
* The pattern progress bar in the item popup now shows a harmonizer icon when a deepsight harmonizer could be used on that item to unlock pattern progress.

## 7.86.0 <span class="changelog-date">(2023-09-17)</span>

* Restored `is:dupelower` to prioritize power when choosing lower dupes.

## 7.85.0 <span class="changelog-date">(2023-09-10)</span>

* Adding a subclass to a Loadout or selecting a subclass in Loadout Optimizer will now copy all currently equipped Aspects and Fragments too.
* The sort order for loadout names has been changed to better respect different languages, and to understand numbers in names. It should now match the way you see files sorted in File Explorer / Finder.

## 7.84.1 <span class="changelog-date">(2023-09-06)</span>

* Fixed the character menu scrolling the page to the top.
* The "Sort triumphs by completion" toggle on the Records page now maintains the order of triumphs with identical completion progress.

## 7.84.0 <span class="changelog-date">(2023-09-03)</span>

* The order of vendor items should now much more accurately match the in-game order.
* Filters and toggles on the Vendors page now consider focusing/decoding subvendors. E.g. the "Only show uncollected items" toggle will now show focusing subvendors if they allow focusing items you don't have collected.
* Loadout editor menus now have a "Sync from equipped" option that replaces the loadout's items with your equipped items. The "Fill in using equipped" option is also disabled when there's no spaces to fill.
* When loadouts are sorted by edit time, they are now grouped under headers showing which season they were last edited in.
* The character menu no longer displays behind sheets.
* "Fill in using non-equipped" will no longer attempt to add items for the wrong character class.
* The Loadout Optimizer now uses the same editors as the Loadout Editor for subclass and mods, and has all the same options.

## 7.83.1 <span class="changelog-date">(2023-08-29)</span>

* Fixed another case where you might not get bounced to the login page when you need to re-login.
* Fixed the search autocomplete menu showing behind search results on mobile.
* Unsightly long text in the mod picker now wraps instead of escaping its box.
* Fixed a few minor visual issues in sheets.

## 7.83.0 <span class="changelog-date">(2023-08-27)</span>

* You can choose between a number of different themes for DIM's interface in settings.
* The Vendors page now has a toggle to hide all items sold for Silver.
* Clicking on sub-vendors on the vendors page now opens them in a sheet, instead of taking you to a new page.
* Vendor reputation is now displayed with all the same info as the ranks on the Progress page.
* The "strip sockets" tool now has an option to remove only discounted-cost mods.
* Fixed a bug where Loadout Optimizer would sometimes interpret a search query too literally and require that all items match it, even if a slot doesn't have any items that match the query.
* Removed the ability to favorite finishers - this functionality has been removed from the game.
* Fixed the color of search bars in sheets.
* Fixed the ordering of popups, sheets, and tooltips so they won't display behind things anymore.
* Fixed loadouts including last season's artifact unlocks.
* Remove transmat effects from Rahool's currencies list.
* Fixed display of character headers on mobile.
* While In-Game Loadouts are disabled, their section of the Loadouts page will not appear.

## 7.82.1 <span class="changelog-date">(2023-08-22)</span>

## 7.82.0 <span class="changelog-date">(2023-08-20)</span>

* Again fixed unsaving previously saved, now invalid search queries.
* The "Titles" section on the Records page now shows the corresponding title instead of the seal name (e.g. Dredgen and Rivensbane instead of "Gambit" and "Raids").
* Added vendor engrams to the materials tooltip/sheet accessible through or near the vault emblem.
* The "Search History" table can now be sorted by its columns (times used, last used) just like the Organizer.
* DIM now detects the Clarity browser extension and recommends uninstalling it. Clarity is no longer developed by its authors and it causes excessive system resource usage.
* Emblem backgrounds in the character headers should be a bit more crisp and won't scale as weirdly.

## 7.81.0 <span class="changelog-date">(2023-08-13)</span>

## 7.80.0 <span class="changelog-date">(2023-08-06)</span>

* Fixed "Fill in using equipped" in a Loadout's subclass section failing to copy Aspects and Fragments.

## 7.79.0 <span class="changelog-date">(2023-07-30)</span>

* You can now search for Emotes and Ghost Projections on the Records page.
* Added button to sort triumphs by completion.
* Greatly expanded the "Randomize Loadout" feature. You can now randomize a Loadout's subclass and its configuration, weapons, armor, cosmetics, and armor mods.
  * Randomize them individually through the three dots in a Loadout section.
  * Randomize the entire Loadout using the "Randomize" button at the bottom of the Loadout drawer.
  * The existing "Randomize Loadout" button to immediately generate and apply a random Loadout now allows you to choose which parts of your current loadout to randomize
  * If you have an active search query, weapons and armor will be restricted to those matching the query.
* DIM should automatically log you out if you need to log back in manually at Bungie.net, rather than just not working.
* The "Optimize Armor" button on loadouts changes to "Pick Armor" when you don't have a complete armor set.
* In Armory and Collections, un-rollable perks are sorted to the bottom, and we no longer show enhanced options for uncraftable perks.
* Tier 1 Powerful Exotic engrams are now counted as Powerful rewards on the Progress page.
* The Quests section on the Progress page now has filtering pills that match the quest categories in game (e.g. Exotics, Lightfall, The Past).
* Artifact unlocks on loadouts no longer show a "1" in the corner.

## 7.78.0 <span class="changelog-date">(2023-07-23)</span>

* The "Clear other items" setting in Loadouts has been split into a separate option for clearing weapons and clearing armor.

### Beta Only

* We've now got some experimental new themes for DIM - you can choose one in settings. These aren't final designs but they show off what can be changed.

## 7.77.3 <span class="changelog-date">(2023-07-18)</span>

## 7.77.2 <span class="changelog-date">(2023-07-17)</span>

* Slow down updates to the Bungie Day Giving Festival Banner.

## 7.77.1 <span class="changelog-date">(2023-07-17)</span>

* Moved the Bungie Day Giving Festival Banner.

## 7.77.0 <span class="changelog-date">(2023-07-16)</span>

* Fixed Harmonic mods ex. "Harmonic Siphon" from having no description
* DIM now considers breech-loaded (special) Grenade Launchers and Heavy Grenade Launchers completely separate item types. This means Special Grenade Launchers now have their own Organizer tab, Triage for Heavy Grenade Launchers will no longer show "similar" Special Grenade Launchers, and Compare will not include them when comparing Heavy Grenade Launchers.
* When opening the Compare view from the Triage tab of a Vendor item, this Vendor item will now be included in the compared items.
* New versions of the Last Wish weapons now appear in collections.
* Added Bungie Day Giving Festival Banner.

## 7.76.0 <span class="changelog-date">(2023-07-09)</span>

* Fixed Fashion Loadouts being unable to store an Ornament for the Titan exotic Loreley Splendor Helm.

## 7.75.0 <span class="changelog-date">(2023-07-02)</span>

* Organizer's "Loadouts" column now sorts items by the number of Loadouts using them.
* Added `memento:none` filter to highlight weapons with an empty memento socket.
* `deepsight:harmonizable` highlights weapons where Deepsight Resonance can be activated using a Deepsight Harmonizer.

## 7.74.0 <span class="changelog-date">(2023-06-25)</span>

* You may now include vendors' items in loadout optimizer, in case they have a better roll available than what you have.

## 7.73.0 <span class="changelog-date">(2023-06-18)</span>

* DIM should no longer show a popup to enable DIM Sync before you've logged in.
* Fixed drag and drop on Android.
* Fixed scroll bar behaving weirdly on the sidebar of certain pages.

## 7.72.0 <span class="changelog-date">(2023-06-11)</span>

* Fixed showing the item under your finger while you're dragging it on iOS/iPadOS. As a reminder, on touchscreen devices you need to press the item for a little bit to "pick it up". And as a reminder for everyone, any time you see an item in DIM, pretty much wherever it is, you can drag it around to move the item or add it to a Loadout you're editing. This works from the Inventory, Item Feed, Loadouts screen, etc.
* The Loadouts page now has a filter pill to find Loadouts with empty Fragment sockets.
* The popup shown on the refresh button when Bungie.net is down no longer has buttons you can't click, and no longer exceeds the width of the screen on mobile.
* DIM will not update itself in the background if you're in the middle of editing a loadout or doing many other tasks.
* Removed references to Reddit.
* Improved performance of viewing lots of loadouts, especially on iOS. The Loadouts page should no longer hang on load on iOS.
* The tab title includes the name of the current page you're on.
* Fixed the keyboard automatically appearing on the iOS App Store version.
* Removed support for old Loadout Optimizer share links.
* Fixed showing catalyst perk descriptions.

## 7.71.0 <span class="changelog-date">(2023-06-04)</span>

* Added Community Insights for the impact of various stat tiers on ability cooldowns, etc. This takes into account your current subclass config and equipped exotic. For loadouts, it uses the subclass config and exotic that are saved in the loadout to display details. This information comes from the Clarity database, and like all Community Insights is sourced from lots of manual investigation.
* Automatic stat mods in Loadout Optimizer have graduated from Beta! We now remember this setting, and we ignore any manually chosen stat mods when auto stat mods are on. Enabling auto stat mods allows Loadout Optimizer to automatically assign stat mods to potential loadouts in order to hit the stats you've requested, in the priority order that you've chosen.
* Fixed an issue where DIM might not properly force you to re-login with Bungie.net, and would instead continually throw errors trying to talk to Bungie.net.
* The loadout dropdown in the "Compare Loadouts" sheet from Loadout Optimizer can no longer be taller than the screen.
* Added `is:iningameloadout` search to find items that are in an in-game loadout.
* In-game loadouts now appear above the "Max Power" loadout in the loadouts menu.
* Fixed an issue with farming mode where it would show a bunch of error notifications.
* `is:inloadout:` searches now autocomplete hashtags in loadout names and descriptions.
* Fixed plugging Harmonic Resonance mods when using a Strand subclass.
* You can now drag and drop subclasses into the loadout editor, including from other loadouts.
* When DIM is installed as a PWA on desktop, you can now choose to hide the title bar.
* Removed loadout sharing buttons from Loadout Optimizer. You can share from the Loadouts screen.
* Hid the Artifact Unlocks section from loadouts until Bungie.net starts returning artifact info again.
* Improved highlighting and selection styles for item perks.
* Improved layout for mods in the Compare drawer - they stay in a line now.
* Vendors will now show your current count of Engrams and other resources needed for focusing in their currencies section.
* Added `is:focusable` search to find items that can be focused at a vendor.
* Fixed DIM not showing Leviathan's Breath catalyst progress in the item popup.
* Cleaned up the design of Loadout Optimizer stats, mod picker, exotic picker, and subclass editor.

## 7.70.0 <span class="changelog-date">(2023-05-28)</span>

* Fixed an issue where equipping classified titles (e.g. Ghoul), or ornaments would crash DIM.
* Fixed the sizing and spacing of abilities in the subclass picker.
* Fixed the display of the "Fishing Tackle" item to show current values and not show an ugly placeholder icon.
* Updated information used to detect which season an item is from, after changes in the Bungie.net data since Season of the Deep.
* Improved the hover indication for the search field buttons.
* Fixed tracking crafted date for loadouts - they were not saving crafted date for items as intended, and were thus losing crafted items when they got reshaped.

## 7.69.0 <span class="changelog-date">(2023-05-21)</span>

## 7.68.0 <span class="changelog-date">(2023-05-14)</span>

* Item tiles for armor on the Vendors page will now show their stat total instead of power level.
* Refreshing your profile data no longer blocks item moves.
* DIM now correctly handles mods that have mutually exclusive rules - e.g. you can't have multiple finisher mods on your class item.

## 7.67.0 <span class="changelog-date">(2023-05-07)</span>

* Fixed an issue where sometimes the stat bonuses shown on perks was wrong.

## 7.66.0 <span class="changelog-date">(2023-04-30)</span>

* Changed the wording when you need to visit a postmaster to pull an item.
* Added an `is:adept` search filter. This allows you to find weapons which can equip Adept mods.
* `:` and `-` are now allowed in hashtags.

## 7.65.1 <span class="changelog-date">(2023-04-28)</span>

* Enhanced adept weapons from Root of Nightmares should now show with correct stats.

## 7.65.0 <span class="changelog-date">(2023-04-23)</span>

* Fixed Adept Draw Time marking the draw time stat as negatively affected (red) instead of positively affected (blue).
* Loadout Optimizer and Loadouts now consistently allow you to choose not yet unlocked Fragments and Aspects. Previously this was only working for some characters.
* Fixed an issue where the DIM Loadout apply notification was sometimes not showing that it performed changes to subclass abilities.

## 7.64.1 <span class="changelog-date">(2023-04-16)</span>

* In-Game Loadouts are now represented as save slots. Click them for details on which items and selections they contain.
  * Change icon/name/color, save as a DIM loadout, clear the save slot, and more, from the dropdown menu or the slot's details popup.
  * The overview In-Game Loadouts strip now shows whether each slot matches a DIM loadout, is equipped, or is equippable.
  * Loadouts have a Prepare Equip button, to move items to a character and ensure clicking the in-game equip button succeeds.
  * If you're in orbit or a social space, or offline, the Equip button can move items appropriately, then apply the in-game loadout.
* Fixed issue where selected mods would not scroll on mobile in the mod sheet.
* Items can now be dragged and dropped from within the loadout edit screen.
* Loadout Optimizer and Loadouts now include Armor Charge-based "Font of ..." mods in stat calculations. For example, if you are using the Font of Focus armor mod, Loadout Optimizer will assume the +30 points to Discipline when holding Armor Charge are active and not waste stat points on exceeding T10 Discipline.

## 7.64.0 <span class="changelog-date">(2023-04-09)</span>

* Updated DIM's Smart Moves logic for how to choose which items to move when a bucket is full.
* The bulk note tool has gotten a major upgrade and now allows adding and removing to existing notes.
* Undo and redo in loadout editor and loadout optimizer have the keyboard shortcuts you'd expect.
* Added some extra information to the randomize popup to explain how to use it with searches.
* Fixed the "L" hotkey inadvertantly working in Compare and when items should not be lockable.
* Added new hotkeys for opening Armory (A) and Infusion Fuel Finder (I) from the item popup.
* Added a "Compare" button to the Organizer to allow focused comparison of selected items.
* Added hotkeys to organizer - bulk tag, note, compare, or move selected items easily.
* Added a new "N" hotkey for editing notes on an item.

## 7.63.3 <span class="changelog-date">(2023-04-06)</span>

* Fixed equipping in game loadouts
* DIM now tries to keep your device from sleeping while an item is moving or a loadout is applying.

## 7.63.2 <span class="changelog-date">(2023-04-03)</span>

## 7.63.1 <span class="changelog-date">(2023-04-03)</span>

## 7.63.0 <span class="changelog-date">(2023-04-02)</span>

* The "Show Mod Placement" sheet will now show the required armor energy capacity upgrades to make all mods fit (and the total upgrade costs).
* Loadout Optimizer sets will now show energy capacity bars below armor pieces, similar to the "Show Mod Placement" sheet.
* Loadouts created before Lightfall with deprecated stat mods now have their stat mods restored.
* Mods in the loadout mods picker are now more logically ordered by matching the in-game order.
* Autocompletion in the search bar now succeeds for terms with umlauts even if you didn't enter any (suggests "jötunn" when typing "jot...").
* Fixed the `modslot:any`/`modslot:none` filters.
* Fixed an issue where some subclass fragments and armor mods would be missing descriptions in Loadout Optimizer and the Loadout editor.
* The minor boosts to all stats that enhanced crafted and masterworked adept weapons have are now ignored in Organizer's "Masterwork Stat" column and by the `masterwork:statname` filter. Only the primary +10 boost is considered.
* Sharing build settings directly from Loadout Optimizer will now also include subclass configuration.
* DIM now saves Artifact configuration in Loadouts. Note that DIM cannot reconfigure your artifact automatically, but you can use this information to keep track of which artifact unlocks are important for a Loadout.
* Search autocomplete should be smarter, with the ability to complete item and perk names even when you type multiple words.
* In-game loadouts' icon, color, and name can now be changed through DIM.
* You can create an in-game loadout from your currently equipped items through DIM.
* Added quick clear buttons to each section of the loadout editor.

## 7.62.0 <span class="changelog-date">(2023-03-26)</span>

* Items in the "Focused Decoding" and "Legacy Gear" screens within the Vendors page will now correctly show collection and inventory checkmarks.
* The current power caps and power floor are now displayed on the Milestones section of the Progress screen.
* Display the current and max Postmaster count at all times.
* Armor mods descriptions now include their stacking behavior.
* Added tooltips for the loadout optimizer settings shown on saved loadouts.
* The "mod assignment" screen displays better on mobile.
* The icons for weapon slots have been changed to reflect how they work in game. What was the "kinetic" slot now shows kinetic, stasis, and strand icons while the "energy" slot shows solar, arc, and void icons.
* On mobile, you can no longer accidentally scroll the whole page while viewing search results.
* Clicking "Manage Loadouts" from the character menu will bring you to the Loadouts screen for that character instead of your active character.

## 7.61.0 <span class="changelog-date">(2023-03-19)</span>

* Hashtags for items and loadouts can now contain emoji.
* Removed # from loadout filter pills.
* Overloaded range filters (e.g. season:>outlaw) now autocomplete.
* Stat effects for mods/aspects in the mod picker are now both more accurate and more attractive.
* Fixed the color of Strand movement and class abilities on Loadouts screen.
* Fixed an issue where DIM Sync data might not be available when Bungie.net is down.
* Added `source:rootofnightmares`/`source:ron` and `modslot:rootofnightmares` searches.
* DIM now correctly allows you to unsave previously saved queries that later became invalid.
* Fixed the `is:curated` filter never matching weapons without an equipped kill tracker.

## 7.60.1 <span class="changelog-date">(2023-03-14)</span>

* Custom stat fixes
  * Fixed the `stat`/`basestat` filters for weapon stats.
  * Fixed custom stat columns unchecking themselves in Organizer.
* Loadout Optimizer improvements:
  * The tooltip for stat mods now explains when a mod was picked automatically.
  * Mins/Maxes displayed in the stat tier picker now better match the stat rangees found in results.

## 7.60.0 <span class="changelog-date">(2023-03-12)</span>

* Fixed deepsight border showing up for weapons whose pattern has already been unlocked.
* DIM now correctly handles reduced mod costs via artifact unlocks.
* Support added for named and multiple custom total stats. Sort and judge your your armor pieces by multiple situations, like a PVE and PVP stat. Sort by these values in Compare and Organizer, and search by them with stat filters like `stat:pve:>40`.
* Fixed powerful and pinnacle reward calculations.

## 7.59.0 <span class="changelog-date">(2023-03-05)</span>

## 7.58.1 <span class="changelog-date">(2023-03-02)</span>

* DIM supports displaying and equipping in-game loadouts.
* Triage tab is now available outside of DIM Beta. This feature provides information to help quickly compare and judge a new (or old) item.
  * Whether am armor piece is high or low among your others, or is completely better or worse than another.
  * How many other similar weapons you have, and weapon Wishlist status.
  * Whether an item is included in loadouts, and which.
* Bright Dust and XP have been added to the filter pills on bounties and seasonal challenges.
* `is:statlower` knows about the new artifice armor rules and will consider the artifice +3 stat boost in a single stat when comparing against other armor.
* Sorting in the Organizer is a bit more reliable.
* DIM should be more resistant to being logged out during API maintenance.
* Loadout Optimizer will now automatically use Artifice mod slots to improve build stats, and the arrows point the right way.
* The tooltip for enhanced intrinsics or adept masterworks will now only show the stat boosts actually relevant to the item.
* The materials popup has been updated for Lightfall.
* Deepsight weapons once again appear with a red border. The deepsight search terms have been collapsed into just `is:deepsight` as there is no longer deepsight progress on items.
* Removed useless energy indicators on armor.

### Beta Only

* Loadout Optimizer's toggle to include required stat mods has been changed to optimize all builds using as many stat mods as possible. This is a consequence of the artifice changes.

## 7.58.0 <span class="changelog-date">(2023-02-26)</span>

* The `inloadout` filter now finds hashtags in Loadout notes.
* Support for non-English hashtags.
* Added a popup on crafted weapons that shows all their kill tracker stats at once.
* Switched D2Gunsmith link to D2Foundry.

## 7.57.0 <span class="changelog-date">(2023-02-19)</span>

* Add `is:retiredperk` search that highlights items that have a perk which can no longer drop for that item.
* You can now click a Loadout name in Organizer's Loadouts column to quickly bring up this loadout for editing.
* When hovering over subclass Aspects in Loadouts and Loadout Optimizer, the tooltip will now show the number of Fragment slots granted.
* You can now bring up the Armory page for a weapon directly from the search bar by typing a weapon name there and clicking the corresponding entry.
* Improved the logic for choosing what item to equip when de-equipping an item. DIM will now generally avoid equipping exotics as replacements, and will pay attention to the type of item and your tags.

## 7.56.0 <span class="changelog-date">(2023-02-12)</span>

* Fixed the Compare tool for items with quotation marks in their name.

## 7.55.0 <span class="changelog-date">(2023-02-05)</span>

## 7.54.0 <span class="changelog-date">(2023-01-29)</span>

## 7.53.0 <span class="changelog-date">(2023-01-22)</span>

* On the Records and Armory pages, perks only shown on the collections/"curated" roll will now correctly be marked as unavailable on randomly rolled versions.
* Added a `crafteddupe` search filter. This allows you to find duplicate weapons where at least one of the duplicates is crafted.
* Added shaped date to the organizer, and a shaped overlay to more easily pick out shaped weapons.
* DIM will remember where you were linked to when you log in - you no longer have to log in then open that loadout link again.
* Bounties and seasonal challenges now show their base XP value (before any bonuses). This is community sourced data which may not remain accurate with subsequent game updates.

## 7.52.0 <span class="changelog-date">(2023-01-15)</span>

* Loadout hashtags are now auto-completed in the Loadout name and notes fields. Type `#` to suggest tags used in other Loadouts.
* Destiny symbols are now available in Loadout names and notes, and item notes. Type `:` for symbol suggestions or use the symbols picker in the text fields.
* The "Sync item lock state with tag" setting now excludes crafted weapons, as DIM would otherwise re-lock crafted weapons during reshaping.
* In accordance with all standard armor mods being unlocked in-game, DIM now also considers these mods unlocked.

## 7.51.0 <span class="changelog-date">(2023-01-08)</span>

* If you add hashtags to your loadouts' names or notes, DIM will show buttons for quickly filtering down to loadouts that include that hashtag.
* Fixed a bug where the "Show Older Items" button in the Item Feed would not permanently show all old items.
* The Armor and Weapons CSV export in Organizer and Settings now includes a Loadouts column.
* Fixed universal ornament unlock detection.
* Opening the Armory view from a Vendor focusing item now shows the correct weapon with all available perks, not a dummy item.

## 7.50.3 <span class="changelog-date">(2023-01-04)</span>

## 7.50.2 <span class="changelog-date">(2023-01-04)</span>

## 7.50.1 <span class="changelog-date">(2023-01-03)</span>

* Removed the "2x" tag on Crucible rank.

## 7.50.0 <span class="changelog-date">(2023-01-01)</span>

* DIM now loads a saved copy of your inventory even when it is offline or Bungie.net is down. The saved copy is whatever information Bungie.net last successfully provided on that device.
  * The refresh button now has a tooltip showing how recently DIM was able to load your inventory from Bungie.net. This can help identify when DIM's view is out of date, relative to the in-game state.
* If DIM Sync is down, the Export Backup button will save a copy of your local data instead of just failing.
* DIM can now automatically sync an item's log state to its tag - favorite, keep, and archive tags auto lock the item, and junk or infuse tags unlock the item. This option needs to be enabled in settings, and when it's on the item tile will no longer show the lock icon for tagged items.
* Crafted items will no longer lose their tags/notes or be missing from loadouts after being reshaped. This only affects items that are newly tagged or added to loadouts - crafted weapons that were already tagged or in loadouts will not be preserved when reshaping them.
* Worked around an issue where class item mods from the fourth artifact column would be missing for some players.

### Beta Only

* If you add hashtags to your loadouts' names or notes, DIM will show buttons for quickly filtering down to loadouts that include that hashtag.

## 7.49.0 <span class="changelog-date">(2022-12-25)</span>

* The filter help menu item is now keyboard accessible.
* Fixed a bug where opening a loadout link could result in the loadout reopening later.
* DIM should be better at ignoring when Bungie.net sends back outdated inventory data.

## 7.48.0 <span class="changelog-date">(2022-12-18)</span>

* Using the "Import Loadout" button on the Loadouts page, you can now paste loadout share links (like `dim.gg` links or links generated by other community sites) to open these loadouts directly in DIM.
  * This should make it easier to open shared loadouts where you're using DIM instead of opening those loadouts in a new browser tab every time.
* Added a "Clear Feed" button to the Item Feed.

## 7.47.0 <span class="changelog-date">(2022-12-11)</span>

## 7.46.1 <span class="changelog-date">(2022-12-07)</span>

* Fix an error preventing Collections from being displayed.

## 7.46.0 <span class="changelog-date">(2022-12-04)</span>

## 7.45.0 <span class="changelog-date">(2022-11-27)</span>

## 7.44.1 <span class="changelog-date">(2022-11-22)</span>

* A Rising Tide community event: Updates for new declassified items, and support for new dynamic values in the titles of Items and Vendor Categories.

## 7.44.0 <span class="changelog-date">(2022-11-20)</span>

* When using the Compare tool with weapons, enabling the "Assume Masterworked" toggle will show weapon stats as if their masterwork was upgraded to T10.

## 7.43.0 <span class="changelog-date">(2022-11-13)</span>

* Gilding Triumphs for Seals are now denoted with a background, darker colors, and label text.
* Loadout Optimizer now has Undo/Redo buttons covering all configuration options.
* When Loadout Optimizer can't find any builds, it will now recommend configuration changes that could allow it to find builds.

## 7.42.3 <span class="changelog-date">(2022-11-10)</span>

* Telesto has been reprimanded.

## 7.42.2 <span class="changelog-date">(2022-11-09)</span>

## 7.42.1 <span class="changelog-date">(2022-11-09)</span>

* Fixed an issue where DIM Sync data (loadouts, tags, etc) could appear missing for 10 minutes after loading DIM.

## 7.42.0 <span class="changelog-date">(2022-11-06)</span>

* Applying a Loadout with subclass configuration should now avoid pointless reordering of Aspects and Fragments in their slots.
* When selecting a subclass in Loadout Optimizer, it will now start configured with your currently equipped super and abilities (but not aspects or fragments).
* Fixed Compare drawer closing when clicking the button to compare all of a certain weapon type.
* The Materials menu now includes Transmog currencies (Synthweave Bolts/Straps/Plates).

## 7.41.0 <span class="changelog-date">(2022-10-30)</span>

* On first visit, DIM will prompt you to select a platform instead of automatically selecting the most recently played one. Also, DIM will no longer fall back to your D1 account when Bungie.net is down.
* Invalid search queries are now detected more reliably and DIM will not show search results if the query is invalid.
* Loadout Optimizer will now remember stat priorities and enabled stats per Guardian class.

## 7.40.0 <span class="changelog-date">(2022-10-23)</span>

* Catalyst progress shows up in the item popup for exotic weapons that still need their catalyst finished.
* Firefox users should notice fewer cases where their data is out of sync with the game.
* DIM will warn you if you have DIM Sync off and try to save Loadouts or Tags that could be lost without DIM Sync.

## 7.39.1 <span class="changelog-date">(2022-10-18)</span>

* You can now undo and redo changes to loadouts while editing them.
* Fix for an error displaying new vendor inventories when definitions are still old.
* Fix the Progress page's event section to properly detect the new Festival of the Lost event card.
* Removed a now-unnecessary workaround for incorrect subclass ability colors.

## 7.39.0 <span class="changelog-date">(2022-10-16)</span>

* Added `is:armorintrinsic` to find Artifice Armor, armor with seasonal perks, etc.
* Compare suggestion buttons now offer comparison to similar armor intrinsics.
* Added perks to Light.gg links. See your weapon's popularity rating without having to reselect its perks.
* Vendor items now show pattern unlock progress.
* Removed the "streak" boxes from Trials rank.
* Added browser info on the About page

## 7.38.0 <span class="changelog-date">(2022-10-09)</span>

### Beta Only

* Added an experimental Loadout Optimizer setting that automatically adds +10 and +5 stat mods to hit specified stat minimums.

## 7.37.0 <span class="changelog-date">(2022-10-02)</span>

* Add `foundry` search term. Try `foundry:hakke` for all your items brought to you by Hakke.

## 7.36.0 <span class="changelog-date">(2022-09-25)</span>

## 7.35.0 <span class="changelog-date">(2022-09-18)</span>

* Fixed an issue where emblems that were not transferrable across characters were being shown in the loadout drawer.
* DIM now identifies more intrinsic breakers, added `breaker:any`

## 7.34.0 <span class="changelog-date">(2022-09-11)</span>

* Season of Plunder Star Chart upgrades are now shown in the right order on the Vendors page.

## 7.33.0 <span class="changelog-date">(2022-09-04)</span>

* Progress page now correctly classifies the Star Chart weekly challenge as a powerful reward source instead of a pinnacle.
* Visual adjustments to power level tooltips.
* Loadout Optimizer is now aware of King's Fall mods.
* Deprecated mods no longer appear in the Seasonal Artifact preview.
* Made an experimental change to how we sequence Bungie.net API calls that may make their performance more consistent.

## 7.32.0 <span class="changelog-date">(2022-08-28)</span>

* If the DIM API is down and you have pending updates, DIM will load correctly instead of spinning forever. We also do a better job of keeping changes you make while the API is down.
* If the DIM API is not returning some info (e.g. searches), we'll fall back to your locally cached data instead of wiping it out.
* Updating/overwriting a Loadout using Loadout Optimizer's "Compare Loadout" button will now correctly remove the placeholders for armor equipped in the Loadout that no longer exists.
* The item sort for Weapon Damage Type and Armor Element Type are now separate.
* Epic Games accounts should display properly in the menu.
* The loadout name editor will no longer offer system autocomplete.
* Fixed the subclass colors for arc subclass mods.

## 7.31.1 <span class="changelog-date">(2022-08-23)</span>

## 7.31.0 <span class="changelog-date">(2022-08-21)</span>

* Fixed Loadouts trying to clear Solstice sockets and Strip Sockets trying to remove Festival of the Lost helmet ornaments.
* Tooltips have been adjusted further. They now have more spacing around content, rounded corners and improved contrast.

## 7.30.0 <span class="changelog-date">(2022-08-14)</span>

* Tooltips have been redesigned:
  * They now use a darker color scheme that fits in better with the rest of DIM.
  * Perk and mod tooltips for enhanced weapon traits and Exotic catalysts have unique styles to help them stand out.
  * The energy cost of armor mods is displayed within tooltips.
* Fixed an issue where the energy meter on Ghosts was not displaying the amount of energy that had been used by inserted mods.
* Solar class ability and jump icons have had their colors adjusted to match other solar abilities (we couldn't handle it anymore).

## 7.29.1 <span class="changelog-date">(2022-08-07)</span>

* Fix a bug where you couldn't edit a search query from the middle.

## 7.29.0 <span class="changelog-date">(2022-08-07)</span>

* Fixed Armory perk grid showing arbitrary wish list thumbs, and fixed Collections offering wish list notes for unrelated weapons.
* Collections items will now be recognized as craftable. Try the search filter `is:craftable -is:patternunlocked` on the Records page to list craftable weapons you still need to unlock the pattern for, and click the weapons to see your pattern progress.
* When prioritizing where to place other Arc armor mods, DIM Loadout Mod assignment will now try to activate the secondary perks of all types of Arc Charged With Light mods.
* Fixed the "Remove other mods" toggle in Loadouts resetting when saving the Loadout as "Any Class".
* Fixed missing element icons in the Triage pane.
* Added a "Strip Sockets" search action to remove shaders, ornaments, weapon, armor, and artifact mods. This is available from the advanced actions dropdown to the right of the search field. Search for targeted items first, then choose what to remove.
* Eliminated an unnecessary 10 second pause when loading DIM if the DIM Sync service is down.
* Fixed search filter string disappearing when rotating or majorly resizing the DIM window.
* Integration for the [DIM Stream Deck extension](https://dim-stream-deck.netlify.app/) is now available outside DIM Beta.
* Fixed an issue with saving/syncing the Farming Mode slot count setting.
* Fixed a crash and improved the accuracy of the Loadout Optimizer's mod assignment behavior.

### Beta Only

* Added warnings about potential data loss when you save tags, notes, and loadouts but have DIM Sync off.
* Added an info bar when DIM Sync is not able to talk to the server.

## 7.28.0 <span class="changelog-date">(2022-07-31)</span>

* Hid Solstice armor rerolling sockets from Loadout Optimizer too.

## 7.27.0 <span class="changelog-date">(2022-07-24)</span>

## 7.26.1 <span class="changelog-date">(2022-07-23)</span>

* Added Solstice event challenges to the Progress page.

## 7.26.0 <span class="changelog-date">(2022-07-17)</span>

* Worked around a Bungie.net API bug where Vanguard reset count was reported under Strange Favor (Dares of Eternity) instead.
* DIM now has direct support for the [DIM Stream Deck extension](https://dim-stream-deck.netlify.app/). If you have a Stream Deck you can install this plugin and then enable the connection from DIM's settings to control DIM from your Stream Deck. Please note that the plugin is neither written by nor supported by the DIM team.

## 7.25.0 <span class="changelog-date">(2022-07-10)</span>

## 7.24.0 <span class="changelog-date">(2022-07-03)</span>

* Weapon perks now include community-sourced weapon and armor perk descriptions courtesy of [Clarity](https://d2clarity.page.link/websiteDIM) and [Pip1n's Destiny Data Compendium](https://docs.google.com/spreadsheets/d/1WaxvbLx7UoSZaBqdFr1u32F2uWVLo-CJunJB4nlGUE4/htmlview?pru=AAABe9E7ngw*TxEsfbPsk5ukmr0FbZfK8w#). These can be disabled in settings.
* DIM will now auto refresh while you're playing the game. You'll see a green dot when DIM notices you're online - if you're online and it doesn't notice, try refreshing manually by clicking the refresh icon or hitting the R key.
* If you have a title equipped on your character, it will replace your character's race in the character headers.
* Fixed a crash when trying to assign deprecated Combat Style mods.
* The "Move other items away" loadout toggle no longer clears ghosts, ships, or sparrows.
* Added filter for enhanced perks.

### Beta Only

* We have enabled experimental direct support for the [DIM Stream Deck extension](https://dim-stream-deck.netlify.app/). If you have a Stream Deck you can install this plugin and then enable the connection from DIM's settings to control DIM from your Stream Deck. Please note that the plugin is neither written by nor supported by the DIM team. **If you had installed the old Stream Deck Chrome extension, you need to uninstall it, or DIM will act weird (popups closing, etc).**

## 7.23.2 <span class="changelog-date">(2022-06-29)</span>

* Fixed an issue where fashion mods would not display in loadouts.
* Fixed the element icon displaying below the energy number in Compare.
* Somewhat worked around an issue with Bungie.net where on refresh you would see an older version of your inventory.
* Fixed the crafted weapon level progress bar going missing with some Operating System languages.
* Perk and mod tooltips should contain fewer duplicate lines of text.
* Exotic catalyst requirements are now hidden on tooltips if the catalyst is complete.
* Fixed an issue where stat modifications from Exotic catalysts were being displayed when the catalyst was incomplete.

### Beta Only

* Community-sourced perk descriptions have been made more visually distinct.

## 7.23.1 <span class="changelog-date">(2022-06-27)</span>

* Fix missing icons in the subclass and mod menus.

## 7.23.0 <span class="changelog-date">(2022-06-26)</span>

* The links on the top of the page will now show for narrower screens. All links are always available in the menu.
* Improved performance of switching characters and opening item picker or search results on iOS. Something had gotten slower with Safari in one of the recent iOS updates, so we had to do a lot of work to get back to a responsive UI.
* Fixed the tooltip in the mod assignment page not showing the correct energy usage.

## 7.22.0 <span class="changelog-date">(2022-06-19)</span>

* Fixed a rare edge case where Loadout Optimizer would miss certain valid elemental mod assignments with locked armor energy types.
* When moving multiple items, DIM will transfer them in a more consistent order e.g. Kinetic weapons are moved before Heavy weapons, helmets before chest armor etc.
* Fixed Organizer redundantly showing enhanced weapon intrinsics in multiple columns.
* Vendor items once again show wish list thumbsup icons.
* Weapon attunement and leveling progress now shows a single digit of additional precision.

## 7.21.0 <span class="changelog-date">(2022-06-12)</span>

* The [DIM User Guide](https://guide.dim.gg) has moved back to GitHub from Fandom, so you can read about DIM without intrusive ads.
* When making automatic moves, DIM will always avoid filling in your last open Consumables slot. An item can still be manually moved into your character's pockets as the 50th consumable.
* Loadout Optimizer will now suggest class items with an elemental affinity matching the mods even when allowing changes to elemental affinity.
* Fixed an issue where the item popup could appear partly offscreen.
* Items sorted by tag will re-sort themselves immediately after their tag changes.
* DIM now loads full inventory information on load and doesn't require an inventory refresh for certain info including crafting status.

### Beta Only

* Weapon perks now include community-sourced weapon and armor perk descriptions courtesy of [Clarity](https://d2clarity.page.link/websiteDIM) and [Pip1n's Destiny Data Compendium](https://docs.google.com/spreadsheets/d/1WaxvbLx7UoSZaBqdFr1u32F2uWVLo-CJunJB4nlGUE4/htmlview?pru=AAABe9E7ngw*TxEsfbPsk5ukmr0FbZfK8w#). These can be disabled in settings.

## 7.20.1 <span class="changelog-date">(2022-06-06)</span>

* Fixed some items showing the wrong popup.

## 7.20.0 <span class="changelog-date">(2022-06-05)</span>

* The top level comment of a saved search filter is now displayed separately from the filter query.
* Support for new loot: `source:duality` and `source:haunted`.
* Little clearer warning when you have hidden a major section of your inventory.
* Moved the currencies (glimmer, legendary shards, etc) from the "Armor" tab to the "Inventory" tab on mobile, and also included them in the material counts sheet (accessible from Vault header dropdown).

## 7.19.0 <span class="changelog-date">(2022-05-29)</span>

* Enhanced intrinsics on crafted weapons are now treated as a masterwork internally. As a result, you can use e.g. `is:crafted -masterwork:any` to find crafted weapons without an enhanced intrinsic. The golden border additionally requires two enhanced traits, just like in-game.
* Resonant Element search filters such as `deepsight:ruinous` have been removed as these currencies are now deprecated.
* Selected Super ability is now displayed on Solar subclass icons.
* Features around managing crafting patterns:
  * Items that have a pattern to unlock will show the progress to that pattern in the item popup - even on items that do not have deepsight resonance.
  * Items that can be attuned to make progress in unlocking a pattern have a little triangle on the bottom right of their tile to set them apart.
  * Search filter `deepsight:pattern` finds those items.
  * The search `is:patternunlocked` finds items where the pattern for that item has already been unlocked (whether or not that item is crafted).
  * Don't forget that `is:craftable` highlights any items that can be crafted.
* Fixed Triage tab's similar items search for slug Shotguns.

## 7.18.1 <span class="changelog-date">(2022-05-24)</span>

* Added seasonal info for Season of the Haunted and fixed some bugs with new items.
* Loadouts with a Solar subclass will automatically be upgraded to Solar 3.0.
* Show Airborne Effectiveness stat on weapons.

## 7.18.0 <span class="changelog-date">(2022-05-22)</span>

* In Loadout Optimizer, the option to lock Masterworked armor to its current element has been replaced with an option to lock the element on armor equipped in other DIM Loadouts.
  * The Witch Queen had reduced the cost of changing the element on a fully masterworked armor piece to 10,000-20,000 Glimmer and one Upgrade Module, making it cheaper than changing the element on a not fully masterworked armor piece.
  * Selecting this option means Loadout Optimizer will suggest changes to armor elements as needed but avoid breaking other Loadouts where mod assignments rely on particular elements.
  * Clicking the "Optimize Armor" button in a Loadout to open Loadout Optimizer excludes this Loadout from consideration because you're actually looking to make changes to this Loadout.
* Loadouts list opened from Vault emblem now won't erroneously warn that Loadouts with subclasses or emblems are missing items.

## 7.17.0 <span class="changelog-date">(2022-05-15)</span>

* Fixed Organizer not showing some legendary armor intrinsic perks.
* Fixed a glitch in Loadout Optimizer where legendary armor intrinsic perks could be clicked to lock that piece as an exotic.
* Fixed double zeroes on armor in Compare.
* Fixed bad stat coloring in Compare when stats are more than 100 points apart (this only really affected power level).
* Popups and tooltips are a bit snappier.
* The close button in the Armory view (click an item's title) no longer overlaps the scrollbar.
* Inventory size stat no longer shows on any item - it used to show on Bows only.

## 7.16.1 <span class="changelog-date">(2022-05-09)</span>

* Fix "lower is better" stats not being masterworked gold in the item popup.

## 7.16.0 <span class="changelog-date">(2022-05-08)</span>

* Stat bonuses granted to crafted weapons by an enhanced intrinsic are now distinguished in the stat bars similarly to masterwork effects.
* Make sure DIM displays the scoring thresholds on the Shoot To Score quest.
* The recoil direction stat has been tweaked to show a much wider spread as the recoil stat value decreases.

## 7.15.0 <span class="changelog-date">(2022-05-01)</span>

## 7.14.1 <span class="changelog-date">(2022-04-26)</span>

* Reverted Deepsight workaround, so weapon attunement displays correctly.

### Beta Only

* Enabled the Triage tab of the item popup. Find some information here to help decide if an item is worth keeping. Let us know what helps and what could help more!

## 7.14.0 <span class="changelog-date">(2022-04-24)</span>

* Work around an issue where Bungie.net is not highlighting completed Deepsight weapons.

## 7.13.0 <span class="changelog-date">(2022-04-17)</span>

* If an armor piece doesn't have enough mod slots to fit the requested mods (e.g. three resist mods but no artifice chest piece), DIM will notice this earlier and show them as unassigned in the Show Mod Placement menu.
* Added text labels to "icon-only" columns (lock icon, power icon, etc.) in dropdowns on the Organizer page. Only show label in dropdowns, columns show icon only.
* Echo of Persistence Void Fragment now indicates that it has a stat penalty depending on the Guardian class.
* We no longer auto-refresh inventory if you "overfill" a bucket, as refreshing too quickly was returning out-of-date info from Bungie.net and making items appear to "revert" to an earlier location. Make sure to refresh manually if DIM is getting out of sync with the game state.
* Using the Mod Picker to edit loadout mods should now correctly show all picked mods.
* Selecting a different weapon masterwork tier for previewing should now correctly preview the final value of the changed stat in the masterwork picker.
* Fixed a case where the "Gift of the Lighthouse" item might be in your inventory but not show up in DIM. Allowed some items with missing names to appear in your inventory.

## 7.12.0 <span class="changelog-date">(2022-04-10)</span>

* If a wish list contains only non-enhanced perks, DIM will mark a roll as matching if it has the Enhanced versions of those perks.
* Fixed a rare edge case where Loadout Optimizer would not consider legendary armor if you own an exotic with strictly better stats.
* Glaive symbol now shows up in bounties, challenges, etc.
* `is:extraperk` filter finds weapons with additional toggleable perks, from pinnacle activities and Umbral Focusing.
* Fixed perk grouping for some perk-only wish lists.
* Armory wish list view now shows perks, magazines, barrels, etc. in a similar order to the in-game view.
* Re-added the D2Gunsmith link to the weapons armory page.
* `memento:any`, `memento:nightfall` etc. filters find crafted weapons with a memento inserted.

## 7.11.0 <span class="changelog-date">(2022-04-03)</span>

* The Item Popup's header now opens the Armory view when clicked, and has some cursor/link styling as a reminder.
* Deprecated Black Armory Radiance slots are now hidden, to make space for other weapon data.
* Material Counts tooltip now fits onscreen better on desktop. On mobile, it's available under the banner dropdown of the Vault inventory page.
* Wishlist combinations now collapse themselves into manageable groups in the Armory view.
* Enhanced Elemental Capacitor no longer adds all its stat bonuses to weapons on which it's selected.
* Fynch rank is now showing the correct number on the Vendors page.
* Fixed loadouts with Void 3.0 subclasses accidentally including empty fragment or aspect sockets.
* Fixed loadouts failing to remove mods from some armor or inadvertently changing the Aeon sect mod.
* Invalid search terms no longer cause the entire search to match every item.
* Searches do better with quoted strings, and allow for escaping quotes in strings (e.g. `"My \"Cool\" Loadout"`)
* Item moves are better about allowing a move if you really have space on a character, even if DIM hasn't refreshed its view of inventory. That said, DIM will always work best when its view of your inventory is up to date, so continue to refresh data after deleting items in game. DIM will now refresh automatically if we "overfill" a bucket because clearly we're out of date in that circumstance.
* Mod Picker will now properly register Shadowkeep Nightmare Mods as activity mods.
* Selected Super ability is now displayed on Void and Stasis subclass icons.
* Mod position selector avoids invalid sockets a little better.

## 7.10.0 <span class="changelog-date">(2022-03-27)</span>

* Dragging horizontally on items in Compare will scroll the list - even on iOS.
* Mobile users can now access Material Counts under the banner dropdown of the Vault inventory page.
* In the Armory and Collection views, craftable weapons now show their required Weapon Level in their tooltip.
* DIM should no longer get visually mangled by Android's auto-dark-mode.
* Fixed an incorrect item count in non-English inventory searches.
* Try a little harder to re-fetch item definitions data, if Bungie.net sends back an invalid response.
* Searches that can't be saved (because they're too long, or invalid) won't show a save ⭐️ button.
* Search filters can contain comments. Only the top level comment gets saved. e.g. `/* My Cool Search */ is:handcannon perkname:firefly`.
* Loadouts
  * The loadout search field has been moved to the top of the loadout menu, which should prevent iOS from going crazy. Filtering loadouts hides the other buttons as well.
  * Sharing a loadout now shows an explanation of what's being shared.
  * Fixed the loadout drawer not opening when "+ Create Loadout" is selected from the vault.
  * Fixed "Fill from Equipped" going a little overboard on what it tried to add to the loadout, and spamming notifications.

## 7.9.0 <span class="changelog-date">(2022-03-20)</span>

* When loading your inventory, DIM now alerts you if your items might be misplaced, affecting your drops' Power Level.
* New inventory sorting options. Check [Settings](/settings) to view and rearrange your sort strategy.
  * Reverse the order of any individual sorting method.
  * Sort items by whether they are crafted, and whether they have Deepsight Attunement available.
* Fix organizer stats header alignment
* Added Vow of the Disciple raid mods to Loadout Optimizer and search filters.
* Deepsight weapons' attunement progress is now shown on the item popup. Tap and hold, or hover the progress bar to see extractable Resonant Elements.
* Fixed some weird spacing in the item popup perk list when a gun could but doesn't have an origin perk.
* The Progress page properly distinguishes between +1 and +2 pinnacles.

## 7.8.3 <span class="changelog-date">(2022-03-15)</span>

* Fixed loadout search filter to include notes

## 7.8.2 <span class="changelog-date">(2022-03-14)</span>

## 7.8.1 <span class="changelog-date">(2022-03-14)</span>

## 7.8.1 <span class="changelog-date">(2022-03-14)</span>

* Fixed D1 loadout editor not appearing.
* Fixed loadout editor not disappearing after saving/deleting.

## 7.8.1 <span class="changelog-date">(2022-03-13)</span>

* Assume armor masterwork and lock armor energy options will now be saved correctly when saving a loadout from the Loadout Optimizer and loaded correctly when Optimizing Armor.
* Obsolete consumable mods hidden in the Vault are now detected. They should show up on the Inventory page, and DIM should count vault space more accurately.
* Prevent iOS from popping up the keyboard automatically so often.
* Prevent crafting socket from showing up in the Armory.
* Clearer, prettier Enhanced Perk icons.
* Raid crafting materials are now included in the currency counter. Tap and hold, or hover, the consumables count in the vault header to check them.
* Many fixes for how classified items show up, and how they count toward the power level of each Guardian class. Can't see these fixes now, but maybe next time there's a new Raid.
* New search support for `source:vow` (Vow of the Disciple) and `source:grasp` (Grasp of Avarice) and `season:16`.

## 7.8.0 <span class="changelog-date">(2022-03-06)</span>

### Changes

* The "Pull From Postmaster" button no longer requires a second tap to confirm. For those who dislike this button, it may be removed entirely via a setting in the Settings page.
* Removed D2Gunsmith link from the item details popup while they work on revamping the site for all the new changes.
* Removed the `level:` filter for D2 accounts, as Guardians no longer have a Level and items no longer require one.
* Season of the Risen War Table Upgrades are now in the right order and show their acquired status.
* Loadout Optimizer Mod picker will now correctly update when switching between mod slots without closing Mod Picker.
* Loadout Optimizer now correctly takes Echo of Persistence's class-specific stat reductions into account when generating sets.
* The "Kinetic Slot" icon in Compare sheet now looks different from the "Kinetic Damage" icon.
* Added `catalyst:` filter which accepts the following parameters `missing`, `complete`, and `incomplete`.

### Features

* `is:wishlistunknown` highlights items that have no rolls in the currently loaded wishlist.
* When you have 10 or more loadouts, a search box will appear in the Inventory page loadout dropdown, allowing you to search names just like on the Loadouts page.
* The Item Feed is available on both desktop and mobile. It shows your gear in the order it dropped, and gives you quick controls to tag incoming loot. Click on the item tile to get the full item popup.
  * Item Feed also got better at identifying relevant weapon perks.
  * Tagging an item from the Item Feed also marks it as not-new.
  * Items can be dragged out of the feed into inventory locations (or into the loadout editor).
* We have brand new Loadout Editor! Check it out from the character menu or the Loadouts page.
  * The layout mirrors the Loadout page's new design which has clear areas for different types of items. Each section also has a menu of additional actions like re-syncing from your currently equipped items, or clearing out a whole section.
  * As part of this change, we're removing support for "multi-class" loadouts. Loadouts will either be tied to one class, or can be toggled to "Any Class". "Any Class" loadouts cannot contain Subclass, Armor, or Fashion. If you edit an existing "Any Class" loadout and save it, those items will be removed unless you turn off "Any Class".
  * Double-click items to toggle between equipped and unequipped instead of single clicking. We'll be continuing to improve how you choose items and specify whether they're equipped in the future.
  * A new setting allows you to clear out all other mods from your armor when applying a loadout. This works even if you've chosen no mods in your loadout, so you can make a "Reset mods" loadout.
  * With this new design we have space to add even more loadout editing tools over the next few seasons.
  * The loadout editor stays open if you navigate to the Inventory or Loadouts screen while it's already open.
  * The new Loadout Editor is not available for D1.

### Witch Queen updates

* Crafted and Deepsight weapons are now more in line with how they look in-game.
* Old loadouts containing void subclasses will upgrade automatically to the new Void 3.0 version, instead of telling you the loadout is missing an item.
* Enhanced perks are now visually distinct in the Item Popup.
* The Organizer page now includes a selector for Glaives.
* Glaives now show their Shield Duration stat.
* New search filters:
  * `deepsight:complete` and `deepsight:incomplete` to check the status of weapons' Deepsight attunement.
  * `deepsight:ruinous`, `deepsight:adroit`, `deepsight:mutable` and `deepsight:energetic` to identify Deepsight Resonance weapons that can provide specific Resonant Elements.
  * `is:craftable` for any weapons which could be crafted at the Relic.
  * `weaponlevel:` to filter by a crafted weapon's level.
  * `is:glaive` ... finds Glaives!

## 7.7.0 <span class="changelog-date">(2022-02-28)</span>

* Increased the strings we search through when filtering by mods/perks.
* Crafted weapons' levels and level progress are now shown on the item popup.
* Added `is:crafted` and `is:deepsight` filters.
* Crafting materials are now included in the currency counter. Tap and hold, or hover, the consumables count in the vault header to check them.
* Fixed a bug where "Use Equipped" would not update fashion in existing loadout.

## 7.6.0 <span class="changelog-date">(2022-02-21)</span>

* Fix applying D1 loadouts.
* `inloadout:` filter now matches partial loadout names -- use `inloadout:"pvp"` for items in loadouts where "pvp" is in the loadout's name.
* If your loadout includes ornaments, items are shown as if they had the loadout applied in the loadout page and loadout editor.
* You can now change the Aeon sect mod through the item popup.
* You can now edit your equipped Emotes from DIM. You can't add them to loadouts... yet.
* Fix issue where Loadout Optimizer armor upgrade settings were not being migrated from existing loadouts.
* Clan Banners are no longer shown in DIM.
* Weapon compare sheet now includes a button to compare with other legendary weapons of the same category, excluding exotics.
* Armor in collections now displays its collections stat roll.
* Fix issues with button text wrapping in some languages.
* Fix potential element blurriness in Edge browser.
* Fix for Loadout Optimizer suggesting armor with insufficient energy.
* Fix a clash between `power:1234` and `is:power` filters.
* Loadout Optimizer is now a little more thorough in preventing an item from being both pinned and excluded.

### Witch Queen updates

* There's a good chance crafted items will display correctly in DIM. No promises though.
* Prepare Records page for a new section featuring craftable items.

### Beta Only

* Loadout Editor
  * Fix issue where subclasses were counted as general items when dropping into a loadout or filling general from equipped.
  * Allow removal of a single mod through the editor display.

## 7.5.1 <span class="changelog-date">(2022-02-14)</span>

### Beta Only

* We're testing a brand new Loadout Editor. Check it out from the character menu or the Loadouts page.
  * The layout mirrors the Loadout page's new design which has clear areas for different types of items. Each section also has a menu of additional actions like re-syncing from your currently equipped items, or clearing out a whole section.
  * As part of this change, we're removing support for "multi-class" loadouts. Loadouts will either be tied to one class, or can be toggled to "Any Class". "Any Class" loadouts cannot contain Subclass, Armor, or Fashion. If you edit an existing "Any Class" loadout and save it, those items will be removed unless you turn off "Any Class".
  * Double-click items to toggle between equipped and unequipped instead of single clicking. We'll be continuing to improve how you choose items and specify whether they're equipped in the future.
  * A new setting allows you to clear out all other mods from your armor when applying a loadout. This works even if you've chosen no mods in your loadout, so you can make a "Reset mods" loadout.
  * With this new design we have space to add even more loadout editing tools over the next few seasons.
  * The loadout editor stays open if you navigate to the Inventory or Loadouts screen while it's already open.
  * The new Loadout Editor is not available for D1.

## 7.5.0 <span class="changelog-date">(2022-02-13)</span>

* Collect Postmaster now requires an additional click to confirm.
* Transferring ships via search query should now reliably transfer all selected items.
* Filters Help now groups stat comparison operators for a more compact page.
* Milestones are grouped by how much power bonus their rewards can provide.
* On the Loadouts page, you can now drag existing items on the page, into the current Loadout Editor, just like you can on the Inventory page. Use it to grab a couple of your favorite pieces from another loadout!
* Loadout armor stat tiers now include the total tier.
* Changed the Loadout Optimizer's Armor Upgrade options for Assume Masterwork and Lock Element options. All armor will now have an assumed minimum energy capacity of 7. The new settings have the following options,
  * Assumed Masterwork
    * None - Armor will use their current stats.
    * Legendary - Only legendary armor will have assumed masterwork stats and energy capacity
    * All - Legendary and exotic armor will have masterwork stats and energy capacity
  * Lock Element
    * None - No armor will have its element locked
    * Masterworked - Only armor that is already masterworked will have their element locked
    * All - All armor will have element locked

## 7.4.0 <span class="changelog-date">(2022-02-06)</span>

* Masterwork picker now only shows higher tiers of the current masterwork and full masterworks compatible with the weapon type.
* Sharing a build from the Loadouts page or Loadout Optimizer now uses our dim.gg links which are easier to share and show a preview.
* If you prefer reduced motion (in your operating system preferences), sheets like the compare and loadout dialogs now appear and disappear instantly.
* Clearer feedback when uploading a wishlist file.
* Expanded Organizer categories to account for Fusions and LFRs in unusual weapon slots.
* Visual fixes for Organizer categories and Vendor page toggles.

## 7.3.0 <span class="changelog-date">(2022-01-30)</span>

* Organizer drill-down buttons now show a more accurate armor count.
* Delete Loadout button now looks more warning-ish, and asks for confirmation without using a popup.
* DIM will now try to recover from a state where the browser has a corrupted storage database.
* DIM will now try to avoid overwriting shaders you don't own and thus couldn't apply back.
* Removing subclass from loadout will now enable "Add Equipped" button.
* "Add Equipped" button will no longer cause multiple items in the same slot to be listed as equipped.
* Widened and reorganized the Loadouts menu.
  * Pull from Postmaster (and its lesser known cousin, Make room for Postmaster) are removed in favor of the button next to your Postmaster items.
  * Randomize loadout is now at the end of the list of loadouts.

## 7.2.0 <span class="changelog-date">(2022-01-23)</span>

* Weapons CSV download now includes a Zoom stat column.
* Shaders, ornaments, and mods can now be searched in their choosers.
* Trials passages now show the number of rounds won and the progress of completion is now tied to the number of wins.

## 7.1.0 <span class="changelog-date">(2022-01-16)</span>

* Applying a loadout *without* fashion will no longer remove shaders and ornaments from your armor.
* The shader picker now filters invalid shaders more consistently and won't call shaders "mods".
* Fixed Records page sometimes duplicating Triumphs or Seals section while missing Collections.
* When provided multiple wish lists, Settings page now shows info about all loaded wish lists, not just the first one.
* Compare Drawer should no longer refuse valid requests to add an item to comparison.

## v6 CHANGELOG

* v6 CHANGELOG available [here](https://github.com/DestinyItemManager/DIM/blob/master/docs/OLD_CHANGELOG/OLD_CHANGELOG_6.X.X.md)<|MERGE_RESOLUTION|>--- conflicted
+++ resolved
@@ -1,10 +1,8 @@
 ## Next
 
-<<<<<<< HEAD
 * Dropdown no longer flickers on Firefox.
-=======
+
 ## 8.30.0 <span class="changelog-date">(2024-07-28)</span>
->>>>>>> d337a621
 
 ## 8.29.0 <span class="changelog-date">(2024-07-21)</span>
 
