--- conflicted
+++ resolved
@@ -1,13 +1,10 @@
 # Next
 
-<<<<<<< HEAD
 * Replaced is:inleftchar, is:inrightchar, and is:inmiddlechar with on:left, on:right, and on:middle.
 * Replaced is:incurrentchar and is:invault with on:current and on:vault. (on:active is an alias for current as well).
 * Replaced is:postmaster and is:inpostmaster with on:postmaster.
 * Replaced is:inloadout with on:loadout.
-=======
 * Add the option to sort inventory by tag in custom sort options.
->>>>>>> 583dbfa7
 
 # 5.7.0 (2018-12-23)
 
