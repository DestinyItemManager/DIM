--- conflicted
+++ resolved
@@ -6,12 +6,9 @@
 * Preliminary support for Exotic Artifice armor in the Loadout Optimizer
   * DIM can now assign these mods and automatically suggest them to according to your preferences.
   * A `+ Artifice` option allows DIM to treat regular Exotic Armor as Artifice, letting us plan out the best stat tiers for you.
-<<<<<<< HEAD
 * Sheets no longer adjust up when the horizontal scrollbar is visible
-=======
 * `is:light` and `is:dark` filters for finding light (arc, solar, and void) and dark (stasis and strand)
  damage weapons.
->>>>>>> f0165bf0
 
 ## 8.22.0 <span class="changelog-date">(2024-06-02)</span>
 
