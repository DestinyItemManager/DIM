--- conflicted
+++ resolved
@@ -3,14 +3,10 @@
 ## 5.70.0 <span className="changelog-date">(2020-02-16)</span>
 
 * Removed community reviews and ratings functionality. It may return in the future, but it was broken since Shadowkeep.
-<<<<<<< HEAD
 * Update search filters to include 'is:hasornament' and 'is:ornamented'
 * Updated Search suggestions to sort "armor" above "armor2.0"
-=======
-* Updated Search suggestions to sorth "armor" above "armor2.0".
 * Fixed ghosts not being draggable in the Loadout Optimizer.
 * Fixed the Infusion tool not showing all possible items.
->>>>>>> 3ced30ef
 
 ## 5.69.0 <span className="changelog-date">(2020-02-09)</span>
 
