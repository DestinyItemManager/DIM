# Next
<<<<<<< HEAD
* Double clicking an item will equip it on the current character. 2x click on equipped, dequips.
=======

* Fix move popup not closing when drag-moving an item.

# 3.8.2

* Update filter list to include quality/percentage filters
* Add year column to CSV export scripts
* When you have filtered items with a search, you can select a new search loadout option in the loadout menu to transfer matching items.
* The screen no longer jumps around when clicking on items, and the item details popup should always be visible.
* Dialogs should be sized better now.
* Fix character order in move popup buttons.
* Restored the ability to set a maximum vault size. "Auto" (full width) is still an option, and is the default.
* Armor quality is shown in Xur, loadouts, and the infusion dialog if advanced stats is turned on.
* "Take" stackables works again.
>>>>>>> 787756d0

# 3.8.1

* Added steps to Moments of Triumph popup (and other record books.)
* Fixed wobbly refresh icon.
* Fixed single item stat percentages.
* Fixed armor export script.
* Possible fix for loadout builder.

# 3.8.0

* Loadout builder redesign and major performance enchancements.
* Items in the postmaster now have quality ratings, can use the infusion fuel finder, show up in the infusion fuel finder, compare against currently equipped items, etc. They behave just like a normal item except you can't move them and they're in a different spot.
* The vault width preference has been removed - the vault now always takes up all the remaining space on the screen.
* Section headers don't repeat themselves anymore.
* Drop zones for items are larger.
* Returning from the min-max tool no longer greets you with a blank, item-less screen.
* Fixed a bug where loadouts were not properly restricted to the platform they were created for.
* Xur's menu item will properly disappear when he leaves for the week.
* New items are marked with a "shiny" animation, and there are notifications when new items appear.
* The loadout menu may expand to fill the height of the window, but no more. The scrollbar looks nicer too.
* Items can now be made larger (or smaller) in settings. Pick the perfect size for your screen!
* The item info popup has a new header design. Let us know what you think!
* Changing settings is faster.
* You can now download your weapon and armor data as spreadsheets for the true data nerds among us.
* The settings dialog is less spacious.
* Engrams and items in the postmaster can now be locked (and unlocked).
* The buttons on the move item popup are now grouped together by character.
* When the "Hide Unfiltered Items while Filtering" option is on, things look a lot nicer than they did.
* DIM is generally just a little bit snappier, especially when scrolling.
* Clicking the icon to open DIM will now switch to an active DIM tab if it's already running.
* Bungie.net will open in a new tab as a convenience for expired cookies.
* Items in the Postmaster are sorted by the order you got them, so you know what'll get bumped when your postmaster is full.
* Clicking the loadout builder button again, or the DIM logo, will take you back to the main screen.
* You may now order your characters by the reverse of the most recent, so the most recent character is next to the vault.

# 3.7.4

* Removed the option to hide or show the primary stat of items - it's always shown now.
* Add mode selection full/fast for users willing to wait for all best sets.
* Loadout menus are now scrollable for users with over 8 custom loadouts on a single character.
* Changing the character sort order now applies live, rather than requiring a refresh.
* Use most recently logged in player to start with loadout builder.
* Search queries will exclude the token `" and "` as some users were including that when chaining multiple filters.
* Fix UI issue on move popup dialog that had some numbers expanding outside the dialog.
* Consolidate beta icons to the icons folder.

# 3.7.3

* Fix rounding error that prevented some loadout sets from showing up.
* Added filter for quality rating, ex - quality:>90 or percentage:<=94

# 3.7.2

* Always show locked section in loadout builder.
* Fix NaN issue in loadout builder.
* Fix issues with 'create loadout' button in loadout builder.
* For item lvling dont prefer unlvled equiped items on other characters.
* Various Loadout builder bug fixes and performance updates.

# 3.7.1

* Various Loadout builder bug fixes and performance updates.

# 3.7.0

* Added new armor/loadout tier builder.
* Fix for all numbers appearing red in comparison view.
* Updated to latest stat estimation forumla.
* Use directive for percentage width.

# 3.6.5

* Fix an issue where warlocks would see loadouts for all the other classes.

# 3.6.2 & 3.6.3

* Add warning if the lost items section of the postmaster has 20 items.
* Stat bars are more accurately sized.
* Add vendor progress
* Add prestige level with xp bar under characters to replace normal xp bar after level 40.
* It is no longer possible to choose column sizes that cause the vault to disappear.
* The Vault now has a character-style header, and can have loadouts applied to it. Full-ness of each vault is displayed below the vault header.
* New option to restore all the items that were in your inventory before applying a loadout, rather than just the equipped ones.
* You can now undo multiple loadouts, going backwards in time.

# 3.6.1

* Removed the "Only blues" option in the infusion fuel finder, because it wasn't necessary.
* Engram searches and the engram loadout features won't mistake Candy Engrams for real engrams.
* Items in the Postmaster include their type in the move popup, so they're easier to distinguish.
* Sometimes equipping loadouts would fail to equip one of your exotics. No more!
* Add an 'is:infusable' search filter.
* Add 'is:intellect', 'is:discipline', 'is:strength' search filters for armor.
* XP Progress on bar items

# 3.6.0

* Bring back the infusion dialog as an Infusion Fuel Finder. It doesn't do as much as it used to, but now it's optimized for quickly finding eligable infusion items.
* Fix a bug where hovering over a drop zone with a consumable/material stack and waiting for the message to turn green still wouldn't trigger the partial move dialog.
* Added a new "Item Leveling" auto-loadout. This loadout finds items for you to dump XP into. It strongly favors locked items, and won't replace an incomplete item that you have equipped. Otherwise, it goes after items that already have the most XP (closest to completion), preferring exotics and legendaries if they are locked, and rares and legendaries if they're not locked (because you get more materials out of disassembling them that way).
* There's a new setting that will show elemental damage icons on your weapons. Elemental damage icons are now always shown in the title of the item popup.
* Elder's Sigil won't go above 100% completion for the score portion anymore.
* Added roll quality percentage indicator. You can now see how your intellect/discipline/strength stacks up against the maximum stat roll for your armor.
* DIM is smarter about what items it chooses to move aside, or to equip in the place of a dequipped item.
* Added a new "Gather Engrams" loadout that will pull all engrams to your character.

# 3.5.4

* We won't try to equip an item that is too high-level for your character when dequipping items.
* Fix a regression where subclasses wouldn't show up in Loadouts. They're still there, they just show up now!
* Fixed another bug that could prevent item popups from showing up.
* The vault can now be up to 12 items wide.
* Sterling Treasure, Junk Items, and SLR Record Book added to DIM.
* Manifest file updated.

# 3.5.3

* Fixed a bug that would prevent the loading of DIM if Spark of Light was in the postmaster.
* Fixed a bug that prevented the Xur dialog from rendering.

# 3.5.2

* Fix a bug where item details popups would show above the header.
* Fix showing Sterling Treasures in Messages.
* Better error handling when Bungie.net is down.
* Fix a bug where having items in the postmaster would confuse moves of the same item elsewhere.
* Fix a bug where item comparisons no longer worked.
* Added support for the classified shader "Walkabout".

# 3.5.1

* The Infusion Calculator has been removed, now that infusions are much more straightforward.
* Pressing the "i" key on the keyboard will toggle showing item details in the item popup.
* Add a menu item for when Xur is in town. This brings up a panel with Xur's wares, how much everything costs, how many strange coins you have, and lets you show the item details popup plus compare against any version of exotics you might already have to see if there's a better roll.

# 3.5

* DIM will now go to great lengths to make sure your transfer will succeed, even if your target's inventory is full, or the vault is full. It does this by moving stuff aside to make space, automatically.
* Fixed a bug that would cause applying loadouts to fill up the vault and then fail.
* Fixed a bug where DIM would refuse to equip an exotic when dequipping something else, even if the exotic was OK to equip.
* When applying a loadout, DIM will now equip and dequip loadout items all at once, in order to speed up applying the loadout.
* The search box has a new style.
* Item moves and loadouts will now wait for each other, to prevent errors when they would collide. This means if you apply two loadouts, the second will wait for the first to complete before starting.
* Item details are now toggled by clicking the "i" icon on the item popup, rather than just by hovering over it.

# 3.4.1

* Bugfix to address an infinite loop while moving emotes.

# 3.4.0

* Moving and equipping items, especially many at a time (loadouts) is faster.
* When you save a loadout, it is now scoped to the platform it's created on, rather than applying across accounts. Loadouts created on one account used to show on both accounts, but wouldn't work on the wrong account.
* You can now move partial amounts of materials. There's a slider in the move popup, and holding "shift" or hovering over the drop area will pop up a dialog for draggers. You can choose to move more than one stack's worth of an item, up to the total amount on a character.
* New commands for materials to consolidate (move them all to this character) and distribute (divide evenly between all characters).
* Loadouts can now contain materials and consumables. Add or remove 5 at a time by holding shift while clicking. When the loadout is applied, we'll make sure your character has *at least* that much of the consumable.
* Loadouts can now contain 10 weapons or armor of a single type, not just 9.
* When making space for a loadout, we'll prefer putting extra stuff in the vault rather than putting it on other characters. We'll also prefer moving aside non-equipped items of low rarity and light level.
* The is:engram search filter actually works.
* Fixed an error where DIM would not replace an equipped item with an instance of the same item hash. This would cause an error with loadouts and moving items. [448](https://github.com/DestinyItemManager/DIM/issues/448)
* Loadouts can now display more than one line of items, for you mega-loadout lovers.
* Items in the loadout editor are sorted according to your sort preference.

# 3.3.3

* Infusion calculator performance enhancements
* Larger lock icon
* Completed segments of Intelligence, Discipline, and Strength are now colored orange.

# 3.3.2

* If multiple items in the infusion calculator have the same light, but different XP completion percentage, favor suggesting the item with the least XP for infusion.
* Keyword search also searches perks on items.
* New search terms for is:engram, is:sword, is:artifact, is:ghost, is:consumable, is:material, etc.
* Items can be locked and unlocked by clicking the log icon next to their name.
* Display intellect/discipline/strength bars and cooldown for each character
* Loadouts have a "Save as New" button which will let you save your modified loadout as a new loadout without changing the loadout you started editing.
* Autocomplete for search filters.
* Comparing stats for armor now shows red and green better/worse bars correctly.
* Fixed showing magazine stat for weapons in the vault.
* Fixed infusion material cost for Ghosts and Artifacts (they cost motes of light).
* Fix a case where the item properties popup may be cut off above the top of the screen.
* Transfer/equip/dequip actions for edge cases will now succeed as expected without errors.
* Manifest file update.

# 3.3.1

* Updated the manifest file.

# 3.3

* Infusion auto calculator is much faster.
* Items in the infusion calculator don't grey out when a search is active anymore.
* Full cost of infusions is now shown, including exotic shards, weapon parts / armor materials, and glimmer.
* Show a better error message when trying to equip an item for the wrong class. Before it would say you weren't experienced enough.
* Add a button to the infusion calculator that moves the planned items to your character.
* Add a filter to the infusion calculator to limit the search to only rare (blue) items.
* The infusion auto calculator runs automatically, and now presents a list of different attack/defense values for you to choose from. Selecting one will show the best path to get to that light level.
* The infusion calculator greys out items that are already used or are too low light to use, rather than hiding them.
* The item move popup now has an entry for the infusion calculator, to make it easier to find.
* Hold Shift and click on items in the infusion calculator to prevent the calculator from using that item.
* If you have an exotic class item (with "The Life Exotic" perk) equipped, you can now equip another exotic without having the class item get automatically de-equipped. Previously, this worked only if you equipped the non-class-item exotic first.
* Armor, Artifacts, and Ghosts now show the difference in stats with your currently equipped item. Also, magazine/energy between swords and other heavy weapons compares correctly.
* The is:complete, is:incomplete, is:upgraded, is:xpincomplete, and is:xpcomplete search keywords all work again, and their meanings have been tweaked so they are all useful.
* The talent grid for an item are now shown in the item details, just like in the game, including XP per node.
* Subclasses show a talent grid as well!
* The item stats comparison will no longer be cleared if DIM reloads items while an item popup is open.
* Bounties and quests are now separated, and under their own "Progress" heading.
* Bounties, quests, and anything else that can have objectives (like test weapons and runes) now show their objectives and the progress towards them. As a result, completion percentages are also now accurate for those items.
* Descriptions are now shown for all items.
* Include hidden stats "Aim Assist" and "Equip Speed" for all weapons. You can still see all hidden stats by visiting DTR via the link at the top of item details.
* Weapon types are now included in their popup title.
* Removed Crimson Days theme.  It will return.
* Fixed issue at starts up when DIM cannot resolve if the user is logged into Bungie.net.

# 3.2.3

* Updated Crimson Days Theme.
* Removed verge.js

# 3.2.2

* Updated Crimson Days Theme.

# 3.2.1

* Crimson Days theme.
* Weapons and armor now show all activated perks (including scopes, etc), in the same order they are shown in the game.
* Only display the "more info" detail icon if there's something to show.
* If you try to move an item into a full inventory, we'll reload to see if you've already made space in the game, rather than failing the move immediately.
* The Infusion dialog now has a "Maximize Attack/Defense" button that figures out how to get the highest stats with the fewest number of infusions.
* You can now create a loadout based on what you've got equipped by selecting "From Equipped" in the "Create Loadout" menu item.
* After applying a loadout, a new pseudo-loadout called "Before 'Your Loadout'" appears that will put back the items you had equipped.

# 3.2

* In the "Loadouts" dropdown is a new "Maximize Light" auto-loadout that does what it says, pulling items from all your characters and the vault in order to maximize your character's light.
* Lots of performance improvements! Loading DIM, refreshing, moving items, and searching should all be faster.
* DIM will now refresh immediately when you switch back to its tab, or come back from screensaver, etc. It won't automatically update when it's in the background anymore. It still periodically updates itself when it is the focused tab.
* New "is:year1" and "is:year2" search filters.
* Artifacts now have the right class type (hunter, titan, etc).
* The reload and settings icons are easier to hit (remember you can also hit "R" to reload.
* The move popup closes immediately when you select a move, rather than waiting for the move to start.
* New sort option of "rarity, then primary stat".<|MERGE_RESOLUTION|>--- conflicted
+++ resolved
@@ -1,7 +1,5 @@
 # Next
-<<<<<<< HEAD
 * Double clicking an item will equip it on the current character. 2x click on equipped, dequips.
-=======
 
 * Fix move popup not closing when drag-moving an item.
 
@@ -16,7 +14,6 @@
 * Restored the ability to set a maximum vault size. "Auto" (full width) is still an option, and is the default.
 * Armor quality is shown in Xur, loadouts, and the infusion dialog if advanced stats is turned on.
 * "Take" stackables works again.
->>>>>>> 787756d0
 
 # 3.8.1
 
