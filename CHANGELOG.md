--- conflicted
+++ resolved
@@ -2,14 +2,11 @@
 
 * Fix move popup not closing when drag-moving an item.
 * Added ability to and filters for track or untracking quests and bounties.
-<<<<<<< HEAD
 * Fix issue where some sets would be missing from the loadout builder.
 * Fixed #660 where postmaster items would not appear in the Postmaster section of DIM, ie Sterling Treasure after the reset.
 * Fixed #697 where loadouts will no longer remove the loadouts for the opposite platform.
 * Fix an issue where loadouts will not show any items, or transfer any items.
-=======
 * Add option to show new item overlay animation
->>>>>>> 1d65cb86
 
 # 3.8.2
 
