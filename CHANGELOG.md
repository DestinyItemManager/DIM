# next

* Fixed the perk selection in Loadout Builder. #1453
* Fixed the logic for artifact bonuses to compute the right number. #1477
* Restore some missing images from our build system changes.
* Don't allow engrams to be tagged. #1478
* Add home screen icons (and Safari tab icons, and Windows tile icons) for the website.
* Fixed "is:locked" filters to be consistent for engrams. #1489
* The Beta website is now updated automatically for every PR.
* If you're not logged in to the website, we show the login screen.
* Better error messages for when you have the wrong platform selected, plus the error doesn't cover the platform selector.
* Improved website compatibility with Firefox, Safari, and Edge.
* Many style fixes for Safari.
* Drag and drop is now supported on touch devices. Press and hold an item to drag it. #1499
* Armsday packages can no longer be dragged. #1512
* Add tags and notes to items! This has been in Beta forever but now it's official. Hit ? to see the keyboard shortcuts, and use "tag:" searches to find your tagged gear.
* Remove Materials Exchange from the beta.
* Vendors now show where they are, and are sorted better. All the cryptarchs now appear. Engrams waiting to be decrypted aren't shown in the vendor screen.
* Experimental iOS 9 Mobile Safari compatibility. May be removed in the future.
<<<<<<< HEAD
* Style updates to clean up DIM's look and make sure more screen space is being used for items.
=======
* Gained the ability for us to fill in classified items, even if Bungie hasn't unclassified them. You still can't transfer them though.
* The "Hide Unfiltered Items while Filtering" preference now applies to vendor gear too. #1528
>>>>>>> 8dad99ac

# 3.16.1

* Significantly increased the storage limit for tags and notes. It's still possible to go over (especially with long notes) but it should happen far less frequently - and it should notify you when it happens.

# 3.16.0

* Removed farming option to keep greens since they're disassembled by default now.
* Added stat search, for example: "stat:rof:>= 22"
* Fixed formatting for search loadouts when the search terms contain angle brackets.
* A new "Make room for Postmaster items" auto layout will clear out enough space on your character to pick up all the stuff you've accumulated at the Postmaster.
* Vendor items now explain what you need to do to get them.
* Xur looks like the other vendors, and correctly displays both heavies now.
* Compare tool styling updates.
* Compare tool shows attack/defense.
* In the compare tool, stats that are the same across all items are white instead of blue.
* There's now a picture of each item in the compare tool.
* Clicking the title of an item in the compare tool will scroll to that item and "pop" it so you know which one it is.
* Armor and items that don't match the equipping character will once again transfer in loadouts. You can still put multiple subclasses of the same damage type in a loadout.
* Empty space around talent grids has been eliminated.
* Memory of Felwinter's stat bar no longer overflows its container.

# 3.15.0

* Permit the same damage type of subclass in loadouts (#1067)
* Update record books to properly display time instead of a large number. (#1051)
* Moving an item into a full vault but an empty bucket (such as full General but the vault contains no Consumables) now works.
* Stacks of items are properly accounted for. They'll now combine as things are moved to make space - previously even a stack of 1 consumable would count as taking up the whole slot and would prevent a move of 2 more of that consumable.
* We now catch errors trying to move aside items and retry with a different item. You should see fewer failed moves!
* "Thrashing" in farming mode is fixed. When farming mode can't proceed (because moving anything off the character would result in something else being moved back on, because you're out of space), we now show a friendly info message. This message is throttled to show up no more than once a minute.
* Fixed a bug where a full vault would prevent farming mode from moving things to other characters.
* The move aside logic strongly prefers putting things on characters other than the original item's owner. This makes it much easier to move a bunch of stuff off of a character without other things bouncing right back in.
* Prefer putting engrams in the vault and not taking them out when choosing items to move aside.
* Farming mode now makes room to pick up artifacts, materials, and consumables.
* When making space in the "General" category or in Materials/Consumables buckets, we'll choose to move aside an item that can be combined with another stack somewhere without increasing the total number of stacks. This trends towards consolidation and can help free up a full vault, as well as getting rid of stray stacks.
* We swapped in "special ammo synth" and "primary ammo synth" instead of "motes of light" and "strange coins" for the farming mode quick gather buttons. They seemed more useful in the heat of battle.
* When dequipping an item, we try harder to find a good item to equip in its place. We also prefer replacing exotics with other exotics, and correctly handle The Life Exotic perk.
* Lots of new translations and localized strings.
* Vendors update when you reach a new level in their associated faction, or when you change faction alignment.

# 3.14.1

* Internationaliztion updates.
* Fix for Loadout Class Type bug.

# 3.14.0

* Compare Weapons and Armor side-by-side.
* Added `is:sublime` filter
* Added detailed information to the Trials of Osiris popup card.
* Added more detection for item years.
* The collapse button now no longer takes up the whole bucket height.
* Fixed marking which characters had access to vendor items.
* Fix tracking new items when the new-item shine is disabled.
* Added option to Farming Mode to not move weapons and armor to make space for engrams.
* About and Support pages are now translatable.
* Improved error handling and error messages.
* Vendors are collapsible.
* All vendor items (including duplicates with different rolls) will now show up.
* Added more translations.
* If you have more than one Memory of Felwinter, they are all excluded from loadout builder.
* Export correct quality rating for items in CSV.

# 3.13.0

* The vendors page is back. It'll show all available vendors. It's now a lot faster, and combines vendor inventory across your characters. Consumables and Bounties are now shown. Item stats and quality will hopefully show up on 11/8.
* Loadout builder has option to load from equipped items.
* Added option to farm green engrams or not.
* When moving consumable stacks, you can now choose to fill up one stack's worth.
* Don't sort bounties (the API does not currently provide the in-game order.)
* Fix max-light rounding.
* Fix a bug in the new filters for source.
* Fix incognito mode launching
* More i18n.
* Classified items in the vault are now counted and shown.
* DIM is faster!
* Memory of Felwinter is now excluded from loadout builder by default.

# 3.11.1

* Fixed an issue with farming mode where users without motes, 3oC, coins, or heavy could not use farming mode.
* Fixed an issue where classified items would not show up in the UI.

# 3.11.0

##### New
* Added Quick Move items to farming mode.
* Farming mode now also moves glimmer items to vault.
* Added `is:inloadout` filter
* New filters: is:light, is:hasLight, is:weapon, is:armor, is:cosmetic, is:equipment, is:equippable, is:postmaster, is:inpostmaster, is:equipped, is:transferable, is:movable.
* New filters for items based on where they come from: is:year3, is:fwc, is:do, is:nm, is:speaker, is:variks, is:shipwright, is:vanguard, is:osiris, is:xur, is:shaxx, is:cq, is:eris, is:vanilla, is:trials, is:ib, is:qw, is:cd, is:srl, is:vog, is:ce, is:ttk, is:kf, is:roi, is:wotm, is:poe, is:coe, is:af.
* Added debug mode (ctrl+alt+shift+d) to view an item in the move-popup dialog.
* Added max light value to max light button in dropdown.
* Major loadout builder performance enhancements.
* Support rare (blue) items in loadout builder.

##### Tweaks
* Consumables and materials are now sorted by category.
* All other items in the General Bucket are sorted by Rarity.
* Move ornaments inbetween materials and emblems.
* Link to wiki for stat quality in the move-popup box.
* Full item details are shown in the move popup by default (they can still be turned off in settings).

##### Bugfixes
* Prevent double click to move item if loadout dialog is open.
* [#889](https://github.com/DestinyItemManager/DIM/issues/889) Fixed stats for Iron Banner and Trials of Osiris items.
* Fix infusion finder preview item not changing as you choose different fuel items. Also filter out year 1 items.
* Fix some green boots that would show up with a gold border.
* A bunch of consumables that can't be moved by the API (Treasure Keys, Splicer Keys, Wormsinger Runes, etc) now show up as non-transferable in DIM.
* Husk of the Pit will no longer be equipped by the Item Leveling loadout.
* Fixed equipping loadouts onto the current character from Loadout Builder.
* The default shader no longer counts as a duplicate item.
* DIM no longer tries to equip exotic faction class items where your character isn't aligned with the right faction.
* Fixed more cases where your loadouts wouldn't be applied because you already had an exotic equipped.
* Elemental Icons moved to bottom left to not cover the expansion symbol.
* Loadout builder no longer shows duplicate sets.
* Fix equip loadout builder equip to current character.

# 3.10.6

* The DestinyTracker link in the item popup header now includes your perk rolls and selected perk. Share your roll easily!
* Fixed moving consumables in loadouts. Before, you would frequently get errors applying a loadout that included consumables. We also have a friendlier, more informative error message when you don't have enough of a consumable to fulfill your loadout.
* Fixed a bug where when moving stacks of items, the stack would disappear.
* The progress bar around the reputation diamonds is now more accurate.
* Enabled item quality.
* Item Quality is enabled by default for new installs.
* A new Record Books row in Progress has your Rise of Iron record book.
* Searches now work for all characters and the vault again.
* Can equip loadouts onto the current character from Loadout Builder.
* Added ability to feature toggle items between Beta + Release.

# 3.10.5

* Added Ornaments.

# 3.10.4

* We handle manifest download/cache errors better, by deleting the cached file and letting you retry.
* Date armor ratings end is on 9/20/2016 @ 2AM Pacific.
* Fixed issues with broken images by downloading from Bungie.net with https.
* Loadouts for multi-platform users will now save selected and equipped items for both platforms.  Previously, when switching platforms, loadouts would remove items from the loadout for the opposite platform.

# 3.10.3

* Fixed a "move-canceled" message showing up sometimes when applying loadouts.
* Bugged items like Iron Shell no longer attempt to compute quality. They'll fix themselves when Bungie fixes them.
* Fixed "Aim assist" stat not showing up in CSV (and no stats showing up if your language wasn't English).
* We now catch manifest updates that don't update the manifest version - if you see broken images, try reloading DIM and it should pick up new info.
* Worked around a bug in the manifest data where Ornamenent nodes show up twice.
* DIM won't allow you to move rare Masks, because that'll destroy them.
* The "Random" auto loadout can now be un-done from the loadout menu.
* For non-variable items (emblems, shaders, ships, etc) in a loadout, DIM will use whichever copy is already on a character if it can, rather than moving a specific instance from another character.

# 3.10.2

* Fixed error building talent grid for Hawkmoon.
* Don't attempt to build record books when advisors are not loaded.
* Dragged items now include their border and light level again.
* New-item overlays have been restored (enable in settings).
* Reenable record book progress.
* Better handle errors when record book info isn't available.
* Show an error message if the manifest doesn't load.
* Fix an error when equipping loadouts.
* DIM usage tips will only show up once per session now. You can bring back previously hidden tips with a button in the settings page.

# 3.10.0

* Add ability to create loadouts by selecting sets of perks.
* [#823](https://github.com/DestinyItemManager/DIM/issues/823) Added 'current' property to stores.
* The DIM extension is now much smaller.
* DIM can now display item information in all supported Destiny languages. Choose your language in the settings then reload DIM.
* We now automatically pick up Destiny data updates, so DIM should work after patches without needing an update.
* The Reputation section should match the in-game logos better now.
* Disable new item overlays due to a bug.

# 3.9.2

* [#812](https://github.com/DestinyItemManager/DIM/issues/812) Removed rare masks from the items table used by the random item loadout.

# 3.9.1

* [#801](https://github.com/DestinyItemManager/DIM/issues/801) Resolved error with vendor page character sorting.
* [#792](https://github.com/DestinyItemManager/DIM/pull/792) Warning if user clicks on perks to notify them that they can only be changed in game.
* [#795](https://github.com/DestinyItemManager/DIM/pull/795) Updated strange coin icon for Xur.

# 3.9.0

* New glimmer-based filters, is:glimmeritem, is:glimmerboost, is:glimmersupply
* Add option for new item and its popup to be hidden
* Add ability to exclude items from loadout builder.
* Expand/collapse sections in DIM.
* Double clicking an item will equip it on the current character. 2x click on equipped, dequips.
* Show current vendor items being sold.
* Move popup won't pop up under the header anymore.
* If you have an open loadout, and you click "Create loadout", it switches to the new loadout now instead of leaving the previous loadout open.
* DIM is once again faster.
* The loadout editor won't stay visible when you change platforms.
* Fixed a lot of bugs that would show all your items as new.
* New-ness of items persists across reloads and syncs across your Chrome profile.
* New button to clear all new items. Keyboard shortcut is "x".
* Help dialog for keyboard shortcuts. Triggered with "?".
* When you have two characters of the same class, applying a loadout with a subclass will work all the time now.
* Item class requirements are part of the header ("Hunter Helmet") instead of in the stats area.
* You can search for the opposite of "is:" filters with "not:" filters. For example, "is:helmet not:hunter quality:>90".
* Clicking away from the Xur dialog will close any open item popups.
* Fixed an issue where you could not equip a loadout that included an exotic item when you already had an exotic equipped that was not going to be replaced by the loadout.
* Better handling of items with "The Life Exotic" perk.
* New aliases for rarity filters (is:white, is:green, is:blue, is:purple, is:yellow).
* An alternate option for the "Gather Engrams" loadout can exclude gathering exotic engrams.
* Removed popup notification for new items.
* #798 Keyword searches will now scan perk descriptions.
* #799 Randomize equipped items for current character. Don't look at us if you have to play a match using Thorn.

# 3.8.3

* Fix move popup not closing when drag-moving an item.
* Added ability to and filters for track or untracking quests and bounties.
* Fix issue where some sets would be missing from the loadout builder.
* Fixed #660 where postmaster items would not appear in the Postmaster section of DIM, ie Sterling Treasure after the reset.
* Fixed #697 where loadouts will no longer remove the loadouts for the opposite platform.
* Fix an issue where loadouts will not show any items, or transfer any items.
* Add option to show new item overlay animation

# 3.8.2

* Update filter list to include quality/percentage filters
* Add year column to CSV export scripts
* When you have filtered items with a search, you can select a new search loadout option in the loadout menu to transfer matching items.
* The screen no longer jumps around when clicking on items, and the item details popup should always be visible.
* Dialogs should be sized better now.
* Fix character order in move popup buttons.
* Restored the ability to set a maximum vault size. "Auto" (full width) is still an option, and is the default.
* Armor quality is shown in Xur, loadouts, and the infusion dialog if advanced stats is turned on.
* "Take" stackables works again.

# 3.8.1

* Added steps to Moments of Triumph popup (and other record books.)
* Fixed wobbly refresh icon.
* Fixed single item stat percentages.
* Fixed armor export script.
* Possible fix for loadout builder.

# 3.8.0

* Loadout builder redesign and major performance enchancements.
* Items in the postmaster now have quality ratings, can use the infusion fuel finder, show up in the infusion fuel finder, compare against currently equipped items, etc. They behave just like a normal item except you can't move them and they're in a different spot.
* The vault width preference has been removed - the vault now always takes up all the remaining space on the screen.
* Section headers don't repeat themselves anymore.
* Drop zones for items are larger.
* Returning from the min-max tool no longer greets you with a blank, item-less screen.
* Fixed a bug where loadouts were not properly restricted to the platform they were created for.
* Xur's menu item will properly disappear when he leaves for the week.
* New items are marked with a "shiny" animation, and there are notifications when new items appear.
* The loadout menu may expand to fill the height of the window, but no more. The scrollbar looks nicer too.
* Items can now be made larger (or smaller) in settings. Pick the perfect size for your screen!
* The item info popup has a new header design. Let us know what you think!
* Changing settings is faster.
* You can now download your weapon and armor data as spreadsheets for the true data nerds among us.
* The settings dialog is less spacious.
* Engrams and items in the postmaster can now be locked (and unlocked).
* The buttons on the move item popup are now grouped together by character.
* When the "Hide Unfiltered Items while Filtering" option is on, things look a lot nicer than they did.
* DIM is generally just a little bit snappier, especially when scrolling.
* Clicking the icon to open DIM will now switch to an active DIM tab if it's already running.
* Bungie.net will open in a new tab as a convenience for expired cookies.
* Items in the Postmaster are sorted by the order you got them, so you know what'll get bumped when your postmaster is full.
* Clicking the loadout builder button again, or the DIM logo, will take you back to the main screen.
* You may now order your characters by the reverse of the most recent, so the most recent character is next to the vault.

# 3.7.4

* Removed the option to hide or show the primary stat of items - it's always shown now.
* Add mode selection full/fast for users willing to wait for all best sets.
* Loadout menus are now scrollable for users with over 8 custom loadouts on a single character.
* Changing the character sort order now applies live, rather than requiring a refresh.
* Use most recently logged in player to start with loadout builder.
* Search queries will exclude the token `" and "` as some users were including that when chaining multiple filters.
* Fix UI issue on move popup dialog that had some numbers expanding outside the dialog.
* Consolidate beta icons to the icons folder.

# 3.7.3

* Fix rounding error that prevented some loadout sets from showing up.
* Added filter for quality rating, ex - quality:>90 or percentage:<=94

# 3.7.2

* Always show locked section in loadout builder.
* Fix NaN issue in loadout builder.
* Fix issues with 'create loadout' button in loadout builder.
* For item lvling dont prefer unlvled equiped items on other characters.
* Various Loadout builder bug fixes and performance updates.

# 3.7.1

* Various Loadout builder bug fixes and performance updates.

# 3.7.0

* Added new armor/loadout tier builder.
* Fix for all numbers appearing red in comparison view.
* Updated to latest stat estimation forumla.
* Use directive for percentage width.

# 3.6.5

* Fix an issue where warlocks would see loadouts for all the other classes.

# 3.6.2 & 3.6.3

* Add warning if the lost items section of the postmaster has 20 items.
* Stat bars are more accurately sized.
* Add vendor progress
* Add prestige level with xp bar under characters to replace normal xp bar after level 40.
* It is no longer possible to choose column sizes that cause the vault to disappear.
* The Vault now has a character-style header, and can have loadouts applied to it. Full-ness of each vault is displayed below the vault header.
* New option to restore all the items that were in your inventory before applying a loadout, rather than just the equipped ones.
* You can now undo multiple loadouts, going backwards in time.

# 3.6.1

* Removed the "Only blues" option in the infusion fuel finder, because it wasn't necessary.
* Engram searches and the engram loadout features won't mistake Candy Engrams for real engrams.
* Items in the Postmaster include their type in the move popup, so they're easier to distinguish.
* Sometimes equipping loadouts would fail to equip one of your exotics. No more!
* Add an 'is:infusable' search filter.
* Add 'is:intellect', 'is:discipline', 'is:strength' search filters for armor.
* XP Progress on bar items

# 3.6.0

* Bring back the infusion dialog as an Infusion Fuel Finder. It doesn't do as much as it used to, but now it's optimized for quickly finding eligable infusion items.
* Fix a bug where hovering over a drop zone with a consumable/material stack and waiting for the message to turn green still wouldn't trigger the partial move dialog.
* Added a new "Item Leveling" auto-loadout. This loadout finds items for you to dump XP into. It strongly favors locked items, and won't replace an incomplete item that you have equipped. Otherwise, it goes after items that already have the most XP (closest to completion), preferring exotics and legendaries if they are locked, and rares and legendaries if they're not locked (because you get more materials out of disassembling them that way).
* There's a new setting that will show elemental damage icons on your weapons. Elemental damage icons are now always shown in the title of the item popup.
* Elder's Sigil won't go above 100% completion for the score portion anymore.
* Added roll quality percentage indicator. You can now see how your intellect/discipline/strength stacks up against the maximum stat roll for your armor.
* DIM is smarter about what items it chooses to move aside, or to equip in the place of a dequipped item.
* Added a new "Gather Engrams" loadout that will pull all engrams to your character.

# 3.5.4

* We won't try to equip an item that is too high-level for your character when dequipping items.
* Fix a regression where subclasses wouldn't show up in Loadouts. They're still there, they just show up now!
* Fixed another bug that could prevent item popups from showing up.
* The vault can now be up to 12 items wide.
* Sterling Treasure, Junk Items, and SLR Record Book added to DIM.
* Manifest file updated.

# 3.5.3

* Fixed a bug that would prevent the loading of DIM if Spark of Light was in the postmaster.
* Fixed a bug that prevented the Xur dialog from rendering.

# 3.5.2

* Fix a bug where item details popups would show above the header.
* Fix showing Sterling Treasures in Messages.
* Better error handling when Bungie.net is down.
* Fix a bug where having items in the postmaster would confuse moves of the same item elsewhere.
* Fix a bug where item comparisons no longer worked.
* Added support for the classified shader "Walkabout".

# 3.5.1

* The Infusion Calculator has been removed, now that infusions are much more straightforward.
* Pressing the "i" key on the keyboard will toggle showing item details in the item popup.
* Add a menu item for when Xur is in town. This brings up a panel with Xur's wares, how much everything costs, how many strange coins you have, and lets you show the item details popup plus compare against any version of exotics you might already have to see if there's a better roll.

# 3.5

* DIM will now go to great lengths to make sure your transfer will succeed, even if your target's inventory is full, or the vault is full. It does this by moving stuff aside to make space, automatically.
* Fixed a bug that would cause applying loadouts to fill up the vault and then fail.
* Fixed a bug where DIM would refuse to equip an exotic when dequipping something else, even if the exotic was OK to equip.
* When applying a loadout, DIM will now equip and dequip loadout items all at once, in order to speed up applying the loadout.
* The search box has a new style.
* Item moves and loadouts will now wait for each other, to prevent errors when they would collide. This means if you apply two loadouts, the second will wait for the first to complete before starting.
* Item details are now toggled by clicking the "i" icon on the item popup, rather than just by hovering over it.

# 3.4.1

* Bugfix to address an infinite loop while moving emotes.

# 3.4.0

* Moving and equipping items, especially many at a time (loadouts) is faster.
* When you save a loadout, it is now scoped to the platform it's created on, rather than applying across accounts. Loadouts created on one account used to show on both accounts, but wouldn't work on the wrong account.
* You can now move partial amounts of materials. There's a slider in the move popup, and holding "shift" or hovering over the drop area will pop up a dialog for draggers. You can choose to move more than one stack's worth of an item, up to the total amount on a character.
* New commands for materials to consolidate (move them all to this character) and distribute (divide evenly between all characters).
* Loadouts can now contain materials and consumables. Add or remove 5 at a time by holding shift while clicking. When the loadout is applied, we'll make sure your character has *at least* that much of the consumable.
* Loadouts can now contain 10 weapons or armor of a single type, not just 9.
* When making space for a loadout, we'll prefer putting extra stuff in the vault rather than putting it on other characters. We'll also prefer moving aside non-equipped items of low rarity and light level.
* The is:engram search filter actually works.
* Fixed an error where DIM would not replace an equipped item with an instance of the same item hash. This would cause an error with loadouts and moving items. [448](https://github.com/DestinyItemManager/DIM/issues/448)
* Loadouts can now display more than one line of items, for you mega-loadout lovers.
* Items in the loadout editor are sorted according to your sort preference.

# 3.3.3

* Infusion calculator performance enhancements
* Larger lock icon
* Completed segments of Intelligence, Discipline, and Strength are now colored orange.

# 3.3.2

* If multiple items in the infusion calculator have the same light, but different XP completion percentage, favor suggesting the item with the least XP for infusion.
* Keyword search also searches perks on items.
* New search terms for is:engram, is:sword, is:artifact, is:ghost, is:consumable, is:material, etc.
* Items can be locked and unlocked by clicking the log icon next to their name.
* Display intellect/discipline/strength bars and cooldown for each character
* Loadouts have a "Save as New" button which will let you save your modified loadout as a new loadout without changing the loadout you started editing.
* Autocomplete for search filters.
* Comparing stats for armor now shows red and green better/worse bars correctly.
* Fixed showing magazine stat for weapons in the vault.
* Fixed infusion material cost for Ghosts and Artifacts (they cost motes of light).
* Fix a case where the item properties popup may be cut off above the top of the screen.
* Transfer/equip/dequip actions for edge cases will now succeed as expected without errors.
* Manifest file update.

# 3.3.1

* Updated the manifest file.

# 3.3

* Infusion auto calculator is much faster.
* Items in the infusion calculator don't grey out when a search is active anymore.
* Full cost of infusions is now shown, including exotic shards, weapon parts / armor materials, and glimmer.
* Show a better error message when trying to equip an item for the wrong class. Before it would say you weren't experienced enough.
* Add a button to the infusion calculator that moves the planned items to your character.
* Add a filter to the infusion calculator to limit the search to only rare (blue) items.
* The infusion auto calculator runs automatically, and now presents a list of different attack/defense values for you to choose from. Selecting one will show the best path to get to that light level.
* The infusion calculator greys out items that are already used or are too low light to use, rather than hiding them.
* The item move popup now has an entry for the infusion calculator, to make it easier to find.
* Hold Shift and click on items in the infusion calculator to prevent the calculator from using that item.
* If you have an exotic class item (with "The Life Exotic" perk) equipped, you can now equip another exotic without having the class item get automatically de-equipped. Previously, this worked only if you equipped the non-class-item exotic first.
* Armor, Artifacts, and Ghosts now show the difference in stats with your currently equipped item. Also, magazine/energy between swords and other heavy weapons compares correctly.
* The is:complete, is:incomplete, is:upgraded, is:xpincomplete, and is:xpcomplete search keywords all work again, and their meanings have been tweaked so they are all useful.
* The talent grid for an item are now shown in the item details, just like in the game, including XP per node.
* Subclasses show a talent grid as well!
* The item stats comparison will no longer be cleared if DIM reloads items while an item popup is open.
* Bounties and quests are now separated, and under their own "Progress" heading.
* Bounties, quests, and anything else that can have objectives (like test weapons and runes) now show their objectives and the progress towards them. As a result, completion percentages are also now accurate for those items.
* Descriptions are now shown for all items.
* Include hidden stats "Aim Assist" and "Equip Speed" for all weapons. You can still see all hidden stats by visiting DTR via the link at the top of item details.
* Weapon types are now included in their popup title.
* Removed Crimson Days theme.  It will return.
* Fixed issue at starts up when DIM cannot resolve if the user is logged into Bungie.net.

# 3.2.3

* Updated Crimson Days Theme.
* Removed verge.js

# 3.2.2

* Updated Crimson Days Theme.

# 3.2.1

* Crimson Days theme.
* Weapons and armor now show all activated perks (including scopes, etc), in the same order they are shown in the game.
* Only display the "more info" detail icon if there's something to show.
* If you try to move an item into a full inventory, we'll reload to see if you've already made space in the game, rather than failing the move immediately.
* The Infusion dialog now has a "Maximize Attack/Defense" button that figures out how to get the highest stats with the fewest number of infusions.
* You can now create a loadout based on what you've got equipped by selecting "From Equipped" in the "Create Loadout" menu item.
* After applying a loadout, a new pseudo-loadout called "Before 'Your Loadout'" appears that will put back the items you had equipped.

# 3.2

* In the "Loadouts" dropdown is a new "Maximize Light" auto-loadout that does what it says, pulling items from all your characters and the vault in order to maximize your character's light.
* Lots of performance improvements! Loading DIM, refreshing, moving items, and searching should all be faster.
* DIM will now refresh immediately when you switch back to its tab, or come back from screensaver, etc. It won't automatically update when it's in the background anymore. It still periodically updates itself when it is the focused tab.
* New "is:year1" and "is:year2" search filters.
* Artifacts now have the right class type (hunter, titan, etc).
* The reload and settings icons are easier to hit (remember you can also hit "R" to reload.
* The move popup closes immediately when you select a move, rather than waiting for the move to start.
* New sort option of "rarity, then primary stat".<|MERGE_RESOLUTION|>--- conflicted
+++ resolved
@@ -17,12 +17,9 @@
 * Remove Materials Exchange from the beta.
 * Vendors now show where they are, and are sorted better. All the cryptarchs now appear. Engrams waiting to be decrypted aren't shown in the vendor screen.
 * Experimental iOS 9 Mobile Safari compatibility. May be removed in the future.
-<<<<<<< HEAD
 * Style updates to clean up DIM's look and make sure more screen space is being used for items.
-=======
 * Gained the ability for us to fill in classified items, even if Bungie hasn't unclassified them. You still can't transfer them though.
 * The "Hide Unfiltered Items while Filtering" preference now applies to vendor gear too. #1528
->>>>>>> 8dad99ac
 
 # 3.16.1
 
