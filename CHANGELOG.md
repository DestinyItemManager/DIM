--- conflicted
+++ resolved
@@ -1,8 +1,5 @@
 # Next
 
-<<<<<<< HEAD
-* Vendors update when you reach a new level in their associated faction, or when you change faction alignment.
-=======
 * Moving an item into a full vault but an empty bucket (such as full General but the vault contains no Consumables) now works.
 * Stacks of items are properly accounted for. They'll now combine as things are moved to make space - previously even a stack of 1 consumable would count as taking up the whole slot and would prevent a move of 2 more of that consumable.
 * We now catch errors trying to move aside items and retry with a different item. You should see fewer failed moves!
@@ -15,7 +12,7 @@
 * We swapped in "special ammo synth" and "primary ammo synth" instead of "motes of light" and "strange coins" for the farming mode quick gather buttons. They seemed more useful in the heat of battle.
 * When dequipping an item, we try harder to find a good item to equip in its place. We also prefer replacing exotics with other exotics, and correctly handle The Life Exotic perk.
 * Lots of new translations and localized strings.
->>>>>>> 664547fc
+* Vendors update when you reach a new level in their associated faction, or when you change faction alignment.
 
 # 3.14.1
 
