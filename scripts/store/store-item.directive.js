(function () {
  'use strict';

  angular.module('dimApp')
    .directive('dimStoreItem', StoreItem);

  StoreItem.$inject = ['ngDialog'];

  function StoreItem(ngDialog) {
    return {
      bindToController: true,
      controller: StoreItemCtrl,
      controllerAs: 'vm',
      replace: true,
      scope: {
        'store': '=storeData',
        'item': '=itemData'
      },
      template: [
<<<<<<< HEAD
        '<div class="item{{ vm.item.complete ? \' complete\' : \'\' }}" data-index="{{ vm.item.index }}" data-name="{{ vm.item.name }}" data-instance-id="{{ vm.item.id }}">',
          '<img draggable="true" ng-src="http://bungie.net/{{ vm.item.icon }}" ng-click="vm.openLoadout(vm.item, $event)">',
          '<div class="counter" ng-if="vm.item.amount > 1">{{ vm.item.amount }}</div>',
          '<div class="counter" ng-if="vm.item.primStat.value" ng-class="vm.item.dmgType ? \'damage-\' + vm.item.dmgType : \'\'">{{ vm.item.primStat.value }}</div>',
        '</div>'].join('')
=======
        '<div ui-draggable="true" drag="{ id: \'{{ vm.item.id }}\' }" class="item{{ vm.item.complete ? \' complete\' : \'\' }}" data-instance-id="{{ vm.item.id }}" ng-click="vm.openLoadout(vm.item, $event)">',
        '  <img ui-draggable="false" ng-drag="false" ng-src="http://bungie.net/{{ vm.item.icon }}">',
        '  <div class="stack" ng-if="vm.item.amount > 1">{{ vm.item.amount }}</div>',
        '</div>'
      ].join('')
>>>>>>> 0b2df982
    };

    StoreItemCtrl.$inject = ['$scope', 'dimStoreService'];

    function StoreItemCtrl($scope, dimStoreService) {
      var vm = this;
      var dialogResult = null;

      vm.openLoadout = function openLoadout(item, e) {
        e.stopPropagation();

        if (!_.isNull(dialogResult)) {
          dialogResult.close();
        } else {
          ngDialog.closeAll();

          dialogResult = ngDialog.open({
            template: '<div dim-move-popup dim-store="vm.store" dim-item="vm.item"></div>',
            plain: true,
            appendTo: 'div[data-instance-id="' + item.id + '"]',
            overlay: false,
            className: 'move-popup',
            showClose: false,
            scope: $scope
          });

          dialogResult.closePromise.then(function (data) {
            dialogResult = null;
          });
        }
      };
    }
  }
})();<|MERGE_RESOLUTION|>--- conflicted
+++ resolved
@@ -17,19 +17,11 @@
         'item': '=itemData'
       },
       template: [
-<<<<<<< HEAD
         '<div class="item{{ vm.item.complete ? \' complete\' : \'\' }}" data-index="{{ vm.item.index }}" data-name="{{ vm.item.name }}" data-instance-id="{{ vm.item.id }}">',
           '<img draggable="true" ng-src="http://bungie.net/{{ vm.item.icon }}" ng-click="vm.openLoadout(vm.item, $event)">',
           '<div class="counter" ng-if="vm.item.amount > 1">{{ vm.item.amount }}</div>',
           '<div class="counter" ng-if="vm.item.primStat.value" ng-class="vm.item.dmgType ? \'damage-\' + vm.item.dmgType : \'\'">{{ vm.item.primStat.value }}</div>',
         '</div>'].join('')
-=======
-        '<div ui-draggable="true" drag="{ id: \'{{ vm.item.id }}\' }" class="item{{ vm.item.complete ? \' complete\' : \'\' }}" data-instance-id="{{ vm.item.id }}" ng-click="vm.openLoadout(vm.item, $event)">',
-        '  <img ui-draggable="false" ng-drag="false" ng-src="http://bungie.net/{{ vm.item.icon }}">',
-        '  <div class="stack" ng-if="vm.item.amount > 1">{{ vm.item.amount }}</div>',
-        '</div>'
-      ].join('')
->>>>>>> 0b2df982
     };
 
     StoreItemCtrl.$inject = ['$scope', 'dimStoreService'];
