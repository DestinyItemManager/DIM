var bungie = new bungie();
var loadout = new loadout();

var dimDO = {
	stores: {}
};


var _storage = {};
var _items = [];
var _sections = null;

var move, loadoutBox, loadoutNew, loadoutList;

function dequip(item, callback, exotic) {
  // find an item to replace the current.
  for (var i in _items) {
    if (item.owner === _items[i].owner && item.name !== _items[i].name && item.type === _items[i].type && (exotic || _items[i].tier === 'exotic') && !_items[i].equipped) {
      // console.log('[dequip] found replacement item: ', _items[i].name)
      bungie.equip(_items[i].owner, _items[i].id, function (e) {
        if (e === 0) {
          manageItemClick(_items[i], {
            type: 'equip',
            character: item.owner
          })
        }
        callback();
        return;
      });
      return;
    }
  }
  if (exotic) {
    console.log('ERROR: no', item.type, 'found on character. eventual support.');
    return;
  }
  dequip(item, callback, true)

	//angular.element(document).scope().$apply();
}

function moveItem(item, destination, amount, callback) {
  //console.log('move item', item, destination)

  if (item.equipped) {
    dequip(item, function () {
      item.equipped = false;

			//debugger;

      moveItem(item, destination, amount, callback);
    });
angular.element(document).scope().$apply();
    return;
  }

  // if the character now owns the item we're done!
  if (item.owner === destination.character) {
    // if we're equipping an item
    if (destination.type === 'equip' && !item.equipped) {
      bungie.equip(item.owner, item.id, function (e) {
        if (e === 0) {
          // find what was replaced
          for (var i in _items) {
            if (item.owner === _items[i].owner && item.type === _items[i].type && item.name !== _items[i].name && _items[i].equipped) {
							var tItem = _.find(window.dimDO.stores[_items[i].owner].items, function(item) {
								return (item.id === _items[i].id);
							});
              manageItemClick(tItem, {
                type: 'item',
                character: item.owner
              })
              break;
            }
          }
          item.equipped = true;
          _items[i].owner = destination.character;
					//debugger;
// angular.forEach(window.dimDO.stores[_items[i].owner].items, function (itemDO, itemIndex) {
//   if (itemDO.id === item.id) {
//     debugger;
//   }
// });
        }
        callback();angular.element(document).scope().$apply();
        return;
      });
    }

    callback();
    return;

		//angular.element(document).scope().$apply();
  }

  var toVault = true;
  var char = item.owner;
  if (char === 'vault') {
    char = destination.character;
    toVault = false;
  }

  bungie.transfer(char, item.id, item.hash, amount, toVault, function (cb, more) {
    item.owner = toVault ? 'vault' : destination.character;
		//debugger;
    moveItem(item, destination, amount, callback);
  });
}
function manageItemClick(item, data) {
  if (data.type === 'equip') {
    // document.querySelector('.items[data-character="' + data.character + '"][data-type="equip"] .sort-' + item.type)
    //   .appendChild(
    //     document.querySelector('[data-instance-id="' + item.id + '"]'));
    item.equipped = true;
  } else {
    // document.querySelector('.items[data-character="' + data.character + '"] .item-' + item.sort + ' .sort-' + item.type)
    //   .appendChild(
    //     document.querySelector('[data-instance-id="' + item.id + '"]'));
    item.equipped = false;
  }

	//angular.element(document).scope().$apply();
	//debugger;
}

function manageItem(e) {
  e.preventDefault();
  _dragCounter = 0;

  var destination = e.target.parentNode.parentNode.parentNode;
  if (destination.dataset.type === undefined) {
    destination = e.target.parentNode.parentNode;
  }
  if (_transfer.parentNode == destination || destination.dataset.type === undefined) return;

  var item = _items[_transfer.dataset.index];
  var amount = 1;

  if (item.notransfer) {
    console.log('no drag and drop support for this type of item yet.')
  }

  if (item.amount > 1) {
    console.log(item.amount)
  }

  moveItem(item, destination.dataset, amount, function () {
    // move the item to the right spot once done.
    if (_items[_transfer.dataset.index] === amount) {
      destination.querySelector('.sort-' + item.type)
        .appendChild(_transfer);
    } else {
      // TODO: partial stack move, so copy the item...
      destination.querySelector('.sort-' + item.type)
        .appendChild(_transfer);
    }
  });

}

function handleDragEnter(e) {
  // this / e.target is the current hover target.
  this.classList.add('over');
}

function handleDragLeave(e) {
  this.classList.remove('over');  // this / e.target is previous target element.
}

function ignoreDrag(e) {
	e.preventDefault();
	// _dragCounter = 0;
	// return;

	// var sections = document.querySelectorAll('.items');

	// for(var s = 0; s < _sections.length; s++) {
	// // for(var s in sections ) {
	// 	_sections[s].style.border='none';
	//
	// 	var testObj = e.target;
	// 	while(testObj.className != null && testObj.className != 'items') {
	// 			testObj = testObj.parentNode;
	// 	}
	//
	// 	if(testObj.className != undefined) {
	// 		console.log(testObj.parentNode.children[0]);
	// 		// testObj.className = 'hover'
	// 		// testObj.style.height = testObj.parentNode.height;
	// 	}
	// }
}

function buildLoadouts() {
		var sets = loadout.all();
		loadoutList.innerHTML = '';

		var node = document.getElementById('loadout-template').content;
		for(var s = 0; s < sets.length; s++) {
			var d = node.cloneNode(true);

			d.querySelector('.loadout-set')
			  .dataset.index = s;

			d.querySelector('.button-edit')
			  .addEventListener('click', function (e) {
			    loadout.edit(e.target.parentNode.dataset.index);
			  });


			d.querySelector('.button-delete')
			  .addEventListener('click', function (e) {
			    loadout.delete(e.target.parentNode.dataset.index, function () {
			      buildLoadouts();
			    });
			  });

			var n = d.querySelector('.button-name');
			n.innerText = sets[s].name;
			n.parentNode.addEventListener('click', function(e) {
				// this is really sketchy
				loadout.apply(
					loadoutBox.parentNode.parentNode.parentNode.querySelector('[data-character]').dataset.character,
					e.target.dataset.index || e.target.parentNode.dataset.index);

			});

			loadoutList.appendChild(d);
		}
}


// //TODO
// //TODO
// //TODO
// //TODO

		// var equipedblock = node.querySelector('div[data-type="equip"]');
		// if(c !== 'vault') {
		// 	equipedblock.dataset.character = c;
		// 	equipedblock.parentNode.addEventListener('dragover', ignoreDrag);
		// 	equipedblock.addEventListener('drop', manageItem);
		// }
		// var itemblock = node.querySelector('div[data-type="item"]');
		// itemblock.dataset.character = c;
		// itemblock.parentNode.addEventListener('dragover', ignoreDrag);
		// itemblock.addEventListener('drop', manageItem);

// //END TODO
// //END TODO
// //END TODO


// // TODO
		// img.addEventListener('dragstart', function(e) {
		// 	_transfer = this.parentNode;
		// });
// // TODO


function getItemType(type, name) {
	if(["Pulse Rifle",  "Scout Rifle", "Hand Cannon", "Auto Rifle"].indexOf(type) != -1)
		return 'Primary';
	if(["Sniper Rifle", "Shotgun", "Fusion Rifle"].indexOf(type) != -1) {
		// detect special case items that are actually primary weapons.
		if(["Vex Mythoclast", "Universal Remote", "No Land Beyond"].indexOf(name) != -1)
			return 'Primary';
		return 'Special';
	}
	if(["Rocket Launcher", "Machine Gun"].indexOf(type) != -1)
		return 'Heavy';
<<<<<<< HEAD
	if(["Titan Mark", "Hunter Cloak", "Warlock Bond"].indexOf(type) != -1)
		return 'ClassItem';
	if(["Gauntlet Engram"].indexOf(type) != -1)
		return 'Gauntlets';
	if(["Gauntlets", "Helmet", "Chest Armor", "Leg Armor", "Helmet Engram", "Leg Armor Engram", "Body Armor Engram"].indexOf(type) != -1)
=======
	if(["Gauntlets", "Helmet", "Chest Armor", "Leg Armor"].indexOf(type) != -1)
>>>>>>> 0b2df982
		return type.split(' ')[0];
	if(["Titan Subclass", "Hunter Subclass", "Warlock Subclass"].indexOf(type) != -1)
		return 'Class';
	if(["Restore Defaults"].indexOf(type) != -1)
		return 'Armor';
	if(["Titan Mark", "Hunter Cloak", "Warlock Bond", "Armor Shader", "Emblem", "Ghost Shell", "Ship", "Vehicle"].indexOf(type) != -1)
		return type.split(' ')[0];
	if(["Helmet Engram", "Leg Armor Engram", "Body Armor Engram", "Gauntlet Engram", "Consumable", "Material", "Primary Weapon Engram"].indexOf(type) != -1)
		return 'Miscellaneous';
}

function sortItem(type) {
	if(["Pulse Rifle", "Sniper Rifle", "Shotgun", "Scout Rifle", "Hand Cannon", "Fusion Rifle", "Rocket Launcher", "Auto Rifle", "Machine Gun"].indexOf(type) != -1)
		return 'Weapon';
	if(["Helmet Engram", "Leg Armor Engram", "Body Armor Engram", "Gauntlet Engram", "Gauntlets", "Helmet", "Chest Armor", "Leg Armor"].indexOf(type) != -1)
		return 'Armor';
	if(["Restore Defaults", "Titan Mark", "Hunter Cloak", "Warlock Bond", "Titan Subclass", "Hunter Subclass", "Warlock Subclass", "Armor Shader", "Emblem", "Ghost Shell", "Ship", "Vehicle"].indexOf(type) != -1)
		return 'Styling';
	if(["Consumable", "Material", "Primary Weapon Engram"].indexOf(type) != -1)
		return 'Miscellaneous';
}

function flattenInventory(data) {
	var inv = [];
	var buckets = data.buckets;

	for(var b in buckets) {
		// if(b === "Currency") continue;
		for(var s in buckets[b]) {
			var items = buckets[b][s].items;
			for(var i in items) {
				inv[items[i].itemInstanceId] = items[i];
			}
		}
	}

	return inv;
}


function flattenVault(data) {
	var inv = [];
	var buckets = data.buckets;

	for (var b in buckets) {
		var items = buckets[b].items;
		for (var i in items) {
			inv[items[i].itemInstanceId] = items[i];
		}
	}

	return inv;
}

var typesOfItems = [];

function appendItems(owner, defs, items) {
	var index = 0;
	// Loop through the flattened inventory
	for (var i in items) {

		var item        = items[i];
		var itemHash    = item.itemHash;
		var itemDef     = defs[item.itemHash];

		if(itemDef.itemTypeName.indexOf('Bounty') != -1 || itemDef.itemTypeName.indexOf('Commendation') != -1) continue;

		var itemType = getItemType(itemDef.itemTypeName, itemDef.itemName);

		if(!itemType) {
			// console.log(itemDef.itemName, itemDef.itemTypeName)
			continue;
		}

		var itemSort = sortItem(itemDef.itemTypeName);
		if(item.location === 4) {
			itemSort = 'Postmaster';
		}

		var tierName = [,,'basic','uncommon','rare','legendary','exotic'][itemDef.tierType];
		var dmgName = ['kinetic',,'arc','solar','void'][item.damageType];


		_items.push({
			index: 			index,
			owner:      owner,
			hash:       itemHash,
			type:       itemType,
			sort:       itemSort,
			tier:       tierName,
			name:       itemDef.itemName.replace(/'/g, '&#39;').replace(/"/g, '&quot;'),
			icon:       itemDef.icon,
			notransfer: itemDef.nonTransferrable,
			id:         item.itemInstanceId,
			equipped:   item.isEquipped,
			equipment:  item.isEquipment,
			complete:   item.isGridComplete,
			amount:     item.stackSize,
			primStat:   item.primaryStat,
			stats:      item.stats,
			dmg:        dmgName
		});

		window.dimDO.stores[owner].items.push({
			index: 			index,
			owner:      owner,
			hash:       itemHash,
			type:       itemType,
			sort:       itemSort,
			tier:       tierName,
			name:       itemDef.itemName.replace(/'/g, '&#39;').replace(/"/g, '&quot;'),
			icon:       itemDef.icon,
			notransfer: itemDef.nonTransferrable,
			id:         item.itemInstanceId,
			equipped:   item.isEquipped,
			equipment:  item.isEquipment,
			complete:   item.isGridComplete,
			amount:     item.stackSize,
			primStat:   item.primaryStat,
			stats:      item.stats,
			dmg:        dmgName
		});

		index = index + 1;
	}

	tryPageLoad();
}

function loadInventory(c) {
	bungie.inventory(c, function(i) {
		appendItems(c, i.definitions.items, flattenInventory(i.data))
	});
}

var loader = {
	loaded: 0,
	characters: 0
}

function tryPageLoad() {
	loader.loaded++;
	if(loader.characters != 0 && loader.loaded > loader.characters) {
		loadout.ready(function() {
			loadoutBox = document.getElementById('loadout-popup');
			loadoutNew = document.getElementById('loadout-new');
			loadoutList = document.getElementById('loadout-list');
			loadoutNew.addEventListener('click', function() {
				loadout.toggle(true);
			})
			buildLoadouts();
		});

		//move = document.getElementById('move-popup');

		// var faqButton = document.getElementById('faq-button');
		// var faq = document.getElementById('faq');
		// faqButton.addEventListener('click', function() {
		// 	if(faq.style.display === 'block') {
		// 		faq.style.display = 'none';
		// 		return;
		// 	}
		// 	faq.style.display = 'block'
		// })
		// faq.addEventListener('click', function(e) {
		// 	faq.style.display = 'none';
		// 	loadout.toggle(false);
		// });


		angular.element(document).scope().$apply(); // Something changed so angular needs to digest.

		_dragCounter = 0;
		_sections = document.querySelectorAll('#storage .sections');
		// TODO
		// var sorter = document.getElementById('sort-template').content;
		// for(var i = 0; i < _sections.length; i++) {
		// 	_sections[i].appendChild(sorter.cloneNode(true));
		// }

		//TODO

		// var items = document.querySelectorAll('.items');
		// for(var s = 0; s < items.length; s++) {
		// 	items[s].parentNode.addEventListener('dragenter', function() {
    //    	_dragCounter++;
		// 		console.log(_dragCounter)
		// 		this.classList.add('over');
		// 	}, false);
		// 	items[s].parentNode.addEventListener('dragleave', function() {
		// 		_dragCounter--;
    // 		if (_dragCounter <= 0) {
		// 			_dragCounter = 0;
		// 			this.classList.remove('over');
		// 		}
		// 	}, false);
		// }

	//	buildItems();


		var input = document.getElementById('filter-text');
		input.style.display = 'inline-block';
		var item = document.querySelectorAll('.item');

		function collapseSections() {
			for (var i = 0; i < _sections.length; i++) {
				if(_sections[i].parentNode !== null)
				_sections[i].parentNode.style.display = 'none';
				for(var j = 0; j < _sections[i].children.length; j++) {
					for(var k = 0; k < _sections[i].children[j].children.length; k++) {
						if(_sections[i].children[j].children[k].style.display == '' && _sections[i].parentNode !== null) {
							_sections[i].parentNode.style.display = '';
							break;
						}
					}
				}
			}
		}
		collapseSections();
		input.addEventListener('keyup', function () {
			var filter = input.value.toLowerCase();
			var special = filter.indexOf('is:') >= 0;
			if(special) {
				filter = filter.split('is:')[1].trim();
				if(['arc', 'solar', 'void', 'kinetic'].indexOf(filter) >= 0) {
					special = 'elemental';
				} else if(['primary', 'special', 'heavy'].indexOf(filter) >= 0) {
					special = 'type';
				} else if(['basic', 'uncommon', 'rare', 'legendary', 'exotic'].indexOf(filter) >= 0) {
					special = 'tier';
				} else if(['complete'].indexOf(filter) >= 0) {
					special = 'complete';
				}
			}
			for (var i = 0; i < item.length; i++) {
				switch(special) {
					case 'elemental':	item[i].style.display = _items[item[i].dataset.index].dmg == filter ? '' : 'none'; break;
					case 'type':	item[i].style.display = _items[item[i].dataset.index].type.toLowerCase() == filter ? '' : 'none'; break;
					case 'tier':	item[i].style.display = _items[item[i].dataset.index].tier.toLowerCase() == filter ? '' : 'none'; break;
					case 'complete':	item[i].style.display = _items[item[i].dataset.index].complete === true ? '' : 'none'; break;
					default: item[i].style.display = item[i].dataset.name.toLowerCase().indexOf(filter) >= 0 ? '' : 'none'; break;
				}
			}

			collapseSections();
		});
		input.addEventListener('click', function() { this.select(); });
		input.addEventListener('search', function() { this.dispatchEvent(new Event('keyup')); });

		function hideTooltip(e) {

			// console.log( e.target, e.target.parentNode, e.target.parentNode.parentNode, e.target.className === 'loadout-set')
			if((e.type === 'keyup' && e.keyCode === 27) || (e.type === 'mousedown' &&
				!(e.target.parentNode.className === 'move-button' ||
				 	e.target.parentNode.className === 'item' ||
					e.target.className === 'loadout-button' ||
					e.target.parentNode.id === 'loadout-popup' ||
					e.target.className === 'loadout-set' ||
					e.target.parentNode.className === 'loadout-set' ||
					e.target.parentNode.id === 'loadout-list' ||
					e.target.parentNode.parentNode.id === 'loadout-list')) /*|| e.target.className !== 'loadouts'*/) {

				loadoutBox.style.display = 'none';
				// faq.style.display = 'none';
			}
		}
		document.body.addEventListener('mousedown', hideTooltip);
		document.body.addEventListener('keyup', hideTooltip);
	}
}

function loadUser() {
	_storage = [];
	_items = [];
	_sections = null;

	document.getElementById('user').innerText = bungie.gamertag();

	bungie.search(function(e) {
		if(e.error) {
				var storage = document.getElementById('storage');
				storage.innerHTML = 'Bungie.net user found, but was unable to find your linked account.';
				return;
		}

		bungie.vault(function(v) {
			_storage['vault'] = {
				icon: ''
			};

			window.dimDO.stores['vault'] = _.extend({}, _storage['vault']);
			window.dimDO.stores['vault'].id = 'vault';
			window.dimDO.stores['vault'].items = [];

			appendItems('vault', v.definitions.items, flattenVault(v.data));
		});

		var avatars = e.data.characters;
		loader.characters = avatars.length;

		function getClass(type) {
			switch(type) {
				case 0: return 'titan';
				case 1: return 'hunter';
				case 2: return 'warlock';
			}
			return 'unknown';
		}

		for(var c in avatars) {
			// move.appendChild();
			_storage[avatars[c].characterBase.characterId] = {
				icon: avatars[c].emblemPath,
				background: avatars[c].backgroundPath,
				level: avatars[c].characterLevel,
				class: getClass(avatars[c].characterBase.classType)
			}

			var charId = avatars[c].characterBase.characterId;
			window.dimDO.stores[charId] = _.extend({}, _storage[charId]);
			window.dimDO.stores[charId].id = charId;
			window.dimDO.stores[charId].items = [];

			loadInventory(avatars[c].characterBase.characterId);
		}
	});
}

bungie.user(function(u) {
	if(u.error) {
			var storage = document.getElementById('storage');
			storage.innerHTML = 'error loading user. make sure your account is linked with bungie.net and you are logged in.';
			return;
	}

	if(bungie.system().xbl.id !== undefined && bungie.system().psn.id !== undefined) {
		var toggle = document.getElementById('system');
		toggle.style.display = 'block';
		toggle.addEventListener('change', function() {
			bungie.setsystem(this.value);
			loadUser();
		});
	}

<<<<<<< HEAD
		window.dimDO.stores['vault'].bucketCounts = {};

		for (var b in v.data.buckets) {
			if (v.data.buckets[b].bucketHash === 3003523923)
				window.dimDO.stores['vault'].bucketCounts['Armor'] = v.data.buckets[b].items.length;
			if (v.data.buckets[b].bucketHash === 138197802)
				window.dimDO.stores['vault'].bucketCounts['General'] = v.data.buckets[b].items.length;
			if (v.data.buckets[b].bucketHash === 4046403665)
				window.dimDO.stores['vault'].bucketCounts['Weapons'] = v.data.buckets[b].items.length;
		}

		appendItems('vault', v.definitions.items, flattenVault(v.data));
	});
=======
	loadUser()
>>>>>>> 0b2df982
});

chrome.browserAction.onClicked.addListener(function(tab) {
	var optionsUrl = chrome.extension.getURL('window.html');
	chrome.tabs.query({url: optionsUrl}, function(tabs) {
	    if (tabs.length) {
	        chrome.tabs.update(tabs[0].id, {active: true});
	    } else {
	        chrome.tabs.create({url: optionsUrl});
	    }
	});
});

(function(i,s,o,g,r,a,m){i['GoogleAnalyticsObject']=r;i[r]=i[r]||function(){
(i[r].q=i[r].q||[]).push(arguments)},i[r].l=1*new Date();a=s.createElement(o),
m=s.getElementsByTagName(o)[0];a.async=1;a.src=g;m.parentNode.insertBefore(a,m)
})(window,document,'script','https://ssl.google-analytics.com/analytics.js','ga');

ga('create', 'UA-60316581-1', 'auto');
ga('send', 'pageview');<|MERGE_RESOLUTION|>--- conflicted
+++ resolved
@@ -259,45 +259,37 @@
 
 
 function getItemType(type, name) {
-	if(["Pulse Rifle",  "Scout Rifle", "Hand Cannon", "Auto Rifle"].indexOf(type) != -1)
+	if(["Pulse Rifle",  "Scout Rifle", "Hand Cannon", "Auto Rifle", "Primary Weapon Engram"].indexOf(type) != -1)
 		return 'Primary';
 	if(["Sniper Rifle", "Shotgun", "Fusion Rifle"].indexOf(type) != -1) {
 		// detect special case items that are actually primary weapons.
-		if(["Vex Mythoclast", "Universal Remote", "No Land Beyond"].indexOf(name) != -1)
+		if(["Vex Mythoclast", "Universal Remote", "No Land Beyond", "Special Weapon Engram"].indexOf(name) != -1)
 			return 'Primary';
 		return 'Special';
 	}
-	if(["Rocket Launcher", "Machine Gun"].indexOf(type) != -1)
+	if(["Rocket Launcher", "Machine Gun", "Heavy Weapon Engram"].indexOf(type) != -1)
 		return 'Heavy';
-<<<<<<< HEAD
 	if(["Titan Mark", "Hunter Cloak", "Warlock Bond"].indexOf(type) != -1)
 		return 'ClassItem';
 	if(["Gauntlet Engram"].indexOf(type) != -1)
 		return 'Gauntlets';
 	if(["Gauntlets", "Helmet", "Chest Armor", "Leg Armor", "Helmet Engram", "Leg Armor Engram", "Body Armor Engram"].indexOf(type) != -1)
-=======
-	if(["Gauntlets", "Helmet", "Chest Armor", "Leg Armor"].indexOf(type) != -1)
->>>>>>> 0b2df982
 		return type.split(' ')[0];
 	if(["Titan Subclass", "Hunter Subclass", "Warlock Subclass"].indexOf(type) != -1)
 		return 'Class';
 	if(["Restore Defaults"].indexOf(type) != -1)
 		return 'Armor';
-	if(["Titan Mark", "Hunter Cloak", "Warlock Bond", "Armor Shader", "Emblem", "Ghost Shell", "Ship", "Vehicle"].indexOf(type) != -1)
+	if(["Armor Shader", "Emblem", "Ghost Shell", "Ship", "Vehicle", "Consumable", "Material", "Currency"].indexOf(type) != -1)
 		return type.split(' ')[0];
-	if(["Helmet Engram", "Leg Armor Engram", "Body Armor Engram", "Gauntlet Engram", "Consumable", "Material", "Primary Weapon Engram"].indexOf(type) != -1)
-		return 'Miscellaneous';
 }
 
 function sortItem(type) {
-	if(["Pulse Rifle", "Sniper Rifle", "Shotgun", "Scout Rifle", "Hand Cannon", "Fusion Rifle", "Rocket Launcher", "Auto Rifle", "Machine Gun"].indexOf(type) != -1)
-		return 'Weapon';
-	if(["Helmet Engram", "Leg Armor Engram", "Body Armor Engram", "Gauntlet Engram", "Gauntlets", "Helmet", "Chest Armor", "Leg Armor"].indexOf(type) != -1)
+	if(["Pulse Rifle", "Sniper Rifle", "Shotgun", "Scout Rifle", "Hand Cannon", "Fusion Rifle", "Rocket Launcher", "Auto Rifle", "Machine Gun", "Primary Weapon Engram", "Special Weapon Engram", "Heavy Weapon Engram"].indexOf(type) != -1)
+		return 'Weapons';
+	if(["Titan Mark", "Hunter Cloak", "Warlock Bond", "Helmet Engram", "Leg Armor Engram", "Body Armor Engram", "Gauntlet Engram", "Gauntlets", "Helmet", "Chest Armor", "Leg Armor"].indexOf(type) != -1)
 		return 'Armor';
-	if(["Restore Defaults", "Titan Mark", "Hunter Cloak", "Warlock Bond", "Titan Subclass", "Hunter Subclass", "Warlock Subclass", "Armor Shader", "Emblem", "Ghost Shell", "Ship", "Vehicle"].indexOf(type) != -1)
-		return 'Styling';
-	if(["Consumable", "Material", "Primary Weapon Engram"].indexOf(type) != -1)
-		return 'Miscellaneous';
+	if(["Restore Defaults", "Titan Subclass", "Hunter Subclass", "Warlock Subclass", "Armor Shader", "Emblem", "Ghost Shell", "Ship", "Vehicle", "Consumable", "Material", "Currency"].indexOf(type) != -1)
+		return 'General';
 }
 
 function flattenInventory(data) {
@@ -571,6 +563,17 @@
 
 			window.dimDO.stores['vault'] = _.extend({}, _storage['vault']);
 			window.dimDO.stores['vault'].id = 'vault';
+
+			window.dimDO.stores['vault'].bucketCounts = {};
+			for (var b in v.data.buckets) {
+				if (v.data.buckets[b].bucketHash === 3003523923)
+					window.dimDO.stores['vault'].bucketCounts['Armor'] = v.data.buckets[b].items.length;
+				if (v.data.buckets[b].bucketHash === 138197802)
+					window.dimDO.stores['vault'].bucketCounts['General'] = v.data.buckets[b].items.length;
+				if (v.data.buckets[b].bucketHash === 4046403665)
+					window.dimDO.stores['vault'].bucketCounts['Weapons'] = v.data.buckets[b].items.length;
+			}
+
 			window.dimDO.stores['vault'].items = [];
 
 			appendItems('vault', v.definitions.items, flattenVault(v.data));
@@ -623,23 +626,7 @@
 		});
 	}
 
-<<<<<<< HEAD
-		window.dimDO.stores['vault'].bucketCounts = {};
-
-		for (var b in v.data.buckets) {
-			if (v.data.buckets[b].bucketHash === 3003523923)
-				window.dimDO.stores['vault'].bucketCounts['Armor'] = v.data.buckets[b].items.length;
-			if (v.data.buckets[b].bucketHash === 138197802)
-				window.dimDO.stores['vault'].bucketCounts['General'] = v.data.buckets[b].items.length;
-			if (v.data.buckets[b].bucketHash === 4046403665)
-				window.dimDO.stores['vault'].bucketCounts['Weapons'] = v.data.buckets[b].items.length;
-		}
-
-		appendItems('vault', v.definitions.items, flattenVault(v.data));
-	});
-=======
 	loadUser()
->>>>>>> 0b2df982
 });
 
 chrome.browserAction.onClicked.addListener(function(tab) {
