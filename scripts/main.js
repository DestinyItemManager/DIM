--- conflicted
+++ resolved
@@ -235,12 +235,8 @@
 			document.querySelector('[data-index="' + item + '"]'));
 		item.equipped = true;
 	} else {
-<<<<<<< HEAD
-		document.querySelector('.items[data-character="' + data.character + '"][data-type="item"] .sort-' + item.type	).appendChild(
-			document.querySelector('[data-instance-id="' + item.id + '"]'));
-=======
 		// else do this insane hack
-		var drop = document.querySelector('.items[data-character="' + data.character + '"] .item-' + _items[item].sort + ' .sort-' + _items[item].type);
+		var drop = document.querySelector('.items[data-character="' + data.character + '"][data-type="item"] .sort-' + _items[item].type);
 		for(var e = 0; e < drop.childNodes.length; e++) {
 			current = _items[drop.childNodes[e].dataset.index];
 			if(current.hash === _items[item].hash) {
@@ -259,9 +255,8 @@
 				return;
 			}
 		}
-		// document.querySelector('.items[data-character="' + data.character + '"] .item-' + _items[item].sort + ' .sort-' + _items[item].type).appendChild(
+		// document.querySelector('.items[data-character="' + data.character + '"][data-type="item"] .sort-' + _items[item].type).appendChild(
 		drop.appendChild(document.querySelector('[data-index="' + item + '"]'));
->>>>>>> 9bb93e87
 		item.equipped = false;
 	}
 	setSortHeights();
@@ -295,21 +290,6 @@
 				// item.owner = destination.dataset.character;
 				// _items.push(item);
 
-<<<<<<< HEAD
-	moveItem(item, destination.dataset, amount, function() {
-		// move the item to the right spot once done.
-		if(_items[_transfer.dataset.index] === amount) {
-			destination.querySelector('.sort-' + item.type).appendChild(_transfer);
-		} else {
-			// TODO: partial stack move, so copy the item...
-			destination.querySelector('.sort-' + item.type).appendChild(_transfer);
-		}
-		setSortHeights();
-	});
-=======
-				// TODO: partial stack move, so copy the item... add element to _items...
->>>>>>> 9bb93e87
-
 				// if destination location does not have the item {
 					var newStack = _transfer.cloneNode(true);
 					destination.querySelector('.sort-' + item.type).appendChild(newStack);
@@ -318,6 +298,7 @@
 				//
 				// var stack = _transfer.querySelector('.stack');
 				// stack.innerText = stack.innerText - quantity;
+				setSortHeights();
 			}
 		});
 	}
