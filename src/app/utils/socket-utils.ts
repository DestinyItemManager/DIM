--- conflicted
+++ resolved
@@ -13,15 +13,10 @@
   return (masterworkSocketCategory && getPlugHashesFromCategory(masterworkSocketCategory)) || [];
 }
 
-<<<<<<< HEAD
-function getPlugHashesFromCategory(category: DimSocketCategory): number[] {
+function getPlugHashesFromCategory(category: DimSocketCategory) {
   return category.sockets
-    .map((socket) => idx(socket, (socket) => socket.plug.plugItem.hash) || NaN)
+    .map((socket) => socket?.plug?.plugItem?.hash || NaN)
     .filter((val) => !isNaN(val));
-=======
-function getPlugHashesFromCategory(category: DimSocketCategory) {
-  return category.sockets.map((socket) => socket?.plug?.plugItem?.hash || null).filter(Boolean);
->>>>>>> 5242e482
 }
 
 export function getSocketsWithStyle(
