import {
  DimItem,
  DimSocketCategory,
  PluggableInventoryItemDefinition,
} from 'app/inventory/item-types';
import { subclassInfoByHash } from 'app/inventory/subclass';
import {
  DestinyItemPlugDefinition,
  DestinySocketCategoryStyle,
  TierType,
} from 'bungie-api-ts/destiny2';
import { PlugCategoryHashes, SocketCategoryHashes } from 'data/d2/generated-enums';
import _ from 'lodash';
import { DimSocket, DimSockets } from '../inventory/item-types';
import { isArmor2Mod } from './item-utils';

type WithRequiredProperty<T, K extends keyof T> = T & {
  [P in K]-?: NonNullable<T[P]>;
};

function getSocketHashesByCategoryStyle(
  sockets: DimSockets,
  style: DestinySocketCategoryStyle
): number[] {
  const socketCategory = sockets.categories.find(
    (category) => category.category.categoryStyle === style
  );

  return (socketCategory && getPlugHashesFromCategory(sockets, socketCategory)) || [];
}

function getPlugHashesFromCategory(sockets: DimSockets, category: DimSocketCategory) {
  return getSocketsByIndexes(sockets, category.socketIndexes)
    .map((socket) => socket.plugged?.plugDef.hash ?? NaN)
    .filter((val) => !isNaN(val));
}

export function getSocketsWithStyle(
  sockets: DimSockets,
  style: DestinySocketCategoryStyle
): DimSocket[] {
  const socketHashes = getSocketHashesByCategoryStyle(sockets, style);
  return sockets.allSockets.filter(
    (socket) => socket.plugged && socketHashes.includes(socket.plugged.plugDef.hash)
  );
}

/** Is this socket a weapon's masterwork socket */
export function isWeaponMasterworkSocket(socket: DimSocket) {
  return (
    socket.plugged?.plugDef.plug &&
    (socket.plugged.plugDef.plug.uiPlugLabel === 'masterwork' ||
      socket.plugged.plugDef.plug.plugCategoryIdentifier.includes('masterworks.stat') ||
      socket.plugged.plugDef.plug.plugCategoryIdentifier.endsWith('_masterwork'))
  );
}

/** whether a socket is an armor mod socket. i.e. those grey things. not perks, not reusables, not shaders */
function isArmorModSocket(socket: DimSocket) {
  return socket.plugged && isArmor2Mod(socket.plugged.plugDef);
}

/** isModSocket and contains its default plug */
export function isEmptyArmorModSocket(socket: DimSocket) {
  return isArmorModSocket(socket) && socket.emptyPlugItemHash === socket.plugged?.plugDef.hash;
}

/** isModSocket and contains something other than its default plug */
export function isUsedArmorModSocket(socket: DimSocket) {
  return isArmorModSocket(socket) && socket.emptyPlugItemHash !== socket.plugged?.plugDef.hash;
}

/** Given an item and a list of socketIndexes, find all the sockets that match those indices, in the order the indexes were provided */
export function getSocketsByIndexes(sockets: DimSockets, socketIndexes: number[]) {
  return _.compact(socketIndexes.map((i) => getSocketByIndex(sockets, i)));
}

/** Given a socketIndex, find the socket that matches that index */
export function getSocketByIndex(sockets: DimSockets, socketIndex: number) {
  return sockets.allSockets.find((s) => s.socketIndex === socketIndex);
}

/** Find all sockets on the item that belong to the given category hash */
export function getSocketsByCategoryHash(
  sockets: DimSockets | null,
  categoryHash: SocketCategoryHashes
) {
  const category = sockets?.categories.find((c) => c.category.hash === categoryHash);
  if (!category || !sockets) {
    return [];
  }
  return getSocketsByIndexes(sockets, category.socketIndexes);
}

/** Find all sockets on the item that belong to the given category hash */
export function getSocketsByCategoryHashes(
  sockets: DimSockets | null,
  categoryHashes: SocketCategoryHashes[]
) {
  return categoryHashes.flatMap((categoryHash) => getSocketsByCategoryHash(sockets, categoryHash));
}

/** Special case of getSocketsByCategoryHash that returns the first (presumably only) socket that matches the category hash */
export function getFirstSocketByCategoryHash(
  sockets: DimSockets,
  categoryHash: SocketCategoryHashes
) {
  const category = sockets?.categories.find((c) => c.category.hash === categoryHash);
  if (!category) {
    return undefined;
  }
  const socketIndex = category.socketIndexes[0];
  return sockets.allSockets.find((s) => s.socketIndex === socketIndex);
}

function getSocketsByPlugCategoryIdentifier(sockets: DimSockets, plugCategoryIdentifier: string) {
  return sockets.allSockets.find((socket) =>
    socket.plugged?.plugDef.plug.plugCategoryIdentifier.includes(plugCategoryIdentifier)
  );
}

export function getWeaponArchetypeSocket(item: DimItem): DimSocket | undefined {
  if (item.bucket.inWeapons && item.sockets) {
    return getFirstSocketByCategoryHash(item.sockets, SocketCategoryHashes.IntrinsicTraits);
  }
}

export const getWeaponArchetype = (item: DimItem): PluggableInventoryItemDefinition | undefined =>
  getWeaponArchetypeSocket(item)?.plugged?.plugDef;

export function getIntrinsicArmorPerkSocket(item: DimItem): DimSocket | undefined {
  if (item.bucket.inArmor && item.sockets) {
    const largePerkCategory = item.sockets.categories.find(
      (c) => c.category.hash === SocketCategoryHashes.ArmorPerks_LargePerk
    );
    if (largePerkCategory) {
      const largePerkSocket = getSocketByIndex(
        item.sockets,
        _.nth(largePerkCategory.socketIndexes, -1)!
      );
      if (largePerkSocket?.plugged?.plugDef.displayProperties.name) {
        return largePerkSocket;
      }
    }
    return getSocketsByPlugCategoryIdentifier(item.sockets, 'enhancements.exotic');
  }
}

export function socketContainsPlugWithCategory(
  socket: DimSocket,
  category: PlugCategoryHashes
): socket is WithRequiredProperty<DimSocket, 'plugged'> {
  // the above type predicate removes the need to null-check `plugged` after this call
  return socket.plugged?.plugDef.plug.plugCategoryHash === category;
}

/**
 * the "intrinsic" plug type is:
 * - weapon frames
 * - exotic weapon archetypes
 * - exotic armor special effect plugs
 * - the special invisible plugs that contribute to armor 2.0 stat rolls
 */
export function socketContainsIntrinsicPlug(
  socket: DimSocket
): socket is WithRequiredProperty<DimSocket, 'plugged'> {
  // the above type predicate removes the need to null-check `plugged` after this call
  return socketContainsPlugWithCategory(socket, PlugCategoryHashes.Intrinsics);
}

/**
 * Is this one of the plugs that could possibly fit into this socket? This does not
 * check whether the plug is enabled or unlocked - only that it appears in the list of
 * possible plugs.
 */
export function plugFitsIntoSocket(socket: DimSocket, plugHash: number) {
  return (
    socket.emptyPlugItemHash === plugHash ||
    socket.plugSet?.plugs.some((dimPlug) => dimPlug.plugDef.hash === plugHash) ||
    // TODO(#7793): This should use reusablePlugItems on the socket def
    // because the check should operate on static definitions. This is still
    // incorrect for quite a few blue-quality items because DIM throws away the data.
    socket.reusablePlugItems?.some((p) => p.plugItemHash === plugHash)
  );
}

/**
 * Abilities and supers are "choice sockets", there might be a default
 * but it's not really a meaningful empty or reset option.
 * Still, this can be a useful to initialize user selections.
 */
export function getDefaultAbilityChoiceHash(socket: DimSocket) {
  const { singleInitialItemHash } = socket.socketDefinition;
  return singleInitialItemHash
    ? singleInitialItemHash
    : // Some sockets like Void 3.0 grenades don't have a singleInitialItemHash
      socket.plugSet!.plugs[0]!.plugDef.hash;
}

<<<<<<< HEAD
export function isEnhancedPerk(plugDef: PluggableInventoryItemDefinition) {
=======
/**
 * With Solstice 2022, event armor has a ton of sockets for stat rerolling
 * and they take up a lot of space. No idea if this system will be around for
 * other armor but if it does, just add to this function.
 */
export function isEventArmorRerollSocket(socket: DimSocket) {
  return socket.plugged?.plugDef.plug.plugCategoryIdentifier.startsWith('events.solstice.');
}

export function isEnhancedPerk(perk: DimPlug) {
  const plugDef = perk.plugDef;
>>>>>>> 4876758d
  return (
    plugDef.plug.plugCategoryHash === PlugCategoryHashes.Frames &&
    plugDef.inventory!.tierType === TierType.Common
  );
}

export function countEnhancedPerks(sockets: DimSockets) {
  return sockets.allSockets.filter((s) => s.plugged && isEnhancedPerk(s.plugged.plugDef)).length;
}

export function isModCostVisible(
  plug: DestinyItemPlugDefinition
): plug is WithRequiredProperty<DestinyItemPlugDefinition, 'energyCost'> {
  // hide cost if it's less than 1
  if ((plug.energyCost?.energyCost ?? 0) < 1) {
    return false;
  }

  // hide cost for Subclass 3.0 fragments as these are currently always set to 1
  for (const subclass of Object.values(subclassInfoByHash)) {
    if (subclass.isV3 && plug.plugCategoryHash === subclass.plugCategoryHashes.fragments) {
      return false;
    }
  }

  return true;
}<|MERGE_RESOLUTION|>--- conflicted
+++ resolved
@@ -197,9 +197,6 @@
       socket.plugSet!.plugs[0]!.plugDef.hash;
 }
 
-<<<<<<< HEAD
-export function isEnhancedPerk(plugDef: PluggableInventoryItemDefinition) {
-=======
 /**
  * With Solstice 2022, event armor has a ton of sockets for stat rerolling
  * and they take up a lot of space. No idea if this system will be around for
@@ -209,9 +206,7 @@
   return socket.plugged?.plugDef.plug.plugCategoryIdentifier.startsWith('events.solstice.');
 }
 
-export function isEnhancedPerk(perk: DimPlug) {
-  const plugDef = perk.plugDef;
->>>>>>> 4876758d
+export function isEnhancedPerk(plugDef: PluggableInventoryItemDefinition) {
   return (
     plugDef.plug.plugCategoryHash === PlugCategoryHashes.Frames &&
     plugDef.inventory!.tierType === TierType.Common
