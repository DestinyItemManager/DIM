--- conflicted
+++ resolved
@@ -339,20 +339,6 @@
     .map((c) => c.gridWidth ?? 'min-content')
     .join(' ')}`;
 
-<<<<<<< HEAD
-  const numColumns = filteredColumns.length + 1;
-
-  const rowStyle = [...Array(numColumns).keys()]
-    .map(
-      (_v, n) =>
-        `.${styles.table} [role="cell"]:nth-of-type(${numColumns * 2}n+${
-          n + 2
-        }){background-color:var(--theme-organizer-row-even-bg) !important;}`,
-    )
-    .join('\n');
-
-=======
->>>>>>> 85807d46
   /**
    * Select all items, or if any are selected, clear the selection.
    */
@@ -540,18 +526,13 @@
                 onChange={(e) => selectItem(e, row.item)}
               />
             </div>
-<<<<<<< HEAD
             <MemoRow
               row={row}
               filteredColumns={filteredColumns}
               onRowClick={onRowClick}
               tableCtx={tableContext}
             />
-          </React.Fragment>
-=======
-            <MemoRow row={row} filteredColumns={filteredColumns} onRowClick={onRowClick} />
           </div>
->>>>>>> 85807d46
         ))}
       </div>
       {rows.length > maxItems && <ItemListExpander numItems={maxItems} onExpand={expandItems} />}
