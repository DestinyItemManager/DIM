--- conflicted
+++ resolved
@@ -487,11 +487,7 @@
             />
           </div>
         </div>
-<<<<<<< HEAD
-        {filteredColumns.map((column: ColumnDefinition) => {
-=======
         {filteredColumns.map((column) => {
->>>>>>> bd4da1ef
           const columnSort = column.noSort
             ? undefined
             : columnSorts.find((c) => c.columnId === column.id);
