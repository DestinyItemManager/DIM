--- conflicted
+++ resolved
@@ -18,7 +18,6 @@
 import { DimStore } from 'app/inventory/store-types';
 import styles from './Organizer.m.scss';
 import Compare from 'app/compare/Compare';
-import { currentAccountSelector } from 'app/accounts/reducer';
 
 interface ProvidedProps {
   account: DestinyAccount;
@@ -33,32 +32,12 @@
 }
 
 function mapStateToProps() {
-<<<<<<< HEAD
-  const allItemsSelector = createSelector(storesSelector, (stores) =>
-    stores.flatMap((s) => s.items).filter((i) => i.comparable && i.primStat)
-  );
-  // TODO: make the table a subcomponent so it can take the subtype as an argument?
-  return (state: RootState): StoreProps => {
-    const searchFilter = searchFilterSelector(state);
-    return {
-      account: currentAccountSelector(state),
-      items: allItemsSelector(state).filter(searchFilter),
-      defs: state.manifest.d2Manifest!,
-      stores: storesSelector(state),
-      itemInfos: state.inventory.itemInfos,
-      ratings: ratingsSelector(state),
-      wishList: inventoryWishListsSelector(state),
-      isPhonePortrait: state.shell.isPhonePortrait
-    };
-  };
-=======
   return (state: RootState): StoreProps => ({
     defs: state.manifest.d2Manifest!,
     stores: storesSelector(state),
     itemInfos: state.inventory.itemInfos,
     isPhonePortrait: state.shell.isPhonePortrait
   });
->>>>>>> 620b1a50
 }
 
 type Props = ProvidedProps & StoreProps;
@@ -88,20 +67,7 @@
     <div className={styles.page}>
       <ErrorBoundary name="Organizer">
         <ItemTypeSelector defs={defs} selection={selection} onSelection={setSelection} />
-<<<<<<< HEAD
-        <ItemTable
-          account={account}
-          items={items}
-          selection={selection}
-          itemInfos={itemInfos}
-          wishList={wishList}
-          ratings={ratings}
-          defs={defs}
-          stores={stores}
-        />
-=======
         <ItemTable selection={selection} />
->>>>>>> 620b1a50
         <Spreadsheets stores={stores} itemInfos={itemInfos} />
         <Compare />
       </ErrorBoundary>
