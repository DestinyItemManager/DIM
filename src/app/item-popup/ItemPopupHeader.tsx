--- conflicted
+++ resolved
@@ -76,16 +76,12 @@
         <div className={styles.details}>
           {showElementIcon && <ElementIcon element={item.element} className={styles.elementIcon} />}
           <div className={styles.power}>{item.primaryStat?.value}</div>
-<<<<<<< HEAD
-=======
           {item.maxStackSize > 1 &&
             !item.itemCategoryHashes.includes(ItemCategoryHashes.Mods_Ornament) && (
               <div className={styles.itemType}>
                 {item.amount.toLocaleString()} / {item.maxStackSize.toLocaleString()}
               </div>
             )}
-          {Boolean(item.powerCap) && <div className={styles.powerCap}>| {item.powerCap} </div>}
->>>>>>> 0a5dfaf4
           {item.pursuit?.questLine && (
             <div className={styles.itemType}>
               {t('MovePopup.Subtitle.QuestProgress', {
