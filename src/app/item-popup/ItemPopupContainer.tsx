--- conflicted
+++ resolved
@@ -18,7 +18,6 @@
 import ItemPopupHeader from 'app/item-popup/ItemPopupHeader';
 import { RootState } from 'app/store/types';
 import { useSubscription } from 'app/utils/hooks';
-import { getSpecialtySocketMetadatas } from 'app/utils/item-utils';
 import { infoLog } from 'app/utils/log';
 import clsx from 'clsx';
 import React, { useEffect, useRef, useState } from 'react';
@@ -100,16 +99,11 @@
         });
         // Log the item so it's easy to inspect item structure by clicking on an item
         if ($DIM_FLAVOR !== 'release') {
-<<<<<<< HEAD
-          infoLog('clicked item', item);
-          infoLog('clicked item', getSpecialtySocketMetadatas(item));
-=======
           infoLog(
             'clicked item',
             `https://data.destinysets.com/i/InventoryItem%3A${item.hash}`,
             item
           );
->>>>>>> a57a2bfa
         }
       }
     })
