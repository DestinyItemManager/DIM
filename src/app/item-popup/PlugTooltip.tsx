--- conflicted
+++ resolved
@@ -35,7 +35,7 @@
 
 function isVisibleStat(item: DimItem, plug: DimPlug, statHash: number) {
   return (
-    statAllowList.includes(statHash) &&
+    isAllowedStat(statHash) &&
     // Stats are only shown if the item can actually benefit from them
     item.stats?.some((stat) => stat.statHash === statHash) &&
     isPlugStatActive(
@@ -49,7 +49,6 @@
     )
   );
 }
-
 // TODO: Connect this to redux
 export function DimPlugTooltip({
   item,
@@ -72,28 +71,10 @@
     ? _.sortBy(
         Object.keys(plug.stats)
           .map((statHashStr) => parseInt(statHashStr, 10))
-<<<<<<< HEAD
-          .filter(
-            (statHash) =>
-              isAllowedStat(statHash) &&
-              isPlugStatActive(
-                item,
-                plug.plugDef,
-                statHash,
-                Boolean(
-                  plug.plugDef.investmentStats.find((s) => s.statTypeHash === Number(statHash))
-                    ?.isConditionallyActive
-                )
-              )
-          ),
+          .filter((statHash) => isVisibleStat(item, plug, statHash)),
         getStatSortOrder
-=======
-          .filter((statHash) => isVisibleStat(item, plug, statHash)),
-        (h) => statAllowList.indexOf(h)
->>>>>>> 8d327b6c
       )
     : [];
-
   const stats: { [statHash: string]: number } = {};
 
   for (const statHash of visibleStats) {
