import ClarityDescriptions from 'app/clarity/descriptions/ClarityDescriptions';
import RichDestinyText from 'app/dim-ui/destiny-symbols/RichDestinyText';
import { useD2Definitions } from 'app/manifest/selectors';
<<<<<<< HEAD
import {
  GhostActivitySocketTypeHashes,
  killTrackerSocketTypeHash,
} from 'app/search/d2-known-values';
=======
import { uniqBy } from 'app/utils/collections';
>>>>>>> 495ef969
import { usePlugDescriptions } from 'app/utils/plug-descriptions';
import { getGeneralSockets } from 'app/utils/socket-utils';
import clsx from 'clsx';
import { SocketCategoryHashes } from 'data/d2/generated-enums';
import { useSelector } from 'react-redux';
import { DimItem, DimSocket } from '../inventory/item-types';
import { wishListSelector } from '../wishlists/selectors';
import ArchetypeSocket, { ArchetypeRow } from './ArchetypeSocket';
import EmoteSockets from './EmoteSockets';
import { PlugClickHandler } from './ItemSockets';
import './ItemSockets.scss';
import styles from './ItemSocketsGeneral.m.scss';
import Socket from './Socket';

export default function ItemSocketsGeneral({
  item,
  minimal,
  onPlugClicked,
}: {
  item: DimItem;
  /** minimal style used for loadout generator and compare */
  minimal?: boolean;
  onPlugClicked: PlugClickHandler;
}) {
  const defs = useD2Definitions();
  const wishlistRoll = useSelector(wishListSelector(item));

  if (!item.sockets || !defs) {
    return null;
  }

  const { intrinsicSocket, modSocketsByCategory } = getGeneralSockets(item)!;

  const emoteWheelCategory = item.sockets.categories.find(
    (c) => c.category.hash === SocketCategoryHashes.Emotes
  );

<<<<<<< HEAD
  let categories = item.sockets.categories.filter(
    (c) =>
      // hide socket category if there's no sockets in this category after
      // removing the intrinsic armor perk socket, which we handle specially
      c.socketIndexes.some((s) => s !== intrinsicArmorPerkSocket?.socketIndex) &&
      // hide if this is the energy slot. it's already displayed in ItemDetails
      c.category.categoryStyle !== DestinySocketCategoryStyle.EnergyMeter &&
      // hide if this is the emote wheel because we show it separately
      c.category.hash !== SocketCategoryHashes.Emotes &&
      // Hidden sockets for intrinsic armor stats
      c.category.uiCategoryStyle !== 2251952357 &&
      getSocketsByIndexes(item.sockets!, c.socketIndexes).length > 0
  );
  if (minimal) {
    // Only show the first of each style of category
    const categoryStyles = new Set<DestinySocketCategoryStyle>();
    categories = categories.filter((c) => {
      if (!categoryStyles.has(c.category.categoryStyle)) {
        categoryStyles.add(c.category.categoryStyle);
        return true;
      }
      return false;
    });
  }

  // Pre-calculate the list of sockets we'll display for each category
  const socketsByCategory = new Map<DimSocketCategory, DimSocket[]>();
  for (const category of categories) {
    const sockets = getSocketsByIndexes(item.sockets, category.socketIndexes).filter(
      (socketInfo) =>
        // don't include armor intrinsics in automated socket listings
        socketInfo.socketIndex !== intrinsicArmorPerkSocket?.socketIndex &&
        // don't include these weird little solstice stat rerolling mechanic sockets
        !isEventArmorRerollSocket(socketInfo) &&
        // don't include kill trackers
        socketInfo.socketDefinition.socketTypeHash !== killTrackerSocketTypeHash &&
        // Ghost shells unlock an activity mod slot when masterworked and hide the dummy locked slot
        (item.bucket.hash !== BucketHashes.Ghost ||
          socketInfo.socketDefinition.socketTypeHash !==
            (item.masterwork
              ? GhostActivitySocketTypeHashes.Locked
              : GhostActivitySocketTypeHashes.Unlocked))
    );
    socketsByCategory.set(category, sockets);
  }

  // Remove categories where all the sockets were filtered out.
  categories = categories.filter((c) => socketsByCategory.get(c)?.length);
=======
  // Only show the first of each style of category when minimal
  const modSocketCategories = minimal
    ? uniqBy(modSocketsByCategory.entries(), ([category]) => category.category.categoryStyle)
    : // This might not be necessary with iterator-helpers
      [...modSocketsByCategory.entries()];
>>>>>>> 495ef969

  const intrinsicRow = intrinsicSocket && (
    <IntrinsicArmorPerk
      item={item}
      socket={intrinsicSocket}
      minimal={minimal}
      onPlugClicked={onPlugClicked}
    />
  );

  return (
    <>
      {!minimal && intrinsicRow}
      <div className={clsx(styles.generalSockets, { [styles.minimalSockets]: minimal })}>
        {emoteWheelCategory && (
          <EmoteSockets
            item={item}
            itemDef={defs.InventoryItem.get(item.hash)}
            sockets={emoteWheelCategory.socketIndexes.map((s) => item.sockets!.allSockets[s])}
            onClick={onPlugClicked}
          />
        )}
        {modSocketCategories.map(([category, sockets]) => (
          <div key={category.category.hash}>
            {!minimal && (
              <div className="item-socket-category-name">
                {category.category.displayProperties.name}
              </div>
            )}
            <div className="item-sockets">
              {sockets.map((socketInfo) => (
                <Socket
                  key={socketInfo.socketIndex}
                  item={item}
                  socket={socketInfo}
                  wishlistRoll={wishlistRoll}
                  onClick={onPlugClicked}
                />
              ))}
            </div>
          </div>
        ))}
      </div>
      {minimal && intrinsicRow}
    </>
  );
}

function IntrinsicArmorPerk({
  item,
  socket,
  minimal,
  onPlugClicked,
}: {
  item: DimItem;
  socket: DimSocket;
  minimal?: boolean;
  onPlugClicked: PlugClickHandler;
}) {
  const plugDescriptions = usePlugDescriptions(socket.plugged?.plugDef);
  return (
    <ArchetypeRow minimal={minimal}>
      <ArchetypeSocket
        archetypeSocket={socket}
        /* entire description is shown when not minimal, so no tooltip needed then */
        noTooltip={!minimal}
        item={item}
        onClick={onPlugClicked}
      >
        {!minimal && (
          <div className={styles.armorIntrinsicDescription}>
            {plugDescriptions.perks.map(
              (perkDesc) =>
                perkDesc.description && (
                  <RichDestinyText key={perkDesc.perkHash} text={perkDesc.description} />
                )
            )}
            {plugDescriptions.communityInsight && (
              <ClarityDescriptions
                perk={plugDescriptions.communityInsight}
                className={styles.clarityDescription}
              />
            )}
          </div>
        )}
      </ArchetypeSocket>
    </ArchetypeRow>
  );
}<|MERGE_RESOLUTION|>--- conflicted
+++ resolved
@@ -1,14 +1,7 @@
 import ClarityDescriptions from 'app/clarity/descriptions/ClarityDescriptions';
 import RichDestinyText from 'app/dim-ui/destiny-symbols/RichDestinyText';
 import { useD2Definitions } from 'app/manifest/selectors';
-<<<<<<< HEAD
-import {
-  GhostActivitySocketTypeHashes,
-  killTrackerSocketTypeHash,
-} from 'app/search/d2-known-values';
-=======
 import { uniqBy } from 'app/utils/collections';
->>>>>>> 495ef969
 import { usePlugDescriptions } from 'app/utils/plug-descriptions';
 import { getGeneralSockets } from 'app/utils/socket-utils';
 import clsx from 'clsx';
@@ -46,62 +39,11 @@
     (c) => c.category.hash === SocketCategoryHashes.Emotes
   );
 
-<<<<<<< HEAD
-  let categories = item.sockets.categories.filter(
-    (c) =>
-      // hide socket category if there's no sockets in this category after
-      // removing the intrinsic armor perk socket, which we handle specially
-      c.socketIndexes.some((s) => s !== intrinsicArmorPerkSocket?.socketIndex) &&
-      // hide if this is the energy slot. it's already displayed in ItemDetails
-      c.category.categoryStyle !== DestinySocketCategoryStyle.EnergyMeter &&
-      // hide if this is the emote wheel because we show it separately
-      c.category.hash !== SocketCategoryHashes.Emotes &&
-      // Hidden sockets for intrinsic armor stats
-      c.category.uiCategoryStyle !== 2251952357 &&
-      getSocketsByIndexes(item.sockets!, c.socketIndexes).length > 0
-  );
-  if (minimal) {
-    // Only show the first of each style of category
-    const categoryStyles = new Set<DestinySocketCategoryStyle>();
-    categories = categories.filter((c) => {
-      if (!categoryStyles.has(c.category.categoryStyle)) {
-        categoryStyles.add(c.category.categoryStyle);
-        return true;
-      }
-      return false;
-    });
-  }
-
-  // Pre-calculate the list of sockets we'll display for each category
-  const socketsByCategory = new Map<DimSocketCategory, DimSocket[]>();
-  for (const category of categories) {
-    const sockets = getSocketsByIndexes(item.sockets, category.socketIndexes).filter(
-      (socketInfo) =>
-        // don't include armor intrinsics in automated socket listings
-        socketInfo.socketIndex !== intrinsicArmorPerkSocket?.socketIndex &&
-        // don't include these weird little solstice stat rerolling mechanic sockets
-        !isEventArmorRerollSocket(socketInfo) &&
-        // don't include kill trackers
-        socketInfo.socketDefinition.socketTypeHash !== killTrackerSocketTypeHash &&
-        // Ghost shells unlock an activity mod slot when masterworked and hide the dummy locked slot
-        (item.bucket.hash !== BucketHashes.Ghost ||
-          socketInfo.socketDefinition.socketTypeHash !==
-            (item.masterwork
-              ? GhostActivitySocketTypeHashes.Locked
-              : GhostActivitySocketTypeHashes.Unlocked))
-    );
-    socketsByCategory.set(category, sockets);
-  }
-
-  // Remove categories where all the sockets were filtered out.
-  categories = categories.filter((c) => socketsByCategory.get(c)?.length);
-=======
   // Only show the first of each style of category when minimal
   const modSocketCategories = minimal
     ? uniqBy(modSocketsByCategory.entries(), ([category]) => category.category.categoryStyle)
     : // This might not be necessary with iterator-helpers
       [...modSocketsByCategory.entries()];
->>>>>>> 495ef969
 
   const intrinsicRow = intrinsicSocket && (
     <IntrinsicArmorPerk
