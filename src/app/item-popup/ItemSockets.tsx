--- conflicted
+++ resolved
@@ -9,22 +9,13 @@
 import ReactDOM from 'react-dom';
 import { connect } from 'react-redux';
 import { D2ManifestDefinitions } from '../destiny2/d2-definitions';
-<<<<<<< HEAD
-import { ratePerks } from '../destinyTrackerApi/d2-perkRater';
 import {
-  D2Item,
+  DimItem,
   DimPlug,
   DimSocket,
   DimSocketCategory,
-  DimItem,
   DimAdjustedItemPlug,
 } from '../inventory/item-types';
-import { D2ItemUserReview } from '../item-review/d2-dtr-api-types';
-import { getItemReviews } from '../item-review/destiny-tracker.service';
-import { getReviews } from '../item-review/reducer';
-=======
-import { DimItem, DimPlug, DimSocket, DimSocketCategory } from '../inventory/item-types';
->>>>>>> 8b75f08c
 import { inventoryWishListsSelector, wishListsEnabledSelector } from '../wishlists/reducer';
 import { InventoryWishListRoll } from '../wishlists/wishlists';
 import './ItemSockets.scss';
@@ -69,12 +60,8 @@
   classesByHash,
   isPhonePortrait,
   onShiftClick,
-<<<<<<< HEAD
-  dispatch,
   updateSocketComparePlug,
   adjustedItemPlugs,
-=======
->>>>>>> 8b75f08c
 }: Props) {
   const [socketInMenu, setSocketInMenu] = useState<DimSocket | null>(null);
 
@@ -144,12 +131,7 @@
                 wishListsEnabled={wishListsEnabled}
                 inventoryWishListRoll={inventoryWishListRoll}
                 classesByHash={classesByHash}
-<<<<<<< HEAD
-                bestPerks={bestPerks}
                 onClick={handleSocketClick}
-=======
-                onClick={() => setSocketInMenu(socketInfo)}
->>>>>>> 8b75f08c
                 onShiftClick={onShiftClick}
                 adjustedPlug={adjustedItemPlugs?.[socketInfo.socketIndex]}
               />
