--- conflicted
+++ resolved
@@ -19,15 +19,11 @@
 export function editLoadout(
   loadout: Loadout,
   storeId: string,
-<<<<<<< HEAD
   {
     showClass = true,
     isNew = true,
     fromExternal = false,
-  }: { showClass?: boolean; isNew?: boolean; fromExternal?: boolean } = {}
-=======
-  { showClass = true, isNew = true }: { showClass?: boolean; isNew?: boolean } = {},
->>>>>>> b05c74c1
+  }: { showClass?: boolean; isNew?: boolean; fromExternal?: boolean } = {},
 ) {
   editLoadout$.next({
     storeId,
