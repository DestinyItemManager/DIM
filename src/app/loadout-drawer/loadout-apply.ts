--- conflicted
+++ resolved
@@ -715,7 +715,6 @@
     const successfulMods: number[] = [];
 
     try {
-<<<<<<< HEAD
       for (const { socketIndex, mod } of modsToApply) {
         if (socketIndex >= 0 && mod) {
           // Use this socket
@@ -724,35 +723,6 @@
           if (socket.plugged?.plugDef.hash === mod.hash) {
             continue;
           }
-          infoLog(
-            'loadout mods',
-            'equipping mod',
-            mod.displayProperties.name,
-            'into',
-            item.name,
-            'socket',
-            defs.SocketType.get(socket.socketDefinition.socketTypeHash)?.displayProperties.name ||
-              socket.socketIndex
-          );
-          await dispatch(insertPlug(item, socket, mod.hash, false));
-          successfulMods.push(mod.hash);
-=======
-      // First, clear mods that aren't already the right one
-      // TODO: would love to be smarter about this and clear out the minimum required. It should be possible
-      // to iteratively replace plugs without going over the energy limit, and remove unwanted plugs only if
-      // swapping in a new plug would go over the limit.
-      for (let socketIndex = 0; socketIndex < modSockets.length; socketIndex++) {
-        const socket = modSockets[socketIndex];
-        // Check off mods that are already where we want them to be
-        const matchingModIndex = modsToApply.findIndex(
-          (mod) => mod.hash === socket.plugged?.plugDef.hash
-        );
-        if (matchingModIndex >= 0) {
-          const matchingMod = modsToApply[matchingModIndex];
-          modsToApply.splice(matchingModIndex, 1); // remove it from the list so we don't pay attention to it anymore
-          modSockets.splice(socketIndex, 1); // remove the socket from the list too, it's done
-          successfulMods.push(matchingMod.hash);
-        } else if (isUsedArmorModSocket(socket) && socket.socketDefinition.singleInitialItemHash) {
           if (
             canInsertPlug(
               socket,
@@ -761,42 +731,6 @@
               defs
             )
           ) {
-            // Clear out this socket
-            infoLog(
-              'loadout mods',
-              'clearing mod from',
-              item.name,
-              'socket',
-              defs.SocketType.get(socket.socketDefinition.socketTypeHash)?.displayProperties.name ||
-                socket.socketIndex
-            );
-            await dispatch(
-              insertPlug(item, socket, socket.socketDefinition.singleInitialItemHash, false)
-            );
-          } else {
-            warnLog(
-              'loadout mods',
-              'cannot clear mod from',
-              item.name,
-              'socket',
-              defs.SocketType.get(socket.socketDefinition.socketTypeHash)?.displayProperties.name ||
-                socket.socketIndex
-            );
-          }
-        }
-      }
-
-      for (const mod of modsToApply) {
-        const socketIndex = modSockets.findIndex((s) =>
-          defs.SocketType.get(s.socketDefinition.socketTypeHash)?.plugWhitelist.some(
-            (plug) => plug.categoryHash === mod.plug.plugCategoryHash
-          )
-        );
-
-        if (socketIndex >= 0) {
-          const socket = modSockets[socketIndex];
-          if (canInsertPlug(socket, mod.hash, destiny2CoreSettings, defs)) {
-            // Use this socket
             infoLog(
               'loadout mods',
               'equipping mod',
@@ -808,22 +742,17 @@
                 socket.socketIndex
             );
             await dispatch(insertPlug(item, socket, mod.hash, false));
-            // Remove the socket from the list, we've used it
-            modSockets.splice(socketIndex, 1);
             successfulMods.push(mod.hash);
           } else {
             warnLog(
               'loadout mods',
-              'cannot equip mod',
-              mod.displayProperties.name,
-              'into',
+              'cannot clear mod from',
               item.name,
               'socket',
               defs.SocketType.get(socket.socketDefinition.socketTypeHash)?.displayProperties.name ||
                 socket.socketIndex
             );
           }
->>>>>>> 90f9a0c1
         } else {
           throw new DimError('Loadouts.SocketError'); // TODO: do this for real
         }
