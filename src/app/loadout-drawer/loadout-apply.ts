--- conflicted
+++ resolved
@@ -383,18 +383,6 @@
           const updatedItem = getLoadoutItem(loadoutItem, getTargetStore(), getStores());
           if (updatedItem) {
             setLoadoutState(
-<<<<<<< HEAD
-              produce((state) => {
-                // TODO: doing things based on item index is kind of tough for consumables!
-                if (state.itemStates[initialItem.index]) {
-                  state.itemStates[initialItem.index].state =
-                    // If we're doing a bulk equip later, set to MovedPendingEquip
-                    itemsToEquip.length > 1 &&
-                    itemsToEquip.some((loadoutItem) => loadoutItem.id === updatedItem.id)
-                      ? LoadoutItemState.MovedPendingEquip
-                      : LoadoutItemState.Succeeded;
-                }
-=======
               updateItemResult(updatedItem.index, {
                 state:
                   // If we're doing a bulk equip later, set to MovedPendingEquip
@@ -402,7 +390,6 @@
                   itemsToEquip.some((loadoutItem) => loadoutItem.id === updatedItem.id)
                     ? LoadoutItemState.MovedPendingEquip
                     : LoadoutItemState.Succeeded,
->>>>>>> 10e7d2b6
               })
             );
           }
