import { interruptFarming, resumeFarming } from 'app/farming/basic-actions';
import { t } from 'app/i18next-t';
import { canInsertPlug, insertPlug } from 'app/inventory/advanced-write-actions';
import { updateCharacters } from 'app/inventory/d2-stores';
import {
  equipItems,
  executeMoveItem,
  getSimilarItem,
  MoveReservations,
} from 'app/inventory/item-move-service';
import { DimItem, DimSocket, PluggableInventoryItemDefinition } from 'app/inventory/item-types';
import { updateManualMoveTimestamp } from 'app/inventory/manual-moves';
import { loadoutNotification } from 'app/inventory/MoveNotifications';
import { storesSelector } from 'app/inventory/selectors';
import { DimStore } from 'app/inventory/store-types';
import { isPluggableItem } from 'app/inventory/store/sockets';
import {
  amountOfItem,
  findItemsByBucket,
  getItemAcrossStores,
  getStore,
  getVault,
  spaceLeftForItem,
} from 'app/inventory/stores-helpers';
import {
  createPluggingStrategy,
  fitMostMods,
  isAssigningToDefault,
  pickPlugPositions,
} from 'app/loadout/mod-assignment-utils';
import { getDefaultPlugHash } from 'app/loadout/mod-utils';
import { d2ManifestSelector, destiny2CoreSettingsSelector } from 'app/manifest/selectors';
import { showNotification } from 'app/notifications/notifications';
import { loadingTracker } from 'app/shell/loading-tracker';
import { ThunkResult } from 'app/store/types';
import { queueAction } from 'app/utils/action-queue';
import { CanceledError, CancelToken, withCancel } from 'app/utils/cancel';
import { DimError } from 'app/utils/dim-error';
import { emptyArray } from 'app/utils/empty';
import { itemCanBeEquippedBy } from 'app/utils/item-utils';
import { errorLog, infoLog, timer, warnLog } from 'app/utils/log';
import { getSocketByIndex, getSocketsByIndexes } from 'app/utils/socket-utils';
import { SocketCategoryHashes } from 'data/d2/generated-enums';
import _ from 'lodash';
import { savePreviousLoadout } from './actions';
import { Assignment, Loadout, LoadoutItem } from './loadout-types';
import { backupLoadout } from './loadout-utils';

const outOfSpaceWarning = _.throttle((store) => {
  showNotification({
    type: 'info',
    title: t('FarmingMode.OutOfRoomTitle'),
    body: t('FarmingMode.OutOfRoom', { character: store.name }),
  });
}, 60000);

interface Scope {
  failed: number;
  total: number;
  successfulItems: DimItem[];
  totalItemOverrides: number;
  successfulItemOverrides: number;
  totalMods: number;
  successfulMods: number;
  // TODO: mod errors?
  errors: {
    item: DimItem | null;
    message: string;
    level: string;
  }[];
}

/**
 * Apply a loadout - a collection of items to be moved and possibly equipped all at once.
 * @param allowUndo whether to include this loadout in the "undo loadout" menu stack.
 * @return a promise for the completion of the whole loadout operation.
 */
export function applyLoadout(
  store: DimStore,
  loadout: Loadout,
  {
    /** Add this to the stack of loadouts that you can undo */
    allowUndo = false,
    /** Only apply items matching the class of the store we're applying to */
    onlyMatchingClass = false,
  } = {}
): ThunkResult {
  return async (dispatch, getState) => {
    if (!store) {
      throw new Error('You need a store!');
    }

    if ($featureFlags.debugMoves) {
      infoLog('loadout', 'Apply loadout', loadout.name, 'to', store.name);
    }
    const stopTimer = timer('Loadout Application');

    const stores = storesSelector(getState());

    // Trim down the list of items to only those that could be equipped by the store we're sending to.
    // Shallow copy all items so we can mutate equipped
    const applicableLoadoutItems: LoadoutItem[] = loadout.items.filter((loadoutItem) => {
      const item = getLoadoutItem(loadoutItem, store, stores);
      // Don't filter if they're going to the vault
      return (
        item &&
        (!onlyMatchingClass || store.isVault || !item.equipment || itemCanBeEquippedBy(item, store))
      );
    });

    const [cancelToken, cancel] = withCancel();

    const loadoutPromise = queueAction(() =>
      dispatch(doApplyLoadout(store, loadout, applicableLoadoutItems, cancelToken, allowUndo))
    );
    loadingTracker.addPromise(loadoutPromise);
    // TODO (ryan) this is only correct as we only have socket overrides on subclasses atm.
    const numSubclassOverrides = _.sumBy(
      applicableLoadoutItems,
      (item) => _.compact(Object.values(item.socketOverrides || {})).length
    );

    // Start a notification that will show as long as the loadout is equipping
    // TODO: show the items in the notification and tick them down! Will require piping through some sort of event source?
    showNotification(
      loadoutNotification(
        loadout,
        applicableLoadoutItems.length,
        loadout.parameters?.mods?.length ?? 0,
        numSubclassOverrides,
        store,
        // TODO: allow for an error view function to be passed in
        loadoutPromise.then((scope) => {
          if (scope.failed > 0) {
            if (scope.failed === scope.total) {
              throw new DimError('Loadouts.AppliedError');
            } else {
              throw new DimError(
                'Loadouts.AppliedWarn',
                t('Loadouts.AppliedWarn', { failed: scope.failed, total: scope.total })
              );
            }
          }
          if (scope.successfulItemOverrides < scope.totalItemOverrides) {
            throw new DimError(
              'Loadouts.AppliedOverridesWarn',
              t('Loadouts.AppliedOverridesWarn', {
                successful: scope.successfulItemOverrides,
                total: scope.totalItemOverrides,
              })
            );
          }
          if (scope.successfulMods < scope.totalMods) {
            throw new DimError(
              'Loadouts.AppliedModsWarn',
              t('Loadouts.AppliedModsWarn', {
                successful: scope.successfulMods,
                total: scope.totalMods,
              })
            );
          }
        }),
        cancel
      )
    );

    await loadoutPromise;
    stopTimer();
  };
}

function doApplyLoadout(
  store: DimStore,
  loadout: Loadout,
  applicableLoadoutItems: LoadoutItem[],
  cancelToken: CancelToken,
  allowUndo = false
): ThunkResult<Scope> {
  return async (dispatch, getState) => {
    dispatch(interruptFarming());
    // The store and its items may change as we move things - make sure we're always looking at the latest version
    const getStores = () => storesSelector(getState());
    const getTargetStore = () => getStore(getStores(), store.id)!;
    if (allowUndo && !store.isVault) {
      dispatch(
        savePreviousLoadout({
          storeId: store.id,
          loadoutId: loadout.id,
          previousLoadout: backupLoadout(store, t('Loadouts.Before', { name: loadout.name })),
        })
      );
    }

    // These will be passed to the move item excludes list to prevent them from
    // being moved when moving other items.
    const excludes = applicableLoadoutItems.map((i) => ({
      id: i.id,
      hash: i.hash,
    }));

    // Shallow copy all items so we can mutate equipped, and filter out items
    // that don't need to move
    const loadoutItemsToMove: LoadoutItem[] = Array.from(applicableLoadoutItems, (i) => ({
      ...i,
    })).filter((loadoutItem) => {
      const item = getLoadoutItem(loadoutItem, store, getStores());
      // Ignore any items that are already in the correct state
      const notAlreadyThere =
        item &&
        // We need to move to another location - but exclude items that can't be transferred
        ((item.owner !== store.id && !item.notransfer) ||
          // Items in the postmaster should be moved even if they're on the same character
          item.location.inPostmaster ||
          // Needs to be equipped. Stuff not marked "equip" doesn't
          // necessarily mean to de-equip it.
          (loadoutItem.equipped && !item.equipped) ||
          // We always try to move consumable stacks because their logic is complicated
          (loadoutItem.amount && loadoutItem.amount > 1));
      return notAlreadyThere;
    });

    // vault can't equip
    if (store.isVault) {
      loadoutItemsToMove.forEach((i) => {
        i.equipped = false;
      });
    }

    // We'll equip these all in one go!
    let itemsToEquip = loadoutItemsToMove.filter((i) => i.equipped);
    if (itemsToEquip.length > 1) {
      // we'll use the equipItems function
      itemsToEquip.forEach((i) => {
        i.equipped = false;
      });
    }

    // Stuff that's equipped on another character. We can bulk-dequip these
    const itemsToDequip = loadoutItemsToMove.filter((pseudoItem) => {
      const item = getItemAcrossStores(getStores(), pseudoItem);
      return item?.equipped && item.owner !== store.id;
    });

    const scope: Scope = {
      failed: 0,
      total: applicableLoadoutItems.length,
      successfulItems: [] as DimItem[],
      totalItemOverrides: 0,
      successfulItemOverrides: 0,
      totalMods: 0,
      successfulMods: 0,
      errors: [] as {
        item: DimItem | null;
        message: string;
        level: string;
      }[],
    };

    if (itemsToDequip.length > 1) {
      const stores = getStores();
      const realItemsToDequip = _.compact(itemsToDequip.map((i) => getItemAcrossStores(stores, i)));
      const dequips = _.map(
        _.groupBy(realItemsToDequip, (i) => i.owner),
        (dequipItems, owner) => {
          const itemsToEquip = _.compact(
            dequipItems.map((i) =>
              getSimilarItem(getStores(), i, { exclusions: excludes, excludeExotic: i.isExotic })
            )
          );
          // TODO: try/catch?
          return dispatch(equipItems(getStore(getStores(), owner)!, itemsToEquip));
        }
      );
      await Promise.all(dequips);
    }

    await dispatch(applyLoadoutItems(store.id, loadoutItemsToMove, excludes, cancelToken, scope));

    // Try/catch around equip?
    // TODO: stop if we can't perform this action (in activity)

    let equippedItems: LoadoutItem[];
    if (itemsToEquip.length > 1) {
      const store = getTargetStore();
      // Use the bulk equipAll API to equip all at once.
      itemsToEquip = itemsToEquip.filter((i) => scope.successfulItems.find((si) => si.id === i.id));
      const realItemsToEquip = _.compact(
        itemsToEquip.map((i) => getLoadoutItem(i, store, getStores()))
      );
      equippedItems = await dispatch(equipItems(store, realItemsToEquip));
    } else {
      equippedItems = itemsToEquip;
    }

    if (equippedItems.length < itemsToEquip.length) {
      const store = getTargetStore();
      const failedItems = _.compact(
        itemsToEquip
          .filter((i) => !equippedItems.find((it) => it.id === i.id))
          .map((i) => getLoadoutItem(i, store, getStores()))
      );
      failedItems.forEach((item) => {
        scope.failed++;
        scope.errors.push({
          level: 'error',
          item,
          message: t('Loadouts.CouldNotEquip', { itemname: item.name }),
        });
      });
    }

    const itemsWithOverrides = loadout.items.filter(
      (item) => item.socketOverrides && loadout.classType === store.classType
    );

    if (itemsWithOverrides.length) {
      // TODO (ryan) the items with overrides here don't have the default plugs included in them
      infoLog('loadout socket overrides', 'Socket overrides to apply', itemsWithOverrides);
      const { total, successful } = await dispatch(applySocketOverrides(itemsWithOverrides));
      scope.totalItemOverrides = total;
      scope.successfulItemOverrides = successful;
      infoLog(
        'loadout socket overrides',
        'Socket overrides applied',
        scope.successfulItemOverrides,
        scope.totalItemOverrides
      );
    }

    // Apply any mods in the loadout. These apply to the current equipped items, not just loadout items!
    if (loadout.parameters?.mods) {
      try {
        infoLog('loadout mods', 'Mods to apply', loadout.parameters?.mods);
        scope.totalMods = loadout.parameters.mods.length;
        const successfulMods = await dispatch(applyLoadoutMods(store.id, loadout.parameters?.mods));
        scope.successfulMods = successfulMods.length;
        infoLog('loadout mods', 'Mods applied', scope.successfulMods, scope.totalMods);
      } catch (e) {
        warnLog('loadout mods', 'error applying mods', e);
        // TODO: work on errors
        throw e;
      }
    }

    // If this is marked to clear space (and we're not applying it to the vault), move items not
    // in the loadout off the character
    if (loadout.clearSpace && !store.isVault) {
      await dispatch(
        clearSpaceAfterLoadout(
          getTargetStore(),
          applicableLoadoutItems.map((i) => getLoadoutItem(i, store, getStores())!),
          cancelToken
        )
      );
    }

    // Update the character stats after all the equips
    if (scope.successfulItems.length > 0) {
      dispatch(updateCharacters());
    }

    dispatch(resumeFarming());
    return scope;
  };
}

// Move one loadout item at a time. Called recursively to move items!
function applyLoadoutItems(
  storeId: string,
  items: LoadoutItem[],
  excludes: { id: string; hash: number }[],
  cancelToken: CancelToken,
  scope: {
    failed: number;
    total: number;
    successfulItems: DimItem[];
    errors: {
      item: DimItem | null;
      message: string;
      level: string;
    }[];
  }
): ThunkResult {
  return async (dispatch, getState) => {
    if (items.length === 0) {
      // We're done!
      return;
    }

    // The store and its items may change as we move things - make sure we're always looking at the latest version
    const stores = storesSelector(getState());
    const store = getStore(stores, storeId)!;

    const pseudoItem = items.shift()!;
    const item = getLoadoutItem(pseudoItem, store, stores);

    try {
      if (item) {
        // We mark this *first*, because otherwise things observing state (like farming) may not see this
        // in time.
        updateManualMoveTimestamp(item);

        if (item.maxStackSize > 1) {
          // handle consumables!
          const amountAlreadyHave = amountOfItem(store, pseudoItem);
          let amountNeeded = pseudoItem.amount - amountAlreadyHave;
          if (amountNeeded > 0) {
            const otherStores = stores.filter((otherStore) => store.id !== otherStore.id);
            const storesByAmount = _.sortBy(
              otherStores.map((store) => ({
                store,
                amount: amountOfItem(store, pseudoItem),
              })),
              (v) => v.amount
            ).reverse();

            let totalAmount = amountAlreadyHave;
            while (amountNeeded > 0) {
              const source = _.maxBy(storesByAmount, (s) => s.amount)!;
              const amountToMove = Math.min(source.amount, amountNeeded);
              const sourceItem = source.store.items.find((i) => i.hash === pseudoItem.hash);

              if (amountToMove === 0 || !sourceItem) {
                const error: Error & { level?: string } = new Error(
                  t('Loadouts.TooManyRequested', {
                    total: totalAmount,
                    itemname: item.name,
                    requested: pseudoItem.amount,
                  })
                );
                error.level = 'warn';
                throw error;
              }

              source.amount -= amountToMove;
              amountNeeded -= amountToMove;
              totalAmount += amountToMove;

              /*const movedItem =*/ await dispatch(
                executeMoveItem(sourceItem, store, {
                  equip: false,
                  amount: amountToMove,
                  excludes,
                  cancelToken,
                })
              );

              // TODO: apply socket overrides
              /*
              if (pseudoItem.socketOverrides) {
                const defs = d2ManifestSelector(getState())!;
                await saveSocketOverrides(defs, movedItem, pseudoItem.socketOverrides);
              }
              */
            }
          }
        } else {
          // Pass in the list of items that shouldn't be moved away
          await dispatch(
            executeMoveItem(item, store, {
              equip: pseudoItem.equipped,
              amount: item.amount,
              excludes,
              cancelToken,
            })
          );
        }

        scope.successfulItems.push(item);
      }
    } catch (e) {
      if (e instanceof CanceledError) {
        throw e;
      }
      const level = e.level || 'error';
      if (level === 'error') {
        errorLog('loadout', 'Failed to apply loadout item', item?.name, e);
        scope.failed++;
      }
      scope.errors.push({
        item,
        level: e.level,
        message: e.message,
      });
    }

    // Keep going
    return dispatch(applyLoadoutItems(storeId, items, excludes, cancelToken, scope));
  };
}

// A special getItem that takes into account the fact that
// subclasses have unique IDs, and emblems/shaders/etc are interchangeable.
function getLoadoutItem(
  pseudoItem: LoadoutItem,
  store: DimStore,
  stores: DimStore[]
): DimItem | null {
  let item = getItemAcrossStores(stores, _.omit(pseudoItem, 'amount'));
  if (!item) {
    return null;
  }
  if (['Class', 'Shader', 'Emblem', 'Emote', 'Ship', 'Horn'].includes(item.type)) {
    // Same character first
    item =
      store.items.find((i) => i.hash === pseudoItem.hash) ||
      // Then other characters
      getItemAcrossStores(stores, { hash: item.hash }) ||
      item;
  }
  return item;
}

function clearSpaceAfterLoadout(store: DimStore, items: DimItem[], cancelToken: CancelToken) {
  const itemsByType = _.groupBy(items, (i) => i.bucket.hash);

  const reservations: MoveReservations = {};
  // reserve one space in the active character
  reservations[store.id] = {};

  const itemsToRemove: DimItem[] = [];

  _.forIn(itemsByType, (loadoutItems, bucketId) => {
    // Exclude a handful of buckets from being cleared out
    if (['Consumable', 'Consumables', 'Material'].includes(loadoutItems[0].bucket.type!)) {
      return;
    }
    let numUnequippedLoadoutItems = 0;
    const bucketHash = parseInt(bucketId, 10);
    for (const existingItem of findItemsByBucket(store, bucketHash)) {
      if (existingItem.equipped) {
        // ignore equipped items
        continue;
      }

      if (
        existingItem.notransfer ||
        loadoutItems.some(
          (i) =>
            i.id === existingItem.id &&
            i.hash === existingItem.hash &&
            i.amount <= existingItem.amount
        )
      ) {
        // This was one of our loadout items (or it can't be moved)
        numUnequippedLoadoutItems++;
      } else {
        // Otherwise ee should move it to the vault
        itemsToRemove.push(existingItem);
      }
    }

    // Reserve enough space to only leave the loadout items
    reservations[store.id][loadoutItems[0].bucket.type!] =
      loadoutItems[0].bucket.capacity - numUnequippedLoadoutItems;
  });

  return clearItemsOffCharacter(store, itemsToRemove, cancelToken, reservations);
}

/**
 * Move a list of items off of a character to the vault (or to other characters if the vault is full).
 *
 * Shows a warning if there isn't any space.
 */
export function clearItemsOffCharacter(
  store: DimStore,
  items: DimItem[],
  cancelToken: CancelToken,
  reservations: MoveReservations
): ThunkResult {
  return async (dispatch, getState) => {
    const getStores = () => storesSelector(getState());
    for (const item of items) {
      try {
        const stores = getStores();
        // Move a single item. We reevaluate each time in case something changed.
        const vault = getVault(stores)!;
        const vaultSpaceLeft = spaceLeftForItem(vault, item, stores);
        if (vaultSpaceLeft <= 1) {
          // If we're down to one space, try putting it on other characters
          const otherStores = stores.filter((s) => !s.isVault && s.id !== store.id);
          const otherStoresWithSpace = otherStores.filter((store) =>
            spaceLeftForItem(store, item, stores)
          );

          if (otherStoresWithSpace.length) {
            if ($featureFlags.debugMoves) {
              infoLog(
                'loadout',
                'clearItemsOffCharacter initiated move:',
                item.amount,
                item.name,
                item.type,
                'to',
                otherStoresWithSpace[0].name,
                'from',
                getStore(stores, item.owner)!.name
              );
            }
            await dispatch(
              executeMoveItem(item, otherStoresWithSpace[0], {
                equip: false,
                amount: item.amount,
                excludes: items,
                reservations,
                cancelToken,
              })
            );
            continue;
          } else if (vaultSpaceLeft === 0) {
            outOfSpaceWarning(store);
            continue;
          }
        }
        if ($featureFlags.debugMoves) {
          infoLog(
            'loadout',
            'clearItemsOffCharacter initiated move:',
            item.amount,
            item.name,
            item.type,
            'to',
            vault.name,
            'from',
            getStore(stores, item.owner)!.name
          );
        }
        await dispatch(
          executeMoveItem(item, vault, {
            equip: false,
            amount: item.amount,
            excludes: items,
            reservations,
            cancelToken,
          })
        );
      } catch (e) {
        if (e instanceof CanceledError) {
          throw e;
        }
        if (e instanceof DimError && e.code === 'no-space') {
          outOfSpaceWarning(store);
        } else {
          showNotification({ type: 'error', title: item.name, body: e.message });
        }
      }
    }
  };
}

/**
 * Applies the socket overrides for the passed in loadout items.
 *
 * This gets all the sockets for an item and either applies the override plug in the items
 * socket overrides, or applies the default item plug. If the plug is already in the socket
 * we don't actually make an API call, it is just counted as a success.
 */
function applySocketOverrides(
  itemsWithOverrides: LoadoutItem[]
): ThunkResult<{ total: number; successful: number }> {
  return async (dispatch, getState) => {
    const defs = d2ManifestSelector(getState())!;

    const overrideResults = { total: 0, successful: 0 };

    for (const item of itemsWithOverrides) {
      if (item.socketOverrides) {
        const dimItem = getItemAcrossStores(storesSelector(getState()), { id: item.id })!;

        // We build up an array of mods to socket in order
        const modsForItem: { socketIndex: number; mod: PluggableInventoryItemDefinition }[] = [];
        const categories = dimItem.sockets?.categories || [];

        for (const category of categories) {
          const sockets = getSocketsByIndexes(dimItem.sockets!, category.socketIndexes);

          for (const socket of sockets) {
            const socketIndex = socket.socketIndex;
            let modHash = item.socketOverrides[socketIndex];

            // So far only subclass abilities are known to be able to socket the initial item
            // aspects and fragments return a 500
            if (
              modHash === undefined &&
              category.category.hash === SocketCategoryHashes.Abilities
            ) {
              modHash = socket.socketDefinition.singleInitialItemHash;
            }
            if (modHash) {
              const mod = defs.InventoryItem.get(modHash) as PluggableInventoryItemDefinition;
              modsForItem.push({ socketIndex, mod });
            }
          }
        }

        overrideResults.total = modsForItem.length;
        const result = await dispatch(equipModsToItem(item.id, modsForItem, true));
        overrideResults.successful += result.successfulMods.length;
      }
    }
    return overrideResults;
  };
}

/**
 * Apply all the mods in the loadout to the equipped armor.
 *
 * This uses our mod assignment algorithm to choose which armor gets which mod. It will socket
 * mods into any equipped armor, not just armor in the loadout - this allows for loadouts that
 * are *only* mods to be applied to current armor.
 *
 * Right now this will try to apply mods if they'll fit, but if they won't it'll blindly remove
 * all mods on the piece before adding the new ones. We don't yet take into consideration which
 * mods are already on the items.
 */
// TODO: If we fail to move/equip armor, should we still equip mods to it?
function applyLoadoutMods(
  storeId: string,
  /** A list of inventory item hashes for plugs */
  modHashes: number[],
  /** if an item would be wiped to default in all sockets, don't do anything to that item */
  skipArmorsWithNoAssignments = true,
  /** if an item has mods applied, this will "clear" all other sockets to empty/their default*/
  clearUnassignedSocketsPerItem = false
): ThunkResult<number[]> {
  return async (dispatch, getState) => {
    const defs = d2ManifestSelector(getState())!;
    const stores = storesSelector(getState());
    const store = getStore(stores, storeId)!;

    // TODO: find cases where the loadout specified armor for a slot to be equipped and it's not equipped, bail if so
    const armor = store.items.filter((i) => i.bucket.inArmor && i.equipped);
    //const loadoutArmor = loadout.items.filter((i) => i.equipped)

    const mods = modHashes.map((h) => defs.InventoryItem.get(h)).filter(isPluggableItem);

    // What mods are already on the equipped armor set?
    const existingMods: number[] = [];
    for (const item of armor) {
      if (item.sockets) {
        for (const socket of item.sockets.allSockets) {
          if (socket.plugged) {
            existingMods.push(socket.plugged.plugDef.hash);
          }
        }
      }
    }

    // Early exit - if all the mods are already there, nothing to do
    if (
      modHashes.every((h) => {
        const foundAt = existingMods.indexOf(h);
        if (foundAt === -1) {
          // a mod was missing
          return false;
        } else {
          // the mod was found, but we have consumed this copy of it
          delete existingMods[foundAt];
          return true;
        }
      })
    ) {
      infoLog('loadout mods', 'all mods are already there. loadout already applied');
      return modHashes;
    }

    // TODO: stop if we can't perform this action (in activity)
    // TODO: prefer equipping to armor that *is* part of the loadout
    // TODO: compute assignments should consider which mods are already on the item!
    const modAssignments = fitMostMods(armor, mods, defs).itemModAssignments;

    const successfulMods: number[] = [];
    const applyModsToItemResultPromises: Promise<{ successfulMods: number[]; errors: Error[] }>[] =
      [];

    for (const item of armor) {
      const assignments = pickPlugPositions(defs, item, modAssignments[item.id]);
      const pluggingSteps = createPluggingStrategy(item, assignments, defs);
      const assignmentSequence = pluggingSteps.filter(
        (assignment) =>
          // keep all assignments if we want to wipe unassigned sockets
          clearUnassignedSocketsPerItem ||
          // otherwise, rely on requiredness
          assignment.required
      );
      infoLog('loadout mods', 'Applying', assignmentSequence, 'to', item.name);
      if (assignmentSequence) {
        if (
          skipArmorsWithNoAssignments &&
          // if this assignmentSequence would return all sockets to their default
          assignmentSequence.every((assignment) => isAssigningToDefault(item, assignment, defs))
        ) {
          infoLog(
            'loadout mods',
            'Skipping applying',
            ...assignmentSequence.map((m) => m.mod.hash),
            'because it would reset all sockets to default'
          );
          // TODO: successful mods?
          continue;
        }

        applyModsToItemResultPromises.push(dispatch(equipModsToItem(item.id, assignmentSequence)));
      }
    }

    const modsToItemResults = await Promise.all(applyModsToItemResultPromises);
    for (const result of modsToItemResults) {
      successfulMods.push(...result.successfulMods);
    }

    const firstError = modsToItemResults.flatMap((r) => r.errors).find(Boolean);

    if (firstError) {
      showNotification({
        type: 'error',
        title: t('AWA.Error'),
        body: firstError.message,
      });
    }

    // Return the mods that were successfully assigned (even if they didn't have to move)
    return successfulMods;
  };
}

/**
 * Equip the specified mods on the item, in the order provided.
 * This applies each assignment, and does not account item energy,
 * which should be pre-calculated .
 */
function equipModsToItem(
  itemId: string,
  modsForItem: Assignment[],
  includeAssignToDefault = false
): ThunkResult<{ successfulMods: number[]; errors: Error[] }> {
  return async (dispatch, getState) => {
    const defs = d2ManifestSelector(getState())!;
    const item = getItemAcrossStores(storesSelector(getState()), { id: itemId })!;
    const destiny2CoreSettings = destiny2CoreSettingsSelector(getState())!;

    if (!item.sockets) {
      return { successfulMods: emptyArray(), errors: emptyArray() };
    }

    const modsToApply = [...modsForItem];
    const successfulMods: number[] = [];
    const errors: Error[] = [];
    const applyModResultPromises: Promise<number | undefined>[] = [];

    for (const { socketIndex, mod } of modsToApply) {
      // Use this socket
      const socket = getSocketByIndex(item.sockets, socketIndex)!;
      // If the plug is already inserted we can skip this
      if (socket.plugged?.plugDef.hash === mod.hash) {
        // Don't count removing mods as applying a mod successfully
        if (includeAssignToDefault || !isAssigningToDefault(item, { socketIndex, mod }, defs)) {
          successfulMods.push(mod.hash);
        }
        continue;
      }
      const defaultPlugHash = getDefaultPlugHash(socket, defs);
      if (defaultPlugHash && canInsertPlug(socket, defaultPlugHash, destiny2CoreSettings, defs)) {
        infoLog(
          'loadout mods',
          'equipping mod',
          mod.displayProperties.name,
          'into',
          item.name,
          'socket',
          defs.SocketType.get(socket.socketDefinition.socketTypeHash)?.displayProperties.name ||
            socket.socketIndex
        );
<<<<<<< HEAD
        applyModResultPromises.push(dispatch(applyMod(item, socket, mod, includeAssignToDefault)));
=======
        try {
          await dispatch(insertPlug(item, socket, mod.hash));
          // Don't count removing mods as applying a mod successfully
          if (includeAssignToDefault || !isAssigningToDefault(item, { socketIndex, mod }, defs)) {
            successfulMods.push(mod.hash);
          }
        } catch (e) {
          const plugName = mod.displayProperties.name ?? 'Unknown Plug';
          showNotification({
            type: 'error',
            title: t('AWA.Error'),
            body: t('AWA.ErrorMessage', { error: e.message, item: item.name, plug: plugName }),
          });
        }
>>>>>>> a6983a89
      } else {
        warnLog(
          'loadout mods',
          'cannot equip mod',
          item.name,
          'to socket',
          defs.SocketType.get(socket.socketDefinition.socketTypeHash)?.displayProperties.name ||
            socket.socketIndex
        );
      }
    }

    const applyModsResults = await Promise.allSettled(applyModResultPromises);
    for (const result of applyModsResults) {
      if (result.status === 'fulfilled' && result.value) {
        successfulMods.push(result.value);
      } else if (result.status === 'rejected') {
        errors.push(result.reason);
      }
    }

    return { successfulMods, errors };
  };
}

function applyMod(
  item: DimItem,
  socket: DimSocket,
  mod: PluggableInventoryItemDefinition,
  includeAssignToDefault: boolean
): ThunkResult<number | undefined> {
  return async (dispatch) => {
    try {
      await dispatch(insertPlug(item, socket, mod.hash));
      // Don't count removing mods as applying a mod successfully
      if (
        includeAssignToDefault ||
        !isAssigningToDefault(item, { socketIndex: socket.socketIndex, mod })
      ) {
        return mod.hash;
      }
    } catch (e) {
      throw new Error(
        t('AWA.ErrorMessage', {
          error: e.message,
          item: item.name,
          plug: mod.displayProperties.name ?? 'Unknown Plug',
        })
      );
    }
  };
}<|MERGE_RESOLUTION|>--- conflicted
+++ resolved
@@ -872,24 +872,7 @@
           defs.SocketType.get(socket.socketDefinition.socketTypeHash)?.displayProperties.name ||
             socket.socketIndex
         );
-<<<<<<< HEAD
         applyModResultPromises.push(dispatch(applyMod(item, socket, mod, includeAssignToDefault)));
-=======
-        try {
-          await dispatch(insertPlug(item, socket, mod.hash));
-          // Don't count removing mods as applying a mod successfully
-          if (includeAssignToDefault || !isAssigningToDefault(item, { socketIndex, mod }, defs)) {
-            successfulMods.push(mod.hash);
-          }
-        } catch (e) {
-          const plugName = mod.displayProperties.name ?? 'Unknown Plug';
-          showNotification({
-            type: 'error',
-            title: t('AWA.Error'),
-            body: t('AWA.ErrorMessage', { error: e.message, item: item.name, plug: plugName }),
-          });
-        }
->>>>>>> a6983a89
       } else {
         warnLog(
           'loadout mods',
