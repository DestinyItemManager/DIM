--- conflicted
+++ resolved
@@ -3,18 +3,13 @@
 import { t } from 'app/i18next-t';
 import { InventoryBuckets } from 'app/inventory/inventory-buckets';
 import { DimItem } from 'app/inventory/item-types';
-<<<<<<< HEAD
-import { allItemsSelector, bucketsSelector, storesSelector } from 'app/inventory/selectors';
-import { editLoadout } from 'app/loadout-drawer/loadout-events';
-=======
 import {
   allItemsSelector,
   bucketsSelector,
   hasClassifiedSelector,
   storesSelector,
 } from 'app/inventory/selectors';
-import { editLoadout } from 'app/loadout-drawer/LoadoutDrawer';
->>>>>>> 6e7aef78
+import { editLoadout } from 'app/loadout-drawer/loadout-events';
 import MaxlightButton from 'app/loadout-drawer/MaxlightButton';
 import { ItemFilter } from 'app/search/filter-types';
 import { RootState, ThunkDispatchProp } from 'app/store/types';
