import ClosableContainer from 'app/dim-ui/ClosableContainer';
import { t } from 'app/i18next-t';
import ModPicker from 'app/loadout/ModPicker';
import { useDefinitions } from 'app/manifest/selectors';
import { AppIcon, faExclamationTriangle } from 'app/shell/icons';
import { RootState, ThunkDispatchProp } from 'app/store/types';
import { useEventBusListener } from 'app/utils/hooks';
import { itemCanBeInLoadout } from 'app/utils/item-utils';
import { EventBus } from 'app/utils/observable';
import { DestinyClass } from 'bungie-api-ts/destiny2';
import produce from 'immer';
import _ from 'lodash';
import React, { useCallback, useEffect, useMemo, useReducer, useRef } from 'react';
import ReactDOM from 'react-dom';
import { connect } from 'react-redux';
import { useLocation } from 'react-router';
import { createSelector } from 'reselect';
import { v4 as uuidv4 } from 'uuid';
import Sheet from '../dim-ui/Sheet';
import { InventoryBuckets } from '../inventory/inventory-buckets';
import InventoryItem from '../inventory/InventoryItem';
import { DimItem, PluggableInventoryItemDefinition } from '../inventory/item-types';
import { allItemsSelector, bucketsSelector, storesSelector } from '../inventory/selectors';
import { DimStore } from '../inventory/store-types';
import { showItemPicker } from '../item-picker/item-picker';
import { showNotification } from '../notifications/notifications';
import { itemSortOrderSelector } from '../settings/item-sort';
import { deleteLoadout, updateLoadout } from './actions';
import { GeneratedLoadoutStats } from './GeneratedLoadoutStats';
import './loadout-drawer.scss';
import { Loadout, LoadoutItem } from './loadout-types';
import { getItemsFromLoadoutItems, getModsFromLoadout, newLoadout } from './loadout-utils';
import LoadoutDrawerContents from './LoadoutDrawerContents';
import LoadoutDrawerDropTarget from './LoadoutDrawerDropTarget';
import LoadoutDrawerOptions from './LoadoutDrawerOptions';
import { loadoutsSelector } from './selectors';

// TODO: Consider moving editLoadout/addItemToLoadout/loadoutDialogOpen into Redux (actions + state)

/** Is the loadout drawer currently open? */
export let loadoutDialogOpen = false;

export const editLoadout$ = new EventBus<{
  loadout: Loadout;
  showClass?: boolean;
  isNew?: boolean;
}>();
export const addItem$ = new EventBus<{
  item: DimItem;
  clickEvent: MouseEvent | React.MouseEvent;
}>();

/**
 * Start editing a loadout.
 */
export function editLoadout(loadout: Loadout, { showClass = true, isNew = true } = {}) {
  editLoadout$.next({
    loadout,
    showClass,
    isNew,
  });
}

/**
 * Add an item to the loadout we're currently editing. This is driven by clicks in Inventory.
 */
export function addItemToLoadout(item: DimItem, $event: MouseEvent | React.MouseEvent) {
  addItem$.next({
    item,
    clickEvent: $event,
  });
}

interface StoreProps {
  itemSortOrder: string[];
  classTypeOptions: {
    label: string;
    value: number;
  }[];
  stores: DimStore[];
  allItems: DimItem[];
  buckets: InventoryBuckets;
  loadouts: Loadout[];
}

type Props = StoreProps & ThunkDispatchProp;

interface State {
  loadout?: Readonly<Loadout>;
  showClass: boolean;
  isNew: boolean;
  modPicker: {
    show: boolean;
    /** An initial query to be passed to the mod picker, this will filter the mods shown. */
    query?: string;
  };
}

type Action =
  /** Reset the tool (for when the sheet is closed) */
  | { type: 'reset' }
  /** Start editing a new or existing loadout */
  | {
      type: 'editLoadout';
      loadout: Loadout;
      isNew: boolean;
      showClass: boolean;
    }
  /** Replace the current loadout with an updated one */
  | { type: 'update'; loadout: Loadout }
  /** Add an item to the loadout */
  | { type: 'addItem'; item: DimItem; shift: boolean; items: DimItem[]; equip?: boolean }
  /** Remove an item from the loadout */
  | { type: 'removeItem'; item: DimItem; shift: boolean; items: DimItem[] }
  /** Make an item that's already in the loadout equipped */
  | { type: 'equipItem'; item: DimItem; items: DimItem[] }
  | { type: 'openModPicker'; query?: string }
  | { type: 'closeModPicker' };

/**
 * All state for this component is managed through this reducer and the Actions above.
 */
function stateReducer(state: State, action: Action): State {
  switch (action.type) {
    case 'reset':
      return {
        showClass: true,
        isNew: false,
        loadout: undefined,
        modPicker: {
          show: false,
        },
      };

    case 'editLoadout': {
      const { loadout, isNew, showClass } = action;

      return {
        ...state,
        loadout,
        isNew,
        showClass,
      };
    }

    case 'update':
      return {
        ...state,
        loadout: action.loadout,
      };

    case 'addItem': {
      const { loadout } = state;
      const { item, shift, items, equip } = action;

      if (!itemCanBeInLoadout(item)) {
        showNotification({ type: 'warning', title: t('Loadouts.OnlyItems') });
        return state;
      }

      return {
        ...state,
        loadout: addItem(loadout || newLoadout('', []), item, shift, items, equip),
        isNew: !loadout,
      };
    }

    case 'removeItem': {
      const { loadout } = state;
      const { item, shift, items } = action;
      return loadout
        ? {
            ...state,
            loadout: removeItem(loadout, item, shift, items),
          }
        : state;
    }

    case 'equipItem': {
      const { loadout } = state;
      const { item, items } = action;
      return loadout
        ? {
            ...state,
            loadout: equipItem(loadout, item, items),
          }
        : state;
    }

    case 'openModPicker': {
      const { query } = action;
      return { ...state, modPicker: { show: true, query } };
    }

    case 'closeModPicker': {
      return { ...state, modPicker: { show: false } };
    }
  }
}

/**
 * Produce a new loadout that adds a new item to the given loadout.
 */
function addItem(
  loadout: Readonly<Loadout>,
  item: DimItem,
  shift: boolean,
  items: DimItem[],
  equip?: boolean
): Loadout {
  const loadoutItem: LoadoutItem = {
    id: item.id,
    hash: item.hash,
    amount: Math.min(item.amount, shift ? 5 : 1),
    equipped: false,
  };

  // Other items of the same type (as DimItem)
  const typeInventory = items.filter((i) => i.type === item.type);
  const dupe = loadout.items.find((i) => i.hash === item.hash && i.id === item.id);
  const maxSlots = item.bucket.capacity;

  return produce(loadout, (draftLoadout) => {
    const findItem = (item: DimItem) =>
      draftLoadout.items.find((i) => i.id === item.id && i.hash === item.hash)!;

    if (!dupe) {
      if (typeInventory.length < maxSlots) {
        loadoutItem.equipped =
          equip !== undefined ? equip : item.equipment && typeInventory.length === 0;
        if (loadoutItem.equipped) {
          for (const otherItem of typeInventory) {
            findItem(otherItem).equipped = false;
          }
        }

        // Only allow one subclass to be present per class (to allow for making a loadout that specifies a subclass for each class)
        if (item.type === 'Class') {
          const conflictingItem = items.find(
            (i) => i.type === item.type && i.classType === item.classType
          );
          if (conflictingItem) {
            draftLoadout.items = draftLoadout.items.filter((i) => i.id !== conflictingItem.id);
          }
          loadoutItem.equipped = true;
        }

        draftLoadout.items.push(loadoutItem);
      } else {
        showNotification({
          type: 'warning',
          title: t('Loadouts.MaxSlots', { slots: maxSlots }),
        });
      }
    } else if (item.maxStackSize > 1) {
      const increment = Math.min(dupe.amount + item.amount, item.maxStackSize) - dupe.amount;
      dupe.amount += increment;
      // TODO: handle stack splits
    }

    if (
      draftLoadout.classType === DestinyClass.Unknown &&
      item.classType !== DestinyClass.Unknown
    ) {
      draftLoadout.classType = item.classType;
    }
  });
}

/**
 * Produce a new Loadout with the given item removed from the original loadout.
 */
function removeItem(
  loadout: Readonly<Loadout>,
  item: DimItem,
  shift: boolean,
  items: DimItem[]
): Loadout {
  return produce(loadout, (draftLoadout) => {
    const loadoutItem = draftLoadout.items.find((i) => i.hash === item.hash && i.id === item.id);

    if (!loadoutItem) {
      return;
    }

    const decrement = shift ? 5 : 1;
    loadoutItem.amount ||= 1;
    loadoutItem.amount -= decrement;
    if (loadoutItem.amount <= 0) {
      draftLoadout.items = draftLoadout.items.filter(
        (i) => !(i.hash === item.hash && i.id === item.id)
      );
    }

    if (loadoutItem.equipped) {
      const typeInventory = items.filter((i) => i.type === item.type);
      const nextInLine =
        typeInventory.length > 0 &&
        draftLoadout.items.find(
          (i) => i.id === typeInventory[0].id && i.hash === typeInventory[0].hash
        );
      if (nextInLine) {
        nextInLine.equipped = true;
      }
    }
  });
}

/**
 * Produce a new loadout with the given item switched to being equipped (or unequipped if it's already equipped).
 */
function equipItem(loadout: Readonly<Loadout>, item: DimItem, items: DimItem[]) {
  return produce(loadout, (draftLoadout) => {
    const findItem = (item: DimItem) =>
      draftLoadout.items.find((i) => i.id === item.id && i.hash === item.hash)!;

    // Classes are always equipped
    if (item.type === 'Class') {
      return;
    }

    const loadoutItem = findItem(item);
    if (item.equipment) {
      if (loadoutItem.equipped) {
        // It's equipped, mark it unequipped
        loadoutItem.equipped = false;
      } else {
        // It's unequipped - mark all the other items and conflicting exotics unequipped, then mark this equipped
        items
          .filter(
            (i) =>
              // Others in this slot
              i.type === item.type ||
              // Other exotics
              (item.equippingLabel && i.equippingLabel === item.equippingLabel)
          )
          .map(findItem)
          .forEach((i) => {
            i.equipped = false;
          });

        loadoutItem.equipped = true;
      }
    }
  });
}

function mapStateToProps() {
  const classTypeOptionsSelector = createSelector(storesSelector, (stores) => {
    const classTypeValues: {
      label: string;
      value: DestinyClass;
    }[] = _.uniqBy(
      stores.filter((s) => !s.isVault),
      (store) => store.classType
    ).map((store) => ({ label: store.className, value: store.classType }));
    return [{ label: t('Loadouts.Any'), value: DestinyClass.Unknown }, ...classTypeValues];
  });

  return (state: RootState): StoreProps => ({
    itemSortOrder: itemSortOrderSelector(state),
    classTypeOptions: classTypeOptionsSelector(state),
    stores: storesSelector(state),
    allItems: allItemsSelector(state),
    buckets: bucketsSelector(state)!,
    loadouts: loadoutsSelector(state),
  });
}

/**
 * The Loadout editor that shows up as a sheet on the Inventory screen. You can build and edit
 * loadouts from this interface.
 */
function LoadoutDrawer({
  buckets,
  classTypeOptions,
  stores,
  allItems,
  itemSortOrder,
  loadouts,
  dispatch,
}: Props) {
  const defs = useDefinitions()!;
  const loadoutSheetRef = useRef<HTMLDivElement>(null);
  const modAssignmentDrawerRef = useRef<HTMLDivElement>(null);

  // All state and the state of the loadout is managed through this reducer
  const [{ loadout, showClass, isNew, modPicker }, stateDispatch] = useReducer(stateReducer, {
    showClass: true,
    isNew: false,
    modPicker: {
      show: false,
    },
  });

  // Sync this global variable with our actual state. TODO: move to redux
  loadoutDialogOpen = Boolean(loadout);

  // The loadout to edit comes in from the editLoadout$ observable
  useEventBusListener(
    editLoadout$,
    useCallback(({ loadout, showClass, isNew }) => {
      stateDispatch({
        type: 'editLoadout',
        loadout,
        showClass: Boolean(showClass),
        isNew: Boolean(isNew),
      });
    }, [])
  );

  const loadoutItems = loadout?.items;

  // Turn loadout items into real DimItems
  const [items, warnitems] = useMemo(
    () => getItemsFromLoadoutItems(loadoutItems, defs, allItems),
    [defs, loadoutItems, allItems]
  );

  const { armorMods, subclassMods } = useMemo(
    () => getModsFromLoadout(defs, loadout?.parameters?.mods),
    [loadout?.parameters?.mods, defs]
  );

  const onAddItem = useCallback(
    (item: DimItem, e?: MouseEvent | React.MouseEvent, equip?: boolean) =>
      stateDispatch({ type: 'addItem', item, shift: Boolean(e?.shiftKey), items, equip }),
    [items]
  );

  const onRemoveItem = (item: DimItem, e?: React.MouseEvent) =>
    stateDispatch({ type: 'removeItem', item, shift: Boolean(e?.shiftKey), items });

  const onEquipItem = (item: DimItem) => stateDispatch({ type: 'equipItem', item, items });

  /**
   * If an item comes in on the addItem$ rx observable, add it.
   */
  useEventBusListener(
    addItem$,
    useCallback(({ item, clickEvent }) => onAddItem(item, clickEvent), [onAddItem])
  );

  const close = () => {
    stateDispatch({ type: 'reset' });
  };

  // Close the sheet on navigation
  const { pathname } = useLocation();
  useEffect(close, [pathname]);

  // This calculates the largest height of the currently open sheets.This is so we can open new
  // sheets with a minHeight that will match the open sheets. A bunch of sheets that are almost
  // the same height.
  const calculauteMinSheetHeight = useCallback(() => {
    if (loadoutSheetRef.current) {
      return Math.max(
        loadoutSheetRef.current.clientHeight,
        modAssignmentDrawerRef.current?.clientHeight || 0
      );
    }
  }, []);

  /** Prompt the user to select a replacement for a missing item. */
  const fixWarnItem = async (warnItem: DimItem) => {
    const loadoutClassType = loadout?.classType;

    try {
      const { item } = await showItemPicker({
        filterItems: (item: DimItem) =>
          item.hash === warnItem.hash &&
          itemCanBeInLoadout(item) &&
          (!loadout ||
            loadout.classType === DestinyClass.Unknown ||
            item.classType === loadoutClassType ||
            item.classType === DestinyClass.Unknown),
        prompt: t('Loadouts.FindAnother', { name: warnItem.name }),

        // don't show information related to selected perks so we don't give the impression
        // that we will update perk selections when applying the loadout
        ignoreSelectedPerks: true,
      });

      onAddItem(item);
      onRemoveItem(warnItem);
    } catch (e) {}
  };

  const onSaveLoadout = (
    e: React.MouseEvent,
    loadoutToSave: Readonly<Loadout> | undefined = loadout
  ) => {
    e.preventDefault();
    if (!loadoutToSave) {
      return;
    }

    dispatch(updateLoadout(loadoutToSave));
    close();
  };

  const saveAsNew = (e: React.MouseEvent) => {
    e.preventDefault();

    if (!loadout) {
      return;
    }
    const newLoadout = {
      ...loadout,
      id: uuidv4(), // Let it be a new ID
    };
    onSaveLoadout(e, newLoadout);
  };

  if (!loadout) {
    return null;
  }

  const onDeleteLoadout = () => {
    if (confirm(t('Loadouts.ConfirmDelete', { name: loadout.name }))) {
      dispatch(deleteLoadout(loadout.id));
    }
    close();
  };

  /** Updates the loadout replacing it's current mods with all the mods in newMods. */
  const onUpdateMods = (newMods: PluggableInventoryItemDefinition[]) => {
    const newLoadout = { ...loadout };

    newLoadout.parameters = {
      ...newLoadout.parameters,
      mods: newMods.map((mod) => mod.hash),
    };
    stateDispatch({ type: 'update', loadout: newLoadout });
  };

  const onUpdateArmorMods = (newMods: PluggableInventoryItemDefinition[]) => {
    onUpdateMods([...newMods, ...subclassMods]);
  };

  /** Removes a single mod from the loadout with the supplied itemHash. */
  const removeModByHash = (itemHash: number) => {
    const newLoadout = { ...loadout };
    const newMods = newLoadout.parameters?.mods?.length ? [...newLoadout.parameters.mods] : [];
    const index = newMods.indexOf(itemHash);
    if (index !== -1) {
      newMods.splice(index, 1);
      newLoadout.parameters = {
        ...newLoadout.parameters,
        mods: newMods,
      };
      stateDispatch({ type: 'update', loadout: newLoadout });
    }
  };

  const bucketTypes = Object.keys(buckets.byType);

  // Find a loadout with the same name that could overlap with this one
  // Note that this might be the saved version of this very same loadout!
  const clashingLoadout = loadouts.find(
    (l) =>
      loadout.name === l.name &&
      (loadout.classType === l.classType ||
        l.classType === DestinyClass.Unknown ||
        loadout.classType === DestinyClass.Unknown)
  );

  const header = (
    <div className="loadout-drawer-header">
      <h1>{isNew ? t('Loadouts.Create') : t('Loadouts.Edit')}</h1>
      <LoadoutDrawerOptions
        loadout={loadout}
        showClass={showClass}
        isNew={isNew}
        classTypeOptions={classTypeOptions}
        modAssignmentDrawerRef={modAssignmentDrawerRef}
        updateLoadout={(loadout) => stateDispatch({ type: 'update', loadout })}
        onUpdateArmorMods={onUpdateArmorMods}
        saveLoadout={onSaveLoadout}
        saveAsNew={saveAsNew}
        clashingLoadout={clashingLoadout}
        deleteLoadout={onDeleteLoadout}
        calculauteMinSheetHeight={calculauteMinSheetHeight}
      />
      <GeneratedLoadoutStats
        stores={stores}
        buckets={buckets}
        items={items}
        loadout={loadout}
        allItems={allItems}
      />
    </div>
  );

  return (
    <Sheet onClose={close} ref={loadoutSheetRef} header={header}>
      <div className="loadout-drawer loadout-create">
        <div className="loadout-content">
          <LoadoutDrawerDropTarget
            bucketTypes={bucketTypes}
            storeIds={stores.map((s) => s.id)}
            onDroppedItem={onAddItem}
          >
            {warnitems.length > 0 && (
              <div className="loadout-contents">
                <p>
                  <AppIcon className="warning-icon" icon={faExclamationTriangle} />
                  {t('Loadouts.VendorsCannotEquip')}
                </p>
                <div className="loadout-warn-items">
                  {warnitems.map((item) => (
                    <div key={item.id} className="loadout-item">
                      <ClosableContainer onClose={() => onRemoveItem(item)}>
                        <InventoryItem item={item} onClick={() => fixWarnItem(item)} />
                      </ClosableContainer>
                    </div>
                  ))}
                </div>
              </div>
            )}
            <div className="loadout-contents">
              <LoadoutDrawerContents
                loadout={loadout}
                armorMods={armorMods}
                subclassMods={subclassMods}
                items={items}
                buckets={buckets}
                stores={stores}
                itemSortOrder={itemSortOrder}
                onUpdateMods={onUpdateMods}
                equip={onEquipItem}
                remove={onRemoveItem}
                add={onAddItem}
                onOpenModPicker={(query?: string) =>
                  stateDispatch({ type: 'openModPicker', query })
                }
                removeModByHash={removeModByHash}
              />
            </div>
          </LoadoutDrawerDropTarget>
        </div>
      </div>
      {modPicker.show &&
        defs.isDestiny2() &&
        ReactDOM.createPortal(
          <ModPicker
            classType={loadout.classType}
            lockedMods={armorMods}
            initialQuery={modPicker.query}
<<<<<<< HEAD
            onAccept={onUpdateArmorMods}
=======
            minHeight={calculauteMinSheetHeight()}
            onAccept={onUpdateMods}
>>>>>>> 4a46c45c
            onClose={() => stateDispatch({ type: 'closeModPicker' })}
          />,
          document.body
        )}
    </Sheet>
  );
}

export default connect(mapStateToProps)(LoadoutDrawer);<|MERGE_RESOLUTION|>--- conflicted
+++ resolved
@@ -647,12 +647,8 @@
             classType={loadout.classType}
             lockedMods={armorMods}
             initialQuery={modPicker.query}
-<<<<<<< HEAD
+            minHeight={calculauteMinSheetHeight()}
             onAccept={onUpdateArmorMods}
-=======
-            minHeight={calculauteMinSheetHeight()}
-            onAccept={onUpdateMods}
->>>>>>> 4a46c45c
             onClose={() => stateDispatch({ type: 'closeModPicker' })}
           />,
           document.body
