import { WishListRoll, DimWishList, WishListAndInfo } from './types';
import _ from 'lodash';

/* Utilities for reading a wishlist file */

/**
 * Extracts rolls, title, and description from the meat of
 * a wish list text file.
 */
export function toWishList(fileText: string): WishListAndInfo {
  return {
    wishListRolls: toWishListRolls(fileText),
    title: getTitle(fileText),
    description: getDescription(fileText)
  };
}

<<<<<<< HEAD
/** Translate a single banshee-44.com URL -> WishListRoll. */
function toWishListRoll(bansheeTextLine: string): WishListRoll | null {
=======
function expectedMatchResultsLength(matchResults: RegExpMatchArray): boolean {
  return matchResults.length === 4;
}

function getPerks(matchResults: RegExpMatchArray): Set<number> {
  return new Set(
    matchResults[2]
      .split(',')
      .map(Number)
      .filter((perkHash) => perkHash > 0)
  );
}

function getNotes(matchResults: RegExpMatchArray): string | undefined {
  return matchResults[3] ? matchResults[3] : undefined;
}

function getItemHash(matchResults: RegExpMatchArray): number {
  return Number(matchResults[1]);
}

/** Translate a single banshee-44.com URL -> CuratedRoll. */
function toCuratedRoll(bansheeTextLine: string): CuratedRoll | null {
>>>>>>> e12ef10d
  if (!bansheeTextLine || bansheeTextLine.length === 0) {
    return null;
  }

  if (bansheeTextLine.startsWith('//')) {
    return null;
  }

  const matchResults = bansheeTextLine.match(
    /^https:\/\/banshee-44\.com\/\?weapon=(\d.+)&socketEntries=([\d,]*)(?:#notes:)?(.*)?/
  );

  if (!matchResults || !expectedMatchResultsLength(matchResults)) {
    return null;
  }

  const itemHash = getItemHash(matchResults);
  const recommendedPerks = getPerks(matchResults);
  const notes = getNotes(matchResults);

  return {
    itemHash,
    recommendedPerks,
    isExpertMode: false,
    notes
  };
}

function toDimWishListRoll(textLine: string): WishListRoll | null {
  if (!textLine || textLine.length === 0) {
    return null;
  }

  if (textLine.startsWith('//')) {
    return null;
  }

  const matchResults = textLine.match(/^dimwishlist:item=(-?\d+)&perks=([\d|,]*)(?:#notes:)?(.*)?/);

  if (!matchResults || !expectedMatchResultsLength(matchResults)) {
    return null;
  }

  const itemHash = getItemHash(matchResults);

  if (itemHash < 0 && itemHash !== DimWishList.WildcardItemId) {
    return null;
  }

  const recommendedPerks = getPerks(matchResults);
  const notes = getNotes(matchResults);

  return {
    itemHash,
    recommendedPerks,
    isExpertMode: true,
    notes
  };
}

/** Newline-separated banshee-44.com text -> WishListRolls. */
function toWishListRolls(fileText: string): WishListRoll[] {
  const textArray = fileText.split('\n');

  const rolls = _.compact(textArray.map((line) => toDimWishListRoll(line) || toWishListRoll(line)));

  function eqSet<T>(as: Set<T>, bs: Set<T>) {
    if (as.size !== bs.size) {
      return false;
    }
    for (const a of as) {
      if (!bs.has(a)) {
        return false;
      }
    }
    return true;
  }
  return Object.values(
    _.mapValues(_.groupBy(rolls, (r) => r.itemHash), (v) =>
      _.uniqWith(
        v,
        (v1, v2) =>
          v1.isExpertMode === v2.isExpertMode && eqSet(v1.recommendedPerks, v2.recommendedPerks)
      )
    )
  ).flat();
}

function findMatch(sourceFileLine: string, regExToMatch: RegExp): string | undefined {
  if (!sourceFileLine || !sourceFileLine.length) {
    return undefined;
  }

  const matchResults = sourceFileLine.match(regExToMatch);

  if (!matchResults || matchResults.length !== 2) {
    return undefined;
  }

  return matchResults[1];
}

function findTitle(sourceFileLine: string): string | undefined {
  return findMatch(sourceFileLine, /^title:(.*)/);
}

function findDescription(sourceFileLine: string): string | undefined {
  return findMatch(sourceFileLine, /^description:(.*)/);
}

/*
 * Will extract the title of a DIM wish list from a source file.
 * The title should follow the following format:
 * title:This Is My Source File Title.
 *
 * It will only look at the first 20 lines of the file for the title,
 * and the first line that looks like a title will be returned.
 */
function getTitle(sourceFileText: string): string | undefined {
  if (!sourceFileText) {
    return undefined;
  }

  const sourceFileLineArray = sourceFileText.split('\n').slice(0, 20);

  return sourceFileLineArray.map(findTitle).find((s) => s);
}

/*
 * Will extract the description of a DIM wish list from a source file.
 * The description should follow the following format:
 * description:This Is My Source File Description And Maybe It Is Longer.
 *
 * It will only look at the first 20 lines of the file for the description,
 * and the first line that looks like a description will be returned.
 */
function getDescription(sourceFileText: string): string | undefined {
  if (!sourceFileText) {
    return undefined;
  }

  const sourceFileLineArray = sourceFileText.split('\n').slice(0, 20);

  return sourceFileLineArray.map(findDescription).find(Boolean);
}<|MERGE_RESOLUTION|>--- conflicted
+++ resolved
@@ -15,10 +15,6 @@
   };
 }
 
-<<<<<<< HEAD
-/** Translate a single banshee-44.com URL -> WishListRoll. */
-function toWishListRoll(bansheeTextLine: string): WishListRoll | null {
-=======
 function expectedMatchResultsLength(matchResults: RegExpMatchArray): boolean {
   return matchResults.length === 4;
 }
@@ -42,7 +38,6 @@
 
 /** Translate a single banshee-44.com URL -> CuratedRoll. */
 function toCuratedRoll(bansheeTextLine: string): CuratedRoll | null {
->>>>>>> e12ef10d
   if (!bansheeTextLine || bansheeTextLine.length === 0) {
     return null;
   }
