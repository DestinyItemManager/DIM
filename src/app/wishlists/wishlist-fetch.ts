--- conflicted
+++ resolved
@@ -4,12 +4,8 @@
 import { showNotification } from 'app/notifications/notifications';
 import { loadWishLists } from './actions';
 import { ThunkResult } from 'app/store/reducers';
-<<<<<<< HEAD
-import { setSetting } from 'app/settings/actions';
-=======
 import { WishListAndInfo } from './types';
 import { wishListsSelector } from './reducer';
->>>>>>> 2029ef38
 
 function hoursAgo(dateToCheck?: Date): number {
   if (!dateToCheck) {
@@ -36,12 +32,6 @@
     const wishListResponse = await fetch(wishListSource);
     const wishListText = await wishListResponse.text();
 
-<<<<<<< HEAD
-    dispatch(transformAndStoreWishList(wishListText, 'Fetch Wish List'));
-
-    const currentDate = new Date();
-    dispatch(setSetting('wishListLastUpdated', currentDate));
-=======
     const wishListAndInfo = toWishList(wishListText);
 
     const existingWishLists = wishListsSelector(getState());
@@ -56,7 +46,6 @@
     } else {
       console.log('Refreshed wishlist, but it matched the one we already have');
     }
->>>>>>> 2029ef38
   };
 }
 
