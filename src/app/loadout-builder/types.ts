import { InventoryBucket } from 'app/inventory/inventory-buckets';
import { armor2PlugCategoryHashesByName, armorBuckets } from 'app/search/d2-known-values';
import { DestinyInventoryItemDefinition } from 'bungie-api-ts/destiny2';
<<<<<<< HEAD
import { BucketHashes, StatHashes } from 'data/d2/generated-enums';
import { DimItem, PluggableInventoryItemDefinition } from '../inventory/item-types';
=======
import { BucketHashes } from 'data/d2/generated-enums';
import _ from 'lodash';
import { DimItem } from '../inventory/item-types';
>>>>>>> 09a82665

export interface MinMax {
  min: number;
  max: number;
}

export interface MinMaxIgnored {
  min: number;
  max: number;
  ignored: boolean;
}

export interface LockedItemCase {
  type: 'item';
  item: DimItem;
  bucket: InventoryBucket;
}

export interface LockedExclude {
  type: 'exclude';
  item: DimItem;
  bucket: InventoryBucket;
}

export interface LockedExotic {
  def: DestinyInventoryItemDefinition;
  /** The bucket has the exotic belongs to (e.g. arms). */
  bucketHash: BucketHashes;
}

export type LockedItemType = LockedItemCase | LockedExclude;

/** A map from bucketHash to the list of locked and excluded perks, items, and burns. */
export type LockedMap = Readonly<{
  [bucketHash: number]: readonly LockedItemType[] | undefined;
}>;

/**
 * An individual "stat mix" of loadouts where each slot has a list of items with the same stat options.
 */
export interface ArmorSet {
  /** The overall stats for the loadout as a whole. */
  readonly stats: Readonly<{ [statHash in ArmorStatHashes]: number }>;
  /** For each armor type (see LockableBuckets), this is the list of items that could interchangeably be put into this loadout. */
  readonly armor: readonly DimItem[][];
}

export type ItemsByBucket = Readonly<{
  [bucketHash: number]: readonly DimItem[];
}>;

/**
 * Bucket lookup, also used for ordering of the buckets.
 */
export const LockableBuckets = {
  helmet: armorBuckets.helmet,
  gauntlets: armorBuckets.gauntlets,
  chest: armorBuckets.chest,
  leg: armorBuckets.leg,
  classitem: armorBuckets.classitem,
};

export const LockableBucketHashes = Object.values(LockableBuckets);

export const bucketsToCategories = {
  [LockableBuckets.helmet]: armor2PlugCategoryHashesByName.helmet,
  [LockableBuckets.gauntlets]: armor2PlugCategoryHashesByName.gauntlets,
  [LockableBuckets.chest]: armor2PlugCategoryHashesByName.chest,
  [LockableBuckets.leg]: armor2PlugCategoryHashesByName.leg,
  [LockableBuckets.classitem]: armor2PlugCategoryHashesByName.classitem,
};

export type ArmorStatHashes =
  | StatHashes.Mobility
  | StatHashes.Resilience
  | StatHashes.Recovery
  | StatHashes.Discipline
  | StatHashes.Intellect
  | StatHashes.Strength;

/**
 * The resuablePlugSetHash from armour 2.0's general socket.
 * TODO: Find a way to generate this in d2ai.
 */
export const generalSocketReusablePlugSetHash = 3559124992;<|MERGE_RESOLUTION|>--- conflicted
+++ resolved
@@ -1,14 +1,8 @@
 import { InventoryBucket } from 'app/inventory/inventory-buckets';
 import { armor2PlugCategoryHashesByName, armorBuckets } from 'app/search/d2-known-values';
 import { DestinyInventoryItemDefinition } from 'bungie-api-ts/destiny2';
-<<<<<<< HEAD
 import { BucketHashes, StatHashes } from 'data/d2/generated-enums';
-import { DimItem, PluggableInventoryItemDefinition } from '../inventory/item-types';
-=======
-import { BucketHashes } from 'data/d2/generated-enums';
-import _ from 'lodash';
 import { DimItem } from '../inventory/item-types';
->>>>>>> 09a82665
 
 export interface MinMax {
   min: number;
