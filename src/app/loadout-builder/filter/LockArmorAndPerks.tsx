import { UpgradeSpendTier } from '@destinyitemmanager/dim-api-types';
import ClosableContainer from 'app/dim-ui/ClosableContainer';
import { t } from 'app/i18next-t';
import { DimItem, PluggableInventoryItemDefinition } from 'app/inventory/item-types';
import { DefItemIcon } from 'app/inventory/ItemIcon';
import { bucketsSelector, storesSelector } from 'app/inventory/selectors';
import { DimStore } from 'app/inventory/store-types';
import { showItemPicker } from 'app/item-picker/item-picker';
import LockedModIcon from 'app/loadout/loadout-ui/LockedModIcon';
import { getModRenderKey } from 'app/loadout/mod-utils';
import { useD2Definitions } from 'app/manifest/selectors';
import { addIcon, AppIcon, faTimesCircle, pinIcon } from 'app/shell/icons';
import { itemCanBeEquippedBy } from 'app/utils/item-utils';
import _ from 'lodash';
import React, { Dispatch, memo, useState } from 'react';
import ReactDom from 'react-dom';
import { useSelector } from 'react-redux';
import { isLoadoutBuilderItem } from '../../loadout/item-utils';
import { LoadoutBuilderAction } from '../loadout-builder-reducer';
import LoadoutBucketDropTarget from '../LoadoutBucketDropTarget';
<<<<<<< HEAD
import { ExcludedItems, LockableBuckets, PinnedItems } from '../types';
=======
import {
  LockableBucketHashes,
  LockedExclude,
  LockedItemCase,
  LockedItemType,
  LockedMap,
} from '../types';
import { addLockedItem, removeLockedItem } from '../utils';
>>>>>>> 578e07fc
import ArmorUpgradePicker, { SelectedArmorUpgrade } from './ArmorUpgradePicker';
import ExoticPicker from './ExoticPicker';
import styles from './LockArmorAndPerks.m.scss';
import LockedItem from './LockedItem';

interface Props {
  selectedStore: DimStore;
  pinnedItems: PinnedItems;
  excludedItems: ExcludedItems;
  lockedMods: PluggableInventoryItemDefinition[];
  upgradeSpendTier: UpgradeSpendTier;
  lockItemEnergyType: boolean;
  lockedExoticHash?: number;
  lbDispatch: Dispatch<LoadoutBuilderAction>;
}

/**
 * A control section that allows for locking items and perks, or excluding items from generated sets.
 */
export default memo(function LockArmorAndPerks({
  selectedStore,
  pinnedItems,
  excludedItems,
  lockedMods,
  upgradeSpendTier,
  lockItemEnergyType,
  lockedExoticHash,
  lbDispatch,
}: Props) {
  const [showExoticPicker, setShowExoticPicker] = useState(false);
  const [showArmorUpgradePicker, setShowArmorUpgradePicker] = useState(false);
  const defs = useD2Definitions()!;
  const buckets = useSelector(bucketsSelector)!;
  const stores = useSelector(storesSelector);

  /**
   * Lock currently equipped items on a character
   * Recomputes matched sets
   */
  const lockEquipped = () =>
    lbDispatch({
      type: 'setPinnedItems',
      items: selectedStore.items.filter((item) => item.equipped && isLoadoutBuilderItem(item)),
    });

  const chooseItem =
    (updateFunc: (item: DimItem) => void, filter?: (item: DimItem) => boolean) =>
    async (e: React.MouseEvent) => {
      e.preventDefault();

      try {
        const { item } = await showItemPicker({
          filterItems: (item: DimItem) =>
<<<<<<< HEAD
            isLoadoutBuilderItem(item) &&
            itemCanBeEquippedBy(item, selectedStore, true) &&
            (!filter || filter(item)),
          sortBy: (item) => order.indexOf(item.bucket.hash),
=======
            Boolean(
              isLoadoutBuilderItem(item) &&
                itemCanBeEquippedBy(item, selectedStore, true) &&
                (!filter || filter(item))
            ),
          sortBy: (item) => LockableBucketHashes.indexOf(item.bucket.hash),
>>>>>>> 578e07fc
        });

        updateFunc(item);
      } catch (e) {}
    };

  const onModClicked = (mod: PluggableInventoryItemDefinition) =>
    lbDispatch({
      type: 'removeLockedMod',
      mod,
    });

  const pinItem = (item: DimItem) => lbDispatch({ type: 'pinItem', item });
  const unpinItem = (item: DimItem) => lbDispatch({ type: 'unpinItem', item });
  const excludeItem = (item: DimItem) => lbDispatch({ type: 'excludeItem', item });
  const unExcludeItem = (item: DimItem) => lbDispatch({ type: 'unexcludeItem', item });

  const chooseLockItem = chooseItem(
    pinItem,
    // Exclude types that already have a locked item represented
    (item) => !pinnedItems[item.bucket.hash]
  );
  const chooseExcludeItem = chooseItem(excludeItem);

<<<<<<< HEAD
  const order = Object.values(LockableBuckets);
  const allPinnedItems = _.sortBy(_.compact(Object.values(pinnedItems)), (i) =>
    order.indexOf(i.bucket.hash)
  );
  const allExcludedItems = _.sortBy(_.compact(Object.values(excludedItems)).flat(), (i) =>
    order.indexOf(i.bucket.hash)
=======
  flatLockedMap = _.mapValues(flatLockedMap, (items) =>
    _.sortBy(items, (i: LockedItemCase) => LockableBucketHashes.indexOf(i.bucket.hash))
>>>>>>> 578e07fc
  );

  const storeIds = stores.filter((s) => !s.isVault).map((s) => s.id);
  const bucketTypes = buckets.byCategory.Armor.map((b) => b.type!);

  const modCounts: Record<number, number> = {};

  return (
    <>
      <div className={styles.area}>
        <SelectedArmorUpgrade
          defs={defs}
          upgradeSpendTier={upgradeSpendTier}
          lockItemEnergyType={lockItemEnergyType}
        />
        <div className={styles.buttons}>
          <button
            type="button"
            className="dim-button"
            onClick={() => setShowArmorUpgradePicker(true)}
          >
            <AppIcon icon={addIcon} /> {t('LoadoutBuilder.SelectArmorUpgrade')}
          </button>
        </div>
      </div>
      <div className={styles.area}>
        {Boolean(lockedMods.length) && (
          <div className={styles.itemGrid}>
            {lockedMods.map((mod) => (
              <LockedModIcon
                key={getModRenderKey(mod, modCounts)}
                mod={mod}
                onModClicked={() => onModClicked(mod)}
              />
            ))}
          </div>
        )}
        <div className={styles.buttons}>
          <button
            type="button"
            className="dim-button"
            onClick={() => lbDispatch({ type: 'openModPicker' })}
          >
            <AppIcon icon={addIcon} /> {t('LB.ModLockButton')}
          </button>
        </div>
      </div>
      <div className={styles.area}>
        {lockedExoticHash && (
          <div className={styles.itemGrid}>
            <ClosableContainer
              showCloseIconOnHover={true}
              onClose={() => lbDispatch({ type: 'removeLockedExotic' })}
            >
              <DefItemIcon itemDef={defs.InventoryItem.get(lockedExoticHash)} />
            </ClosableContainer>
          </div>
        )}
        <div className={styles.buttons}>
          <button type="button" className="dim-button" onClick={() => setShowExoticPicker(true)}>
            <AppIcon icon={addIcon} /> {t('LB.SelectExotic')}
          </button>
        </div>
      </div>
      <LoadoutBucketDropTarget
        className={styles.area}
        storeIds={storeIds}
        bucketTypes={bucketTypes}
        onItemLocked={pinItem}
      >
        {Boolean(allPinnedItems.length) && (
          <div className={styles.itemGrid}>
            {allPinnedItems.map((lockedItem) => (
              <LockedItem key={lockedItem.id} lockedItem={lockedItem} onRemove={unpinItem} />
            ))}
          </div>
        )}
        <div className={styles.buttons}>
          <button type="button" className="dim-button" onClick={chooseLockItem}>
            <AppIcon icon={pinIcon} /> {t('LoadoutBuilder.LockItem')}
          </button>
          <button type="button" className="dim-button" onClick={lockEquipped}>
            <AppIcon icon={pinIcon} /> {t('LoadoutBuilder.LockEquipped')}
          </button>
        </div>
      </LoadoutBucketDropTarget>
      <LoadoutBucketDropTarget
        className={styles.area}
        storeIds={storeIds}
        bucketTypes={bucketTypes}
        onItemLocked={excludeItem}
      >
        {Boolean(allExcludedItems.length) && (
          <div className={styles.itemGrid}>
            {allExcludedItems.map((lockedItem) => (
              <LockedItem key={lockedItem.id} lockedItem={lockedItem} onRemove={unExcludeItem} />
            ))}
          </div>
        )}
        <div className={styles.buttons}>
          <button type="button" className="dim-button" onClick={chooseExcludeItem}>
            <AppIcon icon={faTimesCircle} /> {t('LoadoutBuilder.ExcludeItem')}
          </button>
        </div>
      </LoadoutBucketDropTarget>
      {showExoticPicker &&
        ReactDom.createPortal(
          <ExoticPicker
            lockedExoticHash={lockedExoticHash}
            classType={selectedStore.classType}
            onSelected={(exotic) => lbDispatch({ type: 'lockExotic', lockedExoticHash: exotic })}
            onClose={() => setShowExoticPicker(false)}
          />,
          document.body
        )}
      {showArmorUpgradePicker &&
        ReactDom.createPortal(
          <ArmorUpgradePicker
            currentUpgradeSpendTier={upgradeSpendTier}
            lockItemEnergyType={lockItemEnergyType}
            onLockItemEnergyTypeChanged={(checked) =>
              lbDispatch({ type: 'lockItemEnergyTypeChanged', lockItemEnergyType: checked })
            }
            onUpgradeSpendTierChanged={(upgradeSpendTier) =>
              lbDispatch({ type: 'upgradeSpendTierChanged', upgradeSpendTier })
            }
            onClose={() => setShowArmorUpgradePicker(false)}
          />,
          document.body
        )}
    </>
  );
});<|MERGE_RESOLUTION|>--- conflicted
+++ resolved
@@ -18,18 +18,7 @@
 import { isLoadoutBuilderItem } from '../../loadout/item-utils';
 import { LoadoutBuilderAction } from '../loadout-builder-reducer';
 import LoadoutBucketDropTarget from '../LoadoutBucketDropTarget';
-<<<<<<< HEAD
-import { ExcludedItems, LockableBuckets, PinnedItems } from '../types';
-=======
-import {
-  LockableBucketHashes,
-  LockedExclude,
-  LockedItemCase,
-  LockedItemType,
-  LockedMap,
-} from '../types';
-import { addLockedItem, removeLockedItem } from '../utils';
->>>>>>> 578e07fc
+import { ExcludedItems, LockableBucketHashes, PinnedItems } from '../types';
 import ArmorUpgradePicker, { SelectedArmorUpgrade } from './ArmorUpgradePicker';
 import ExoticPicker from './ExoticPicker';
 import styles from './LockArmorAndPerks.m.scss';
@@ -83,19 +72,10 @@
       try {
         const { item } = await showItemPicker({
           filterItems: (item: DimItem) =>
-<<<<<<< HEAD
             isLoadoutBuilderItem(item) &&
             itemCanBeEquippedBy(item, selectedStore, true) &&
             (!filter || filter(item)),
-          sortBy: (item) => order.indexOf(item.bucket.hash),
-=======
-            Boolean(
-              isLoadoutBuilderItem(item) &&
-                itemCanBeEquippedBy(item, selectedStore, true) &&
-                (!filter || filter(item))
-            ),
           sortBy: (item) => LockableBucketHashes.indexOf(item.bucket.hash),
->>>>>>> 578e07fc
         });
 
         updateFunc(item);
@@ -120,17 +100,11 @@
   );
   const chooseExcludeItem = chooseItem(excludeItem);
 
-<<<<<<< HEAD
-  const order = Object.values(LockableBuckets);
   const allPinnedItems = _.sortBy(_.compact(Object.values(pinnedItems)), (i) =>
-    order.indexOf(i.bucket.hash)
+    LockableBucketHashes.indexOf(i.bucket.hash)
   );
   const allExcludedItems = _.sortBy(_.compact(Object.values(excludedItems)).flat(), (i) =>
-    order.indexOf(i.bucket.hash)
-=======
-  flatLockedMap = _.mapValues(flatLockedMap, (items) =>
-    _.sortBy(items, (i: LockedItemCase) => LockableBucketHashes.indexOf(i.bucket.hash))
->>>>>>> 578e07fc
+    LockableBucketHashes.indexOf(i.bucket.hash)
   );
 
   const storeIds = stores.filter((s) => !s.isVault).map((s) => s.id);
