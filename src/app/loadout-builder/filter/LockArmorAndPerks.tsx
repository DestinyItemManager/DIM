--- conflicted
+++ resolved
@@ -6,13 +6,9 @@
 import { bucketsSelector, storesSelector } from 'app/inventory/selectors';
 import { DimStore } from 'app/inventory/store-types';
 import { showItemPicker } from 'app/item-picker/item-picker';
-<<<<<<< HEAD
 import ClosableContainer from 'app/loadout/loadout-ui/ClosableContainer';
 import LockedModIcon from 'app/loadout/loadout-ui/LockedModIcon';
 import { getModRenderKey } from 'app/loadout/mod-utils';
-import { d2ManifestSelector } from 'app/manifest/selectors';
-=======
->>>>>>> 3fb9c1ac
 import { addIcon, AppIcon, faTimesCircle, pinIcon } from 'app/shell/icons';
 import { RootState } from 'app/store/types';
 import { itemCanBeEquippedBy } from 'app/utils/item-utils';
@@ -107,27 +103,26 @@
     lbDispatch({ type: 'lockedMapChanged', lockedMap: {} });
   };
 
-  const chooseItem = (
-    updateFunc: (item: DimItem) => void,
-    filter?: (item: DimItem) => boolean
-  ) => async (e: React.MouseEvent) => {
-    e.preventDefault();
-
-    const order = Object.values(LockableBuckets);
-    try {
-      const { item } = await showItemPicker({
-        filterItems: (item: DimItem) =>
-          Boolean(
-            isArmor2WithStats(item) &&
-              itemCanBeEquippedBy(item, selectedStore, true) &&
-              (!filter || filter(item))
-          ),
-        sortBy: (item) => order.indexOf(item.bucket.hash),
-      });
-
-      updateFunc(item);
-    } catch (e) {}
-  };
+  const chooseItem =
+    (updateFunc: (item: DimItem) => void, filter?: (item: DimItem) => boolean) =>
+    async (e: React.MouseEvent) => {
+      e.preventDefault();
+
+      const order = Object.values(LockableBuckets);
+      try {
+        const { item } = await showItemPicker({
+          filterItems: (item: DimItem) =>
+            Boolean(
+              isArmor2WithStats(item) &&
+                itemCanBeEquippedBy(item, selectedStore, true) &&
+                (!filter || filter(item))
+            ),
+          sortBy: (item) => order.indexOf(item.bucket.hash),
+        });
+
+        updateFunc(item);
+      } catch (e) {}
+    };
 
   const addLockedItemType = (item: LockedItemType) => {
     if (item.bucket) {
