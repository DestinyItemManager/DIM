--- conflicted
+++ resolved
@@ -146,21 +146,14 @@
 export default function ExoticPicker({
   lockedExoticHash,
   classType,
-<<<<<<< HEAD
-=======
   vendorItems,
->>>>>>> b8828c82
   onSelected,
   onClose,
 }: {
   lockedExoticHash?: number;
   classType: DestinyClass;
-<<<<<<< HEAD
+  vendorItems: DimItem[];
   onSelected: (lockedExoticHash: number | undefined) => void;
-=======
-  vendorItems: DimItem[];
-  onSelected: (lockedExoticHash: number) => void;
->>>>>>> b8828c82
   onClose: () => void;
 }) {
   const defs = useD2Definitions()!;
