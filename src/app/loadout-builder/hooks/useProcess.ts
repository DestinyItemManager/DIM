--- conflicted
+++ resolved
@@ -233,14 +233,9 @@
     }
 
     if (
-<<<<<<< HEAD
       !ignoreAffinity &&
-      (someModHasEnergyRequirement(lockedArmor2ModMap.seasonal) ||
+      (someModHasEnergyRequirement(lockedArmor2ModMap.other) ||
         someModHasEnergyRequirement(lockedArmor2ModMap[ModPickerCategories.general]))
-=======
-      someModHasEnergyRequirement(lockedArmor2ModMap.other) ||
-      someModHasEnergyRequirement(lockedArmor2ModMap[ModPickerCategories.general])
->>>>>>> e99fd970
     ) {
       groupId += `${item.energy?.energyType}`;
     }
