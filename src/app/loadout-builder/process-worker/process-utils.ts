--- conflicted
+++ resolved
@@ -154,11 +154,8 @@
     }
   }
 
-<<<<<<< HEAD
   // TODO: skip if there aren't any general mods available
 
-=======
->>>>>>> 4e32fa2f
   // Then, for every stat where we haven't shown that we can hit T10 with any
   // set, try to see if we can exceed the previous max by adding auto stat mods.
   for (let statIndex = 0; statIndex < statFiltersInStatOrder.length; statIndex++) {
@@ -180,14 +177,6 @@
     while (minMax.maxStat < 100) {
       // This calculates how many *more* points we need to add to the stat to
       // get to the next tier.
-<<<<<<< HEAD
-      //
-      // TODO: This feels backwards to me - if you're already at the max, which
-      // is what it would mean if explorationStats[statIndex] === 0, then the
-      // next tier is 10 points away, while if you're some amount below the max,
-      // then the next tier is 10 - (value % 10) points away.
-=======
->>>>>>> 4e32fa2f
       const pointsToNextTier = explorationStats[statIndex] === 0 ? 10 : 10 - (value % 10);
       explorationStats[statIndex] += pointsToNextTier;
       const picks = chooseAutoMods(
@@ -214,7 +203,6 @@
 }
 
 /**
-<<<<<<< HEAD
  * Updates the max stat range by trying to individually get the highest value in
  * each stat.
  * @returns true if it's possible to bump at least one stat to higher
@@ -330,8 +318,6 @@
 }
 
 /**
-=======
->>>>>>> 4e32fa2f
  * This figures out if all user-chosen general, combat and activity mods can be
  * assigned to an armour set and auto stat mods can be picked to provide the
  * neededStats. This is a version of pickOptimalStatMods that only cares about
@@ -461,10 +447,7 @@
   items: ProcessItem[],
   setStats: number[],
   desiredStatRanges: DesiredStatRange[],
-<<<<<<< HEAD
   // tierlessStats: boolean,
-=======
->>>>>>> 4e32fa2f
 ): { mods: number[]; bonusStats: number[] } | undefined {
   const { remainingEnergiesPerAssignment, setEnergy } = getRemainingEnergiesPerAssignment(
     info.activityModPermutations,
