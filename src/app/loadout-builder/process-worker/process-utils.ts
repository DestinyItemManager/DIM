--- conflicted
+++ resolved
@@ -73,14 +73,10 @@
 const defaultModEnergy = { val: 0, type: DestinyEnergyType.Any };
 
 /**
-<<<<<<< HEAD
- * This figures out if all general, other and activity mods can be assigned to an armour set.
-=======
- * This figures out if all general, combat and raid mods can be assigned to an armour set.
->>>>>>> fb29b23c
+ * This figures out if all general, combat and activity mods can be assigned to an armour set.
  *
  * The params generalModPermutations, combatModPermutations, activityModPermutations are assumed to be the results
- * from processUtils.ts#generateModPermutations, i.e. all permutations of general, other or activity mods.
+ * from processUtils.ts#generateModPermutations, i.e. all permutations of general, combat or activity mods.
  *
  * assignments is mutated by this function to store any mods assignments that were made.
  */
