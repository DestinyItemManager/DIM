import { LoadoutParameters } from '@destinyitemmanager/dim-api-types';
import { savedLoadoutParametersSelector } from 'app/dim-api/selectors';
import CharacterSelect from 'app/dim-ui/CharacterSelect';
import CollapsibleTitle from 'app/dim-ui/CollapsibleTitle';
import PageWithMenu from 'app/dim-ui/PageWithMenu';
import UserGuideLink from 'app/dim-ui/UserGuideLink';
import { t } from 'app/i18next-t';
import { PluggableInventoryItemDefinition } from 'app/inventory/item-types';
import { isPluggableItem } from 'app/inventory/store/sockets';
import { editLoadout } from 'app/loadout-drawer/loadout-events';
import { Loadout } from 'app/loadout-drawer/loadout-types';
import { loadoutFromEquipped, newLoadout } from 'app/loadout-drawer/loadout-utils';
import { loadoutsSelector } from 'app/loadout-drawer/selectors';
import { d2ManifestSelector, useD2Definitions } from 'app/manifest/selectors';
import { showNotification } from 'app/notifications/notifications';
import { armorStats } from 'app/search/d2-known-values';
import { ItemFilter } from 'app/search/filter-types';
import { searchFilterSelector } from 'app/search/search-filter';
import { useSetSetting } from 'app/settings/hooks';
import { AppIcon, refreshIcon } from 'app/shell/icons';
import { querySelector, useIsPhonePortrait } from 'app/shell/selectors';
import { RootState } from 'app/store/types';
import { compareBy } from 'app/utils/comparators';
import { isArmor2Mod } from 'app/utils/item-utils';
import { copyString } from 'app/utils/util';
import { DestinyClass } from 'bungie-api-ts/destiny2';
import { BucketHashes } from 'data/d2/generated-enums';
import { AnimatePresence, motion } from 'framer-motion';
import _ from 'lodash';
import React, { useEffect, useMemo } from 'react';
import ReactDOM from 'react-dom';
import { connect } from 'react-redux';
import { createSelector } from 'reselect';
import { allItemsSelector } from '../inventory/selectors';
import { DimStore } from '../inventory/store-types';
import { isLoadoutBuilderItem } from '../loadout/item-utils';
import ModPicker from '../loadout/ModPicker';
import LockArmorAndPerks from './filter/LockArmorAndPerks';
import TierSelect from './filter/TierSelect';
import CompareDrawer from './generated-sets/CompareDrawer';
import GeneratedSets from './generated-sets/GeneratedSets';
import { sortGeneratedSets } from './generated-sets/utils';
import { filterItems } from './item-filter';
import { useLbState } from './loadout-builder-reducer';
import { buildLoadoutParams } from './loadout-params';
import styles from './LoadoutBuilder.m.scss';
import { useProcess } from './process/useProcess';
import { generalSocketReusablePlugSetHash, ItemsByBucket, LOCKED_EXOTIC_ANY_EXOTIC } from './types';

interface ProvidedProps {
  stores: DimStore[];
  initialClassType: DestinyClass | undefined;
  notes: string | undefined;
  preloadedLoadout: Loadout | undefined;
  initialLoadoutParameters: LoadoutParameters;
}

interface StoreProps {
  items: Readonly<{
    [classType: number]: ItemsByBucket;
  }>;
  loadouts: Loadout[];
  searchFilter: ItemFilter;
  searchQuery: string;
  halfTierMods: PluggableInventoryItemDefinition[];
  disabledDueToMaintenance: boolean;
}

type Props = ProvidedProps & StoreProps;

const statOrderSelector = (state: RootState) =>
  savedLoadoutParametersSelector(state).statConstraints!.map((c) => c.statHash);

/** A selector to pull out all half tier general mods so we can quick add them to sets. */
const halfTierModsSelector = createSelector(
  statOrderSelector,
  d2ManifestSelector,
  (statOrder, defs) => {
    const halfTierMods: PluggableInventoryItemDefinition[] = [];

    // Get all the item hashes for the general sockets whitelisted plugs.
    const reusablePlugs =
      defs?.PlugSet.get(generalSocketReusablePlugSetHash)?.reusablePlugItems.map(
        (p) => p.plugItemHash
      ) || [];

    for (const plugHash of reusablePlugs) {
      const plug = defs?.InventoryItem.get(plugHash);

      // Pick out the plugs which have a +5 value for an armour stat. This has the potential to break
      // if bungie adds more mods with these stats (this looks pretty unlikely as of March 2021).
      if (
        isPluggableItem(plug) &&
        isArmor2Mod(plug) &&
        plug.investmentStats.some(
          (stat) => stat.value === 5 && armorStats.includes(stat.statTypeHash)
        )
      ) {
        halfTierMods.push(plug);
      }
    }

    // Sort the mods so they are in the same order as our stat filters. This ensures the desired stats
    // will be enhanced first.
    return halfTierMods.sort(
      compareBy((mod) => {
        const stat = mod.investmentStats.find(
          (stat) => stat.value === 5 && armorStats.includes(stat.statTypeHash)
        );
        return statOrder.indexOf(stat!.statTypeHash);
      })
    );
  }
);

function mapStateToProps() {
  /** Gets items for the loadout builder and creates a mapping of classType -> bucketHash -> item array. */
  const itemsSelector = createSelector(
    allItemsSelector,
    (
      allItems
    ): Readonly<{
      [classType: number]: ItemsByBucket;
    }> => {
      const items: {
        [classType: number]: ItemsByBucket;
      } = {};
      for (const item of allItems) {
        if (!item || !isLoadoutBuilderItem(item)) {
          continue;
        }
        const { classType, bucket } = item;
        (items[classType] ??= {
          [BucketHashes.Helmet]: [],
          [BucketHashes.Gauntlets]: [],
          [BucketHashes.ChestArmor]: [],
          [BucketHashes.LegArmor]: [],
          [BucketHashes.ClassArmor]: [],
        })[bucket.hash].push(item);
      }
      return items;
    }
  );

  const disabledDueToMaintenanceSelector = createSelector(allItemsSelector, (items) =>
    items.every((item) => item.missingSockets)
  );

  return (state: RootState): StoreProps => ({
    items: itemsSelector(state),
    loadouts: loadoutsSelector(state),
    searchFilter: searchFilterSelector(state),
    searchQuery: querySelector(state),
    halfTierMods: halfTierModsSelector(state),
    disabledDueToMaintenance: disabledDueToMaintenanceSelector(state),
  });
}

/**
 * The Loadout Optimizer screen
 */
function LoadoutBuilder({
  stores,
  items,
  loadouts,
  searchFilter,
  preloadedLoadout,
  initialClassType,
  notes,
  searchQuery,
  halfTierMods,
  initialLoadoutParameters,
  disabledDueToMaintenance,
}: Props) {
  const defs = useD2Definitions()!;
  const [
    {
      upgradeSpendTier,
      statOrder,
      lockItemEnergyType,
      pinnedItems,
      excludedItems,
      lockedMods,
      lockedExoticHash,
      selectedStoreId,
      statFilters,
      modPicker,
      compareSet,
    },
    lbDispatch,
  ] = useLbState(stores, preloadedLoadout, initialClassType, initialLoadoutParameters, defs);
  const isPhonePortrait = useIsPhonePortrait();

  // Save a subset of the loadout parameters to settings in order to remember them between sessions
  const setSetting = useSetSetting();
  useEffect(() => {
    const newSavedLoadoutParams = buildLoadoutParams(
      upgradeSpendTier,
      lockItemEnergyType,
      [], // ignore locked mods
      '', // and the search query
      // and don't save stat ranges either, just whether they're ignored
      _.mapValues(statFilters, (m) => ({
        ignored: m.ignored,
        min: 0,
        max: 10,
      })),
      statOrder,
      undefined // same with locked exotic
    );
    setSetting('loParameters', newSavedLoadoutParams);
  }, [setSetting, statFilters, statOrder, upgradeSpendTier, lockItemEnergyType]);

  // TODO: maybe load from URL state async and fire a dispatch?
  // TODO: save params to URL when they change? or leave it for the share...

  const selectedStore = stores.find((store) => store.id === selectedStoreId)!;
  const classType = selectedStore.classType;

  const enabledStats = useMemo(
    () => new Set(armorStats.filter((statType) => !statFilters[statType].ignored)),
    [statFilters]
  );

  const characterItems = items[classType];

  const equippedLoadout: Loadout | undefined = loadoutFromEquipped(selectedStore);
  // Huh... these aren't filtered by class...
  loadouts = equippedLoadout ? [...loadouts, equippedLoadout] : loadouts;

  const filteredItems = useMemo(
    () =>
      filterItems(
        defs,
        characterItems,
        pinnedItems,
        excludedItems,
        lockedMods,
        lockedExoticHash,
        upgradeSpendTier,
        lockItemEnergyType,
        searchFilter
      ),
    [
      defs,
      characterItems,
      pinnedItems,
      excludedItems,
      lockedMods,
      lockedExoticHash,
      upgradeSpendTier,
      lockItemEnergyType,
      searchFilter,
    ]
  );

  const { result, processing, remainingTime } = useProcess(
    defs,
    selectedStore,
    filteredItems,
    lockedMods,
    upgradeSpendTier,
    lockItemEnergyType,
    statOrder,
    statFilters,
    lockedExoticHash === LOCKED_EXOTIC_ANY_EXOTIC,
    disabledDueToMaintenance
  );

  // A representation of the current loadout optimizer parameters that can be saved with generated loadouts
  // TODO: replace some of these individual params with this object
  const params = useMemo(
    () =>
      buildLoadoutParams(
        upgradeSpendTier,
        lockItemEnergyType,
        lockedMods,
        searchQuery,
        statFilters,
        statOrder,
        lockedExoticHash
      ),
    [
      upgradeSpendTier,
      lockItemEnergyType,
      lockedMods,
      searchQuery,
      statFilters,
      statOrder,
      lockedExoticHash,
    ]
  );

  const sets = result?.sets;

  const filteredSets = useMemo(
    () => sortGeneratedSets(statOrder, enabledStats, sets),
    [statOrder, enabledStats, sets]
  );

  const shareBuild = (notes?: string) => {
    const p: Record<string, string> = {
      class: classType.toString(),
      p: JSON.stringify(params),
    };
    if (notes) {
      p.n = notes;
    }
    const urlParams = new URLSearchParams(p);
    const url = `${location.origin}/optimizer?${urlParams}`;
    copyString(url);
    showNotification({
      type: 'success',
      title: t('LoadoutBuilder.CopiedBuild'),
    });
  };

  const shareBuildWithNotes = () => {
    const newNotes = prompt(t('MovePopup.Notes'), notes);
    shareBuild(newNotes || undefined);
  };

  // I don't think this can actually happen?
  if (!selectedStore) {
    return null;
  }

  if (disabledDueToMaintenance) {
    return <div className={styles.disabled}>{t('LoadoutBuilder.DisabledDueToMaintenance')}</div>;
  }

  const menuContent = (
    <>
      <TierSelect
        stats={statFilters}
        statRangesFiltered={result?.statRangesFiltered}
        order={statOrder}
        onStatFiltersChanged={(statFilters) =>
          lbDispatch({ type: 'statFiltersChanged', statFilters })
        }
        onStatOrderChanged={(sortOrder) => lbDispatch({ type: 'sortOrderChanged', sortOrder })}
      />

      <LockArmorAndPerks
        selectedStore={selectedStore}
        pinnedItems={pinnedItems}
        excludedItems={excludedItems}
        lockedMods={lockedMods}
        upgradeSpendTier={upgradeSpendTier}
        lockItemEnergyType={lockItemEnergyType}
        lockedExoticHash={lockedExoticHash}
        lbDispatch={lbDispatch}
      />
    </>
  );

  return (
    <PageWithMenu className={styles.page}>
      <PageWithMenu.Menu className={styles.menuContent}>
        <CharacterSelect
          selectedStore={selectedStore}
          stores={stores}
          onCharacterChanged={(storeId: string) => lbDispatch({ type: 'changeCharacter', storeId })}
        />
        {isPhonePortrait ? (
          <CollapsibleTitle sectionId="lb-filter" title={t('LoadoutBuilder.Filter')}>
            {menuContent}
          </CollapsibleTitle>
        ) : (
          menuContent
        )}
      </PageWithMenu.Menu>

      <PageWithMenu.Contents>
        <AnimatePresence>
          {processing && (
            <motion.div
              className={styles.processing}
              initial={{ opacity: 0, y: -50 }}
              animate={{ opacity: 1, y: 0 }}
              exit={{ opacity: 0, y: -50 }}
              transition={{ ease: 'easeInOut', duration: 0.5 }}
            >
              <div>
                {t('LoadoutBuilder.ProcessingSets', {
                  character: selectedStore.name,
                  remainingTime: remainingTime || '??',
                })}
              </div>
              <AppIcon icon={refreshIcon} spinning={true} />
            </motion.div>
          )}
        </AnimatePresence>
        <div className={styles.toolbar}>
          <UserGuideLink topic="Loadout_Optimizer" />
          {!$featureFlags.loadoutsPage && (
            <button
              type="button"
              className="dim-button"
              onClick={() => editLoadout(newLoadout('', []), { showClass: true, isNew: true })}
            >
              {t('LoadoutBuilder.NewEmptyLoadout')}
            </button>
          )}
          <button
            type="button"
            className="dim-button"
            onClick={() => shareBuild(notes)}
            disabled={!filteredSets}
          >
            {t('LoadoutBuilder.ShareBuild')}
          </button>
          <button
            type="button"
            className="dim-button"
            onClick={shareBuildWithNotes}
            disabled={!filteredSets}
          >
            {t('LoadoutBuilder.ShareBuildWithNotes')}
          </button>
          {result && (
            <div className={styles.speedReport}>
              {t('LoadoutBuilder.SpeedReport', {
                combos: result.combos,
                time: (result.processTime / 1000).toFixed(2),
              })}
            </div>
          )}
        </div>
        <div className={styles.guide}>
          <ol>
            <li>{t('LoadoutBuilder.OptimizerExplanationStats')}</li>
            <li>{t('LoadoutBuilder.OptimizerExplanationMods')}</li>
            <li>{t('LoadoutBuilder.OptimizerExplanationUpgrades')}</li>
            <li>{t('LoadoutBuilder.OptimizerExplanationSearch')}</li>
          </ol>
          <p>{t('LoadoutBuilder.OptimizerExplanationGuide')}</p>
        </div>
<<<<<<< HEAD
        {notes && (
          <div className={styles.guide}>
            <p>
              <b>{t('MovePopup.Notes')}</b> {notes}
            </p>
          </div>
        )}
=======

>>>>>>> 301d9f80
        {filteredSets && (
          <GeneratedSets
            sets={filteredSets}
            lockedMods={processing ? [] : lockedMods}
            pinnedItems={pinnedItems}
            selectedStore={selectedStore}
            lbDispatch={lbDispatch}
            statOrder={statOrder}
            enabledStats={enabledStats}
            loadouts={loadouts}
            params={params}
            halfTierMods={halfTierMods}
            upgradeSpendTier={upgradeSpendTier}
            lockItemEnergyType={lockItemEnergyType}
            notes={notes}
          />
        )}
        {modPicker.open &&
          ReactDOM.createPortal(
            <ModPicker
              classType={classType}
              lockedMods={lockedMods}
              plugCategoryHashWhitelist={modPicker.plugCategoryHashWhitelist}
              onAccept={(newLockedMods: PluggableInventoryItemDefinition[]) =>
                lbDispatch({
                  type: 'lockedModsChanged',
                  lockedMods: newLockedMods,
                })
              }
              onClose={() => lbDispatch({ type: 'closeModPicker' })}
            />,
            document.body
          )}
        {compareSet &&
          ReactDOM.createPortal(
            <CompareDrawer
              set={compareSet}
              loadouts={loadouts}
              lockedMods={lockedMods}
              classType={classType}
              statOrder={statOrder}
              enabledStats={enabledStats}
              upgradeSpendTier={upgradeSpendTier}
              lockItemEnergyType={lockItemEnergyType}
              params={params}
              notes={notes}
              onClose={() => lbDispatch({ type: 'closeCompareDrawer' })}
            />,
            document.body
          )}
      </PageWithMenu.Contents>
    </PageWithMenu>
  );
}

export default connect<StoreProps>(mapStateToProps)(LoadoutBuilder);<|MERGE_RESOLUTION|>--- conflicted
+++ resolved
@@ -436,7 +436,6 @@
           </ol>
           <p>{t('LoadoutBuilder.OptimizerExplanationGuide')}</p>
         </div>
-<<<<<<< HEAD
         {notes && (
           <div className={styles.guide}>
             <p>
@@ -444,9 +443,6 @@
             </p>
           </div>
         )}
-=======
-
->>>>>>> 301d9f80
         {filteredSets && (
           <GeneratedSets
             sets={filteredSets}
