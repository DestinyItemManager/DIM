import { UIViewInjectedProps } from '@uirouter/react';
import { DestinyClass } from 'bungie-api-ts/destiny2';
import { t } from 'app/i18next-t';
import _ from 'lodash';
import React from 'react';
import { connect } from 'react-redux';
import { DestinyAccount } from '../accounts/destiny-account';
import CharacterSelect from '../dim-ui/CharacterSelect';
import { Loading } from '../dim-ui/Loading';
import { D2StoresService } from '../inventory/d2-stores';
import { DimStore, D2Store } from '../inventory/store-types';
import { RootState } from '../store/reducers';
import GeneratedSets from './generated-sets/GeneratedSets';
import { filterGeneratedSets, isLoadoutBuilderItem } from './generated-sets/utils';
<<<<<<< HEAD
import {
  ArmorSet,
  StatTypes,
  ItemsByBucket,
  LockedMap,
  MinMaxIgnored,
  LockedModBase
} from './types';
import { sortedStoresSelector, storesLoadedSelector, storesSelector } from '../inventory/reducer';
=======
import { ArmorSet, StatTypes, ItemsByBucket, LockedMap, MinMaxIgnored } from './types';
import { sortedStoresSelector, storesLoadedSelector, storesSelector } from '../inventory/selectors';
>>>>>>> 8667797c
import { process, filterItems, statKeys } from './process';
import { createSelector } from 'reselect';
import PageWithMenu from 'app/dim-ui/PageWithMenu';
import FilterBuilds from './generated-sets/FilterBuilds';
import LoadoutDrawer from 'app/loadout/LoadoutDrawer';
import { D2ManifestDefinitions } from 'app/destiny2/d2-definitions';
import SearchFilterInput from 'app/search/SearchFilterInput';
import {
  SearchConfig,
  SearchFilters,
  searchConfigSelector,
  searchFiltersConfigSelector
} from 'app/search/search-filters';
import memoizeOne from 'memoize-one';
import styles from './LoadoutBuilder.m.scss';
import LockArmorAndPerks from './LockArmorAndPerks';
import CollapsibleTitle from 'app/dim-ui/CollapsibleTitle';
import { DimItem } from 'app/inventory/item-types';
import { Subscriptions } from 'app/utils/rx-utils';
import { refresh$ } from 'app/shell/refresh';
import { queueAction } from 'app/inventory/action-queue';

interface ProvidedProps {
  account: DestinyAccount;
}

interface StoreProps {
  storesLoaded: boolean;
  stores: DimStore[];
  isPhonePortrait: boolean;
  items: Readonly<{
    [classType: number]: ItemsByBucket;
  }>;
  defs?: D2ManifestDefinitions;
  searchConfig: SearchConfig;
  filters: SearchFilters;
}

type Props = ProvidedProps & StoreProps;

interface State {
  lockedMap: LockedMap;
  lockedSeasonalMods: LockedModBase[];
  selectedStoreId?: string;
  statFilters: Readonly<{ [statType in StatTypes]: MinMaxIgnored }>;
  minimumPower: number;
  query: string;
  statOrder: StatTypes[];
  assumeMasterwork: boolean;
}

function mapStateToProps() {
  const itemsSelector = createSelector(
    storesSelector,
    (
      stores
    ): Readonly<{
      [classType: number]: ItemsByBucket;
    }> => {
      const items: {
        [classType: number]: { [bucketHash: number]: DimItem[] };
      } = {};
      for (const store of stores) {
        for (const item of store.items) {
          if (!item || !item.isDestiny2() || !isLoadoutBuilderItem(item)) {
            continue;
          }
          for (const classType of item.classType === DestinyClass.Unknown
            ? [DestinyClass.Hunter, DestinyClass.Titan, DestinyClass.Warlock]
            : [item.classType]) {
            if (!items[classType]) {
              items[classType] = {};
            }
            if (!items[classType][item.bucket.hash]) {
              items[classType][item.bucket.hash] = [];
            }
            items[classType][item.bucket.hash].push(item);
          }
        }
      }

      return items;
    }
  );

  return (state: RootState): StoreProps => ({
    storesLoaded: storesLoadedSelector(state),
    stores: sortedStoresSelector(state),
    isPhonePortrait: state.shell.isPhonePortrait,
    items: itemsSelector(state),
    defs: state.manifest.d2Manifest,
    searchConfig: searchConfigSelector(state),
    filters: searchFiltersConfigSelector(state)
  });
}

/**
 * The Loadout Optimizer screen
 */
export class LoadoutBuilder extends React.Component<Props & UIViewInjectedProps, State> {
  private subscriptions = new Subscriptions();
  private filterItemsMemoized = memoizeOne(filterItems);
  private filterSetsMemoized = memoizeOne(filterGeneratedSets);
  private processMemoized = memoizeOne(process);
  private getEnabledStats = memoizeOne(
    (statFilters: Readonly<{ [statType in StatTypes]: MinMaxIgnored }>) =>
      new Set(statKeys.filter((statType) => !statFilters[statType].ignored))
  );

  constructor(props: Props) {
    super(props);
    this.state = {
      lockedMap: {},
      statFilters: {
        Mobility: { min: 0, max: 10, ignored: false },
        Resilience: { min: 0, max: 10, ignored: false },
        Recovery: { min: 0, max: 10, ignored: false },
        Discipline: { min: 0, max: 10, ignored: false },
        Intellect: { min: 0, max: 10, ignored: false },
        Strength: { min: 0, max: 10, ignored: false }
      },
      lockedSeasonalMods: [],
      minimumPower: 750,
      query: '',
      statOrder: statKeys,
      selectedStoreId: props.storesLoaded ? props.stores.find((s) => s.current)!.id : undefined,
      assumeMasterwork: false
    };
  }

  componentDidMount() {
    this.subscriptions.add(
      D2StoresService.getStoresStream(this.props.account).subscribe((stores) => {
        if (!stores || !stores.length) {
          return;
        }

        if (!this.state.selectedStoreId) {
          this.onCharacterChanged(stores.find((s) => s.current)!.id);
        }
      }),

      // Disable refreshing stores, since it resets the scroll offset
      refresh$.subscribe(() => queueAction(() => D2StoresService.reloadStores()))
    );
  }

  componentWillUnmount() {
    this.subscriptions.unsubscribe();
  }

  render() {
    const {
      storesLoaded,
      stores,
      isPhonePortrait,
      items,
      defs,
      searchConfig,
      filters
    } = this.props;
    const {
      lockedMap,
      lockedSeasonalMods,
      selectedStoreId,
      statFilters,
      minimumPower,
      query,
      statOrder,
      assumeMasterwork
    } = this.state;

    if (!storesLoaded || !defs || !selectedStoreId) {
      return <Loading />;
    }

    const store = stores.find((s) => s.id === selectedStoreId)!;

    if (!items[store.classType]) {
      return <Loading />;
    }

    const filter = filters.filterFunction(query);

    let filteredItems: ItemsByBucket = {};
    let processedSets: readonly ArmorSet[] = [];
    let filteredSets: readonly ArmorSet[] = [];
    let combos = 0;
    let combosWithoutCaps = 0;
    let processError;
    const enabledStats = this.getEnabledStats(statFilters);
    try {
      filteredItems = this.filterItemsMemoized(items[store.classType], lockedMap, filter);
      const result = this.processMemoized(filteredItems, lockedMap, store.id, assumeMasterwork);
      processedSets = result.sets;
      combos = result.combos;
      combosWithoutCaps = result.combosWithoutCaps;
      filteredSets = this.filterSetsMemoized(
        processedSets,
        minimumPower,
        lockedMap,
        lockedSeasonalMods,
        statFilters,
        statOrder,
        enabledStats
      );
    } catch (e) {
      console.error(e);
      processError = e;
    }

    const menuContent = (
      <div className={styles.menuContent}>
        <SearchFilterInput
          searchConfig={searchConfig}
          placeholder={t('LoadoutBuilder.SearchPlaceholder')}
          onQueryChanged={this.onQueryChanged}
        />

        <FilterBuilds
          sets={processedSets}
          selectedStore={store as D2Store}
          minimumPower={minimumPower}
          stats={statFilters}
          onMinimumPowerChanged={this.onMinimumPowerChanged}
          onStatFiltersChanged={this.onStatFiltersChanged}
          defs={defs}
          order={statOrder}
          onStatOrderChanged={this.onStatOrderChanged}
          assumeMasterwork={assumeMasterwork}
          onMasterworkAssumptionChange={this.onMasterworkAssumptionChange}
        />

        <LockArmorAndPerks
          items={filteredItems}
          selectedStore={store}
          lockedMap={lockedMap}
          lockedSeasonalMods={lockedSeasonalMods}
          onLockedMapChanged={this.onLockedMapChanged}
          onSeasonalModsChanged={this.onSeasonalModsChanged}
        />
      </div>
    );

    return (
      <PageWithMenu className={styles.page}>
        <PageWithMenu.Menu className={styles.menu}>
          <CharacterSelect
            selectedStore={store}
            stores={stores}
            vertical={!isPhonePortrait}
            isPhonePortrait={isPhonePortrait}
            onCharacterChanged={this.onCharacterChanged}
          />
          {isPhonePortrait ? (
            <CollapsibleTitle sectionId="lb-filter" title={t('LoadoutBuilder.Filter')}>
              {menuContent}
            </CollapsibleTitle>
          ) : (
            menuContent
          )}
        </PageWithMenu.Menu>

        <PageWithMenu.Contents>
          {processError ? (
            <div className="dim-error">
              <h2>{t('ErrorBoundary.Title')}</h2>
              <div>{processError.message}</div>
            </div>
          ) : (
            <GeneratedSets
              sets={filteredSets}
              combos={combos}
              combosWithoutCaps={combosWithoutCaps}
              isPhonePortrait={isPhonePortrait}
              lockedMap={lockedMap}
              selectedStore={store}
              onLockedMapChanged={this.onLockedMapChanged}
              defs={defs}
              statOrder={statOrder}
              enabledStats={enabledStats}
            />
          )}
        </PageWithMenu.Contents>

        <LoadoutDrawer />
      </PageWithMenu>
    );
  }

  /**
   * Handle when selected character changes
   * Recomputes matched sets
   */
  private onCharacterChanged = (storeId: string) => {
    this.setState({
      selectedStoreId: storeId,
      lockedMap: {},
      statFilters: {
        Mobility: { min: 0, max: 10, ignored: false },
        Resilience: { min: 0, max: 10, ignored: false },
        Recovery: { min: 0, max: 10, ignored: false },
        Discipline: { min: 0, max: 10, ignored: false },
        Intellect: { min: 0, max: 10, ignored: false },
        Strength: { min: 0, max: 10, ignored: false }
      },
      minimumPower: 0
    });
  };

  private onStatFiltersChanged = (statFilters: State['statFilters']) =>
    this.setState({ statFilters });

  private onMinimumPowerChanged = (minimumPower: number) => this.setState({ minimumPower });

  private onQueryChanged = (query: string) => this.setState({ query });

  private onStatOrderChanged = (statOrder: StatTypes[]) => this.setState({ statOrder });

  private onLockedMapChanged = (lockedMap: State['lockedMap']) => this.setState({ lockedMap });

  private onSeasonalModsChanged = (lockedSeasonalMods: LockedModBase[]) =>
    this.setState({ lockedSeasonalMods });

  private onMasterworkAssumptionChange = (assumeMasterwork: boolean) =>
    this.setState({ assumeMasterwork });
}

export default connect<StoreProps>(mapStateToProps)(LoadoutBuilder);<|MERGE_RESOLUTION|>--- conflicted
+++ resolved
@@ -12,7 +12,6 @@
 import { RootState } from '../store/reducers';
 import GeneratedSets from './generated-sets/GeneratedSets';
 import { filterGeneratedSets, isLoadoutBuilderItem } from './generated-sets/utils';
-<<<<<<< HEAD
 import {
   ArmorSet,
   StatTypes,
@@ -21,11 +20,7 @@
   MinMaxIgnored,
   LockedModBase
 } from './types';
-import { sortedStoresSelector, storesLoadedSelector, storesSelector } from '../inventory/reducer';
-=======
-import { ArmorSet, StatTypes, ItemsByBucket, LockedMap, MinMaxIgnored } from './types';
 import { sortedStoresSelector, storesLoadedSelector, storesSelector } from '../inventory/selectors';
->>>>>>> 8667797c
 import { process, filterItems, statKeys } from './process';
 import { createSelector } from 'reselect';
 import PageWithMenu from 'app/dim-ui/PageWithMenu';
