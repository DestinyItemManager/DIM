--- conflicted
+++ resolved
@@ -174,24 +174,8 @@
   const combosWithoutCaps = result?.combosWithoutCaps || 0;
 
   const filteredSets = useMemo(
-    () =>
-      filterGeneratedSets(
-        lockedMap,
-        lockedArmor2Mods,
-<<<<<<< HEAD
-        statFilters,
-=======
-        lockedSeasonalMods,
->>>>>>> 0057ea98
-        statOrder,
-        enabledStats,
-        result?.sets
-      ),
-<<<<<<< HEAD
-    [minimumPower, lockedMap, lockedArmor2Mods, statFilters, statOrder, enabledStats, result?.sets]
-=======
-    [lockedMap, lockedArmor2Mods, lockedSeasonalMods, statOrder, enabledStats, result?.sets]
->>>>>>> 0057ea98
+    () => filterGeneratedSets(lockedMap, lockedArmor2Mods, statOrder, enabledStats, result?.sets),
+    [lockedMap, lockedArmor2Mods, statOrder, enabledStats, result?.sets]
   );
 
   const loadingNodeRef = useRef<HTMLDivElement>(null);
