--- conflicted
+++ resolved
@@ -79,7 +79,6 @@
   background-color: rgba(0, 0, 0, 0.4);
   padding: 8px;
   gap: 0;
-<<<<<<< HEAD
   // Fit 7 mods across, regardless of what the user's item size is
   --item-size: 50px;
   --loadout-edit-subclass-columns: 7;
@@ -89,10 +88,6 @@
   composes: loadoutEditSection;
   // Adjust these down a bit
   --item-size: 48px;
-=======
-  // Fit 5 mods across, regardless of what the user's item size is
-  --item-size: 47px;
-  --loadout-edit-subclass-columns: 4;
 }
 
 .referenceTiersInfo {
@@ -122,5 +117,4 @@
   position: absolute;
   right: 0;
   top: 0;
->>>>>>> 62bac5f5
 }