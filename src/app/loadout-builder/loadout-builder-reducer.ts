import {
  defaultLoadoutParameters,
  LoadoutParameters,
  UpgradeSpendTier,
} from '@destinyitemmanager/dim-api-types';
import { D2ManifestDefinitions } from 'app/destiny2/d2-definitions';
import { t } from 'app/i18next-t';
import { DimItem, PluggableInventoryItemDefinition } from 'app/inventory/item-types';
import { DimStore } from 'app/inventory/store-types';
import { SocketOverrides } from 'app/inventory/store/override-sockets';
import { getCurrentStore, getItemAcrossStores } from 'app/inventory/stores-helpers';
import { DimLoadoutItem, Loadout } from 'app/loadout-drawer/loadout-types';
import { showNotification } from 'app/notifications/notifications';
import { armor2PlugCategoryHashesByName } from 'app/search/d2-known-values';
import { emptyObject } from 'app/utils/empty';
import { getSocketsByCategoryHash } from 'app/utils/socket-utils';
import { DestinyClass } from 'bungie-api-ts/destiny2';
import { BucketHashes, SocketCategoryHashes } from 'data/d2/generated-enums';
import _ from 'lodash';
import { useReducer } from 'react';
import { isLoadoutBuilderItem } from '../loadout/item-utils';
import { statFiltersFromLoadoutParamaters, statOrderFromLoadoutParameters } from './loadout-params';
import {
  ArmorSet,
  ArmorStatHashes,
  ExcludedItems,
  LockableBucketHashes,
  PinnedItems,
  StatFilters,
} from './types';

export interface LoadoutBuilderState {
  loadoutParameters: LoadoutParameters;
  // TODO: also fold statOrder, statFilters into loadoutParameters
  statOrder: ArmorStatHashes[]; // stat hashes, including disabled stats
  statFilters: Readonly<StatFilters>;
  pinnedItems: PinnedItems;
  excludedItems: ExcludedItems;
  selectedStoreId?: string;
  subclass?: DimLoadoutItem;
  modPicker: {
    open: boolean;
    plugCategoryHashWhitelist?: number[];
  };
  compareSet?: ArmorSet;
}

function warnMissingClass(classType: DestinyClass, defs: D2ManifestDefinitions) {
  const missingClassName = Object.values(defs.Class).find((c) => c.classType === classType)!
    .displayProperties.name;

  showNotification({
    type: 'error',
    title: t('LoadoutBuilder.MissingClass', { className: missingClassName }),
    body: t('LoadoutBuilder.MissingClassDescription'),
  });
}

const lbStateInit = ({
  stores,
  preloadedLoadout,
  initialLoadoutParameters,
  classType,
  defs,
}: {
  stores: DimStore[];
  preloadedLoadout?: Loadout;
  initialLoadoutParameters: LoadoutParameters;
  classType: DestinyClass | undefined;
  defs: D2ManifestDefinitions;
}): LoadoutBuilderState => {
  const pinnedItems: PinnedItems = {};

  const matchingClass =
    classType !== undefined ? stores.find((store) => store.classType === classType) : undefined;

  if (classType !== undefined && !matchingClass) {
    warnMissingClass(classType, defs);
    // Take out the exotic
    initialLoadoutParameters = { ...initialLoadoutParameters, exoticArmorHash: undefined };
  }

  let selectedStoreId = (matchingClass ?? getCurrentStore(stores)!).id;

  let loadoutParams = initialLoadoutParameters;
  let subclass: DimLoadoutItem | undefined;

  if (stores.length && preloadedLoadout) {
    let loadoutStore = getCurrentStore(stores);
    if (preloadedLoadout.classType === DestinyClass.Unknown) {
      const includedClasses = new Set(
        preloadedLoadout.items
          .map((i) => defs.InventoryItem.get(i.hash)?.classType)
          .filter((c) => c !== undefined && c !== DestinyClass.Unknown)
      );
      if (includedClasses.size === 1) {
        const includedClassType = includedClasses.values().next().value;
        loadoutStore =
          stores.find((store) => store.classType === includedClassType) ?? loadoutStore;
      }
    } else {
      loadoutStore = stores.find((store) => store.classType === preloadedLoadout.classType);
    }

    if (!loadoutStore) {
      warnMissingClass(preloadedLoadout.classType, defs);
    } else {
      selectedStoreId = loadoutStore.id;
      // TODO: instead of locking items, show the loadout fixed at the top to compare against and leave all items free
      for (const loadoutItem of preloadedLoadout.items) {
        if (loadoutItem.equipped) {
          const item = getItemAcrossStores(stores, loadoutItem);
          if (item && isLoadoutBuilderItem(item)) {
            pinnedItems[item.bucket.hash] = item;
          } else if (item && item.bucket.hash === BucketHashes.Subclass && item.sockets) {
            const abilitySockets = getSocketsByCategoryHash(
              item.sockets,
              SocketCategoryHashes.Abilities
            );
            const socketOverridesForLO = { ...loadoutItem.socketOverrides };

            // In LO we populate the default ability plugs because in game you cannot unselect all abilities.
            for (const socket of abilitySockets) {
              if (!socketOverridesForLO[socket.socketIndex]) {
                socketOverridesForLO[socket.socketIndex] =
                  socket.socketDefinition.singleInitialItemHash;
              }
            }
            subclass = { ...item, socketOverrides: loadoutItem.socketOverrides };
          }
        }
      }

      // Load all parameters from the loadout if we can
      if (preloadedLoadout.parameters) {
        loadoutParams = { ...defaultLoadoutParameters, ...preloadedLoadout.parameters };
      }

      if (!loadoutParams.exoticArmorHash) {
        const equippedExotic = preloadedLoadout.items
          .filter((li) => li.equipped)
          .map((li) => defs.InventoryItem.get(li.hash))
          .find(
            (i) =>
              Boolean(i?.equippingBlock?.uniqueLabel) &&
              LockableBucketHashes.includes(i.inventory?.bucketTypeHash ?? 0)
          );

        if (equippedExotic) {
          loadoutParams = { ...loadoutParams, exoticArmorHash: equippedExotic.hash };
        }
      }
    }
  }

  const statOrder = statOrderFromLoadoutParameters(loadoutParams);
  const statFilters = statFiltersFromLoadoutParamaters(loadoutParams);
  // We need to handle the deprecated case
  loadoutParams.upgradeSpendTier =
    loadoutParams.upgradeSpendTier === UpgradeSpendTier.AscendantShardsLockEnergyType
      ? UpgradeSpendTier.Nothing
      : loadoutParams.upgradeSpendTier!;

  return {
    loadoutParameters: loadoutParams,
    statOrder,
    pinnedItems,
    excludedItems: emptyObject(),
    statFilters,
    subclass,
    selectedStoreId,
    modPicker: {
      open: false,
    },
  };
};

export type LoadoutBuilderAction =
  | { type: 'changeCharacter'; storeId: string }
  | { type: 'statFiltersChanged'; statFilters: LoadoutBuilderState['statFilters'] }
  | { type: 'sortOrderChanged'; sortOrder: LoadoutBuilderState['statOrder'] }
  | {
      type: 'lockItemEnergyTypeChanged';
      lockItemEnergyType: boolean;
    }
  | { type: 'upgradeSpendTierChanged'; upgradeSpendTier: UpgradeSpendTier }
  | { type: 'pinItem'; item: DimItem }
  | { type: 'setPinnedItems'; items: DimItem[] }
  | { type: 'unpinItem'; item: DimItem }
  | { type: 'excludeItem'; item: DimItem }
  | { type: 'unexcludeItem'; item: DimItem }
  | {
      type: 'lockedModsChanged';
      lockedMods: PluggableInventoryItemDefinition[];
    }
  | { type: 'removeLockedMod'; mod: PluggableInventoryItemDefinition }
  | { type: 'addGeneralMods'; mods: PluggableInventoryItemDefinition[] }
  | { type: 'updateSubclass'; item: DimItem }
  | { type: 'removeSubclass' }
  | { type: 'updateSubclassSocketOverrides'; socketOverrides: { [socketIndex: number]: number } }
  | { type: 'removeSingleSubclassSocketOverride'; plug: PluggableInventoryItemDefinition }
  | { type: 'lockExotic'; lockedExoticHash: number }
  | { type: 'removeLockedExotic' }
  | { type: 'openModPicker'; plugCategoryHashWhitelist?: number[] }
  | { type: 'closeModPicker' }
  | { type: 'openCompareDrawer'; set: ArmorSet }
  | { type: 'closeCompareDrawer' };

// TODO: Move more logic inside the reducer
<<<<<<< HEAD
function lbStateReducer(defs: D2ManifestDefinitions) {
  return (state: LoadoutBuilderState, action: LoadoutBuilderAction): LoadoutBuilderState => {
    switch (action.type) {
      case 'changeCharacter':
        return {
          ...state,
          selectedStoreId: action.storeId,
          pinnedItems: {},
          excludedItems: {},
          loadoutParameters: {
            ...state.loadoutParameters,
            exoticArmorHash: undefined,
          },
        };
      case 'statFiltersChanged':
        return { ...state, statFilters: action.statFilters };
      case 'pinItem': {
        const { item } = action;
        const bucketHash = item.bucket.hash;
        return {
          ...state,
          // Remove any previously locked item in that bucket and add this one
          pinnedItems: {
            ...state.pinnedItems,
            [bucketHash]: item,
          },
          // Locking an item clears excluded items in this bucket
          excludedItems: {
            ...state.excludedItems,
            [bucketHash]: undefined,
          },
        };
=======
function lbStateReducer(
  state: LoadoutBuilderState,
  action: LoadoutBuilderAction
): LoadoutBuilderState {
  switch (action.type) {
    case 'changeCharacter':
      return {
        ...state,
        selectedStoreId: action.storeId,
        pinnedItems: {},
        excludedItems: {},
        lockedExoticHash: undefined,
        subclass: undefined,
      };
    case 'statFiltersChanged':
      return { ...state, statFilters: action.statFilters };
    case 'pinItem': {
      const { item } = action;
      const bucketHash = item.bucket.hash;
      return {
        ...state,
        // Remove any previously locked item in that bucket and add this one
        pinnedItems: {
          ...state.pinnedItems,
          [bucketHash]: item,
        },
        // Locking an item clears excluded items in this bucket
        excludedItems: {
          ...state.excludedItems,
          [bucketHash]: undefined,
        },
      };
    }
    case 'setPinnedItems': {
      const { items } = action;
      return {
        ...state,
        pinnedItems: _.keyBy(items, (i) => i.bucket.hash),
        excludedItems: {},
      };
    }
    case 'unpinItem': {
      const { item } = action;
      const bucketHash = item.bucket.hash;
      return {
        ...state,
        pinnedItems: {
          ...state.pinnedItems,
          [bucketHash]: undefined,
        },
      };
    }
    case 'excludeItem': {
      const { item } = action;
      const bucketHash = item.bucket.hash;
      if (state.excludedItems[bucketHash]?.some((i) => i.id === item.id)) {
        return state; // item's already there
>>>>>>> b527d6fd
      }
      case 'setPinnedItems': {
        const { items } = action;
        return {
          ...state,
          pinnedItems: _.keyBy(items, (i) => i.bucket.hash),
          excludedItems: {},
        };
      }
      case 'unpinItem': {
        const { item } = action;
        const bucketHash = item.bucket.hash;
        return {
          ...state,
          pinnedItems: {
            ...state.pinnedItems,
            [bucketHash]: undefined,
          },
        };
      }
      case 'excludeItem': {
        const { item } = action;
        const bucketHash = item.bucket.hash;
        if (state.excludedItems[bucketHash]?.some((i) => i.id === item.id)) {
          return state; // item's already there
        }
        const existingExcluded = state.excludedItems[bucketHash] ?? [];
        return {
          ...state,
          excludedItems: {
            ...state.excludedItems,
            [bucketHash]: [...existingExcluded, item],
          },
        };
      }
      case 'unexcludeItem': {
        const { item } = action;
        const bucketHash = item.bucket.hash;
        const newExcluded = (state.excludedItems[bucketHash] ?? []).filter((i) => i.id !== item.id);
        return {
          ...state,
          excludedItems: {
            ...state.excludedItems,
            [bucketHash]: newExcluded.length > 0 ? newExcluded : undefined,
          },
        };
      }
      case 'lockedModsChanged': {
        return {
          ...state,
          loadoutParameters: {
            ...state.loadoutParameters,
            mods: action.lockedMods.map((m) => m.hash),
          },
        };
      }
      case 'sortOrderChanged': {
        return {
          ...state,
          statOrder: action.sortOrder,
        };
      }
      case 'lockItemEnergyTypeChanged': {
        return {
          ...state,
          loadoutParameters: {
            ...state.loadoutParameters,
            lockItemEnergyType: action.lockItemEnergyType,
          },
        };
      }
      case 'upgradeSpendTierChanged': {
        return {
          ...state,
          loadoutParameters: {
            ...state.loadoutParameters,
            upgradeSpendTier: action.upgradeSpendTier,
          },
        };
      }
      case 'addGeneralMods': {
        const newMods = [...(state.loadoutParameters.mods ?? [])];
        let currentGeneralModsCount =
          newMods.filter(
            (mod) =>
              defs.InventoryItem.get(mod)?.plug?.plugCategoryHash ===
              armor2PlugCategoryHashesByName.general
          ).length ?? 0;

        const failures: string[] = [];

        for (const mod of action.mods) {
          if (currentGeneralModsCount < 5) {
            newMods.push(mod.hash);
            currentGeneralModsCount++;
          } else {
            failures.push(mod.displayProperties.name);
          }
        }

        if (failures.length) {
          showNotification({
            title: t('LoadoutBuilder.UnableToAddAllMods'),
            body: t('LoadoutBuilder.UnableToAddAllModsBody', { mods: failures.join(', ') }),
            type: 'warning',
          });
        }

        return {
          ...state,
          loadoutParameters: {
            ...state.loadoutParameters,
            mods: newMods,
          },
        };
      }
      case 'removeLockedMod': {
        const newMods = [...(state.loadoutParameters.mods ?? [])];
        const indexToRemove = newMods.findIndex((mod) => mod === action.mod.hash);
        if (indexToRemove >= 0) {
          newMods.splice(indexToRemove, 1);
        }

        return {
          ...state,
          loadoutParameters: {
            ...state.loadoutParameters,
            mods: newMods,
          },
        };
      }
      case 'updateSubclass': {
        const { item } = action;
        const abilitySockets = getSocketsByCategoryHash(
          item.sockets,
          SocketCategoryHashes.Abilities
        );
        const defaultAbilityOverrides: SocketOverrides = {};
        for (const socket of abilitySockets) {
          defaultAbilityOverrides[socket.socketIndex] =
            socket.socketDefinition.singleInitialItemHash;
        }
        return { ...state, subclass: { ...item, socketOverrides: defaultAbilityOverrides } };
      }
      case 'removeSubclass': {
        return { ...state, subclass: undefined };
      }
      case 'updateSubclassSocketOverrides': {
        if (!state.subclass) {
          return state;
        }

        const { socketOverrides } = action;
        return { ...state, subclass: { ...state.subclass, socketOverrides } };
      }
      case 'removeSingleSubclassSocketOverride': {
        if (!state.subclass) {
          return state;
        }

        const { plug } = action;
        const abilitySockets = getSocketsByCategoryHash(
          state.subclass.sockets,
          SocketCategoryHashes.Abilities
        );
        const newSocketOverrides = { ...state.subclass?.socketOverrides };
        let socketIndexToRemove: number | undefined;

        // Find the socket index to remove the plug from.
        for (const socketIndexString of Object.keys(newSocketOverrides)) {
          const socketIndex = parseInt(socketIndexString, 10);
          const overridePlugHash = newSocketOverrides[socketIndex];
          if (overridePlugHash === plug.hash) {
            socketIndexToRemove = socketIndex;
            break;
          }
        }

        // If we are removing from an ability socket, find the socket so we can
        // show the default plug instead
        const abilitySocketRemovingFrom = abilitySockets.find(
          (socket) => socket.socketIndex === socketIndexToRemove
        );

        if (socketIndexToRemove !== undefined && abilitySocketRemovingFrom) {
          // If this is an ability socket, replace with the default plug hash
          newSocketOverrides[socketIndexToRemove] =
            abilitySocketRemovingFrom.socketDefinition.singleInitialItemHash;
        } else if (socketIndexToRemove) {
          // If its not an ability we just remove it from the overrides
          delete newSocketOverrides[socketIndexToRemove];
        }
        return {
          ...state,
          subclass: {
            ...state.subclass,
            socketOverrides: Object.keys(newSocketOverrides).length
              ? newSocketOverrides
              : undefined,
          },
        };
      }
      case 'lockExotic': {
        const { lockedExoticHash } = action;
        return {
          ...state,
          loadoutParameters: {
            ...state.loadoutParameters,
            exoticArmorHash: lockedExoticHash,
          },
        };
      }
      case 'removeLockedExotic': {
        return {
          ...state,
          loadoutParameters: {
            ...state.loadoutParameters,
            exoticArmorHash: undefined,
          },
        };
      }
      case 'openModPicker':
        return {
          ...state,
          modPicker: {
            open: true,
            plugCategoryHashWhitelist: action.plugCategoryHashWhitelist,
          },
        };
      case 'closeModPicker':
        return { ...state, modPicker: { open: false } };
      case 'openCompareDrawer':
        return { ...state, compareSet: action.set };
      case 'closeCompareDrawer':
        return { ...state, compareSet: undefined };
    }
  };
}

export function useLbState(
  stores: DimStore[],
  preloadedLoadout: Loadout | undefined,
  classType: DestinyClass | undefined,
  initialLoadoutParameters: LoadoutParameters,
  defs: D2ManifestDefinitions
) {
  return useReducer(
    lbStateReducer(defs),
    { stores, preloadedLoadout, initialLoadoutParameters, defs, classType },
    lbStateInit
  );
}<|MERGE_RESOLUTION|>--- conflicted
+++ resolved
@@ -207,7 +207,6 @@
   | { type: 'closeCompareDrawer' };
 
 // TODO: Move more logic inside the reducer
-<<<<<<< HEAD
 function lbStateReducer(defs: D2ManifestDefinitions) {
   return (state: LoadoutBuilderState, action: LoadoutBuilderAction): LoadoutBuilderState => {
     switch (action.type) {
@@ -221,6 +220,7 @@
             ...state.loadoutParameters,
             exoticArmorHash: undefined,
           },
+          subclass: undefined,
         };
       case 'statFiltersChanged':
         return { ...state, statFilters: action.statFilters };
@@ -240,65 +240,6 @@
             [bucketHash]: undefined,
           },
         };
-=======
-function lbStateReducer(
-  state: LoadoutBuilderState,
-  action: LoadoutBuilderAction
-): LoadoutBuilderState {
-  switch (action.type) {
-    case 'changeCharacter':
-      return {
-        ...state,
-        selectedStoreId: action.storeId,
-        pinnedItems: {},
-        excludedItems: {},
-        lockedExoticHash: undefined,
-        subclass: undefined,
-      };
-    case 'statFiltersChanged':
-      return { ...state, statFilters: action.statFilters };
-    case 'pinItem': {
-      const { item } = action;
-      const bucketHash = item.bucket.hash;
-      return {
-        ...state,
-        // Remove any previously locked item in that bucket and add this one
-        pinnedItems: {
-          ...state.pinnedItems,
-          [bucketHash]: item,
-        },
-        // Locking an item clears excluded items in this bucket
-        excludedItems: {
-          ...state.excludedItems,
-          [bucketHash]: undefined,
-        },
-      };
-    }
-    case 'setPinnedItems': {
-      const { items } = action;
-      return {
-        ...state,
-        pinnedItems: _.keyBy(items, (i) => i.bucket.hash),
-        excludedItems: {},
-      };
-    }
-    case 'unpinItem': {
-      const { item } = action;
-      const bucketHash = item.bucket.hash;
-      return {
-        ...state,
-        pinnedItems: {
-          ...state.pinnedItems,
-          [bucketHash]: undefined,
-        },
-      };
-    }
-    case 'excludeItem': {
-      const { item } = action;
-      const bucketHash = item.bucket.hash;
-      if (state.excludedItems[bucketHash]?.some((i) => i.id === item.id)) {
-        return state; // item's already there
->>>>>>> b527d6fd
       }
       case 'setPinnedItems': {
         const { items } = action;
