--- conflicted
+++ resolved
@@ -2,11 +2,7 @@
 import React from 'react';
 import { StatTypes, MinMax, MinMaxIgnored } from '../types';
 import { D2ManifestDefinitions } from 'app/destiny2/d2-definitions';
-<<<<<<< HEAD
-import { statHashes } from '../utils';
-=======
 import { statHashes } from '../types';
->>>>>>> c86cbbe2
 import { DragDropContext, Droppable, Draggable, DropResult } from 'react-beautiful-dnd';
 import { AppIcon, faGripLinesVertical } from 'app/shell/icons';
 import styles from './TierSelect.m.scss';
