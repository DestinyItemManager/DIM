import { LockedArmor2ModMap } from './../types';
import _ from 'lodash';
import { DimSocket, DimItem, D2Item } from '../../inventory/item-types';
import { ArmorSet, LockedItemType, StatTypes, LockedMap, LockedMod } from '../types';
import { count } from '../../utils/util';
import {
  DestinyInventoryItemDefinition,
  TierType,
  DestinyItemSubType,
  DestinyEnergyType,
} from 'bungie-api-ts/destiny2';
import { chainComparator, compareBy, Comparator } from 'app/utils/comparators';
import { statKeys } from '../types';
import { getSpecialtySocketMetadata, specialtyModSocketHashes } from 'app/utils/item-utils';
import { canSetTakeGeneralAndSeasonalMods } from './mod-utils';

/**
 * Plug item hashes that should be excluded from the list of selectable perks.
 */
const unwantedSockets = new Set([
  3313201758, // Mobility, Restorative, and Resilience perks
  1514141499, // Void damage resistance
  1514141501, // Arc damage resistance
  1514141500, // Solar damage resistance
  2973005342, // Shaders
  3356843615, // Ornaments
  2457930460, // Empty masterwork slot
]);
const unwantedCategories = new Set([
  1742617626, // ItemCategory "Armor Mods: Ornaments"
  1875601085, // ItemCategory "Armor Mods: Glow Effects"
  1404791674, // ItemCategory "Ghost Mods: Projections"
]);

/**
 *  Filter out plugs that we don't want to show in the perk picker.
 */
export function filterPlugs(socket: DimSocket) {
  if (!socket.plug) {
    return false;
  }

  const plugItem = socket.plug.plugItem;
  if (!plugItem || !plugItem.plug) {
    return false;
  }

  // Armor 2.0 mods
  if (socket.plug.plugItem.collectibleHash) {
    return false;
  }

  if (
    plugItem.itemSubType === DestinyItemSubType.Ornament ||
    plugItem.itemSubType === DestinyItemSubType.Shader
  ) {
    return false;
  }

  // Remove unwanted sockets by category hash
  if (
    unwantedSockets.has(plugItem.plug.plugCategoryHash) ||
    plugItem.itemCategoryHashes?.some((h) => unwantedCategories.has(h))
  ) {
    return false;
  }

  // Remove Archetype/Inherit perk
  if (
    plugItem.plug.plugCategoryHash === 1744546145 &&
    plugItem.inventory.tierType !== 6 // keep exotics
  ) {
    return false;
  }

  // Remove empty mod slots
  if (
    plugItem.plug.plugCategoryHash === 3347429529 &&
    plugItem.inventory.tierType === TierType.Basic
  ) {
    return false;
  }

  // Remove masterwork mods and energy mods
  if (plugItem.plug.plugCategoryIdentifier.match(/masterworks/)) {
    return false;
  }

  // Remove empty sockets, which are common tier
  if (plugItem.inventory.tierType === TierType.Common) {
    return false;
  }

  // Only real mods
  if (
    !socket.isPerk &&
    (plugItem.inventory.bucketTypeHash !== 3313201758 || !plugItem.inventory.recoveryBucketTypeHash)
  ) {
    return false;
  }

  return true;
}

function getComparatorsForMatchedSetSorting(statOrder: StatTypes[], enabledStats: Set<StatTypes>) {
  const comparators: Comparator<ArmorSet>[] = [];

  comparators.push(compareBy((s: ArmorSet) => -sumEnabledStats(s.stats, enabledStats)));

  statOrder.forEach((statType) => {
    if (enabledStats.has(statType)) {
      comparators.push(compareBy((s: ArmorSet) => -statTier(s.stats[statType])));
    }
  });

  return comparators;
}

/**
 * Filter sets down based on stat filters, locked perks, etc.
 * TODO This needs to become a sorter, not a filter. All 'filtering' should be done in process.
 */
export function filterGeneratedSets(
  lockedMap: LockedMap,
  lockedArmor2ModMap: LockedArmor2ModMap,
<<<<<<< HEAD
  stats: Readonly<{ [statType in StatTypes]: MinMaxIgnored }>,
=======
  lockedSeasonalMods: readonly LockedModBase[],
>>>>>>> 0057ea98
  statOrder: StatTypes[],
  enabledStats: Set<StatTypes>,
  sets?: readonly ArmorSet[]
) {
  if (!sets) {
    return;
  }

  let matchedSets = Array.from(sets);

  matchedSets = matchedSets.filter((set) => {
<<<<<<< HEAD
    if (set.maxPower < minimumPower) {
=======
    if (lockedSeasonalMods.length && !canAllModsBeUsed(set, lockedSeasonalMods)) {
>>>>>>> 0057ea98
      return false;
    }

    // TODO this is too restrictive as there may be other combinations that can take the mods
    if (
      $featureFlags.armor2ModPicker &&
      !canSetTakeGeneralAndSeasonalMods(set.firstValidSet, lockedArmor2ModMap)
    ) {
      return false;
    }

    return true;
  });

  // TODO Can these two sorts be merged?
  matchedSets = matchedSets.sort(
    chainComparator(...getComparatorsForMatchedSetSorting(statOrder, enabledStats))
  );

  matchedSets = sortSetsByMostMatchedPerks(matchedSets, lockedMap);

  return matchedSets;
}

/**
 * Sort sets by set with most number of matched perks
 */
function sortSetsByMostMatchedPerks(setMap: readonly ArmorSet[], lockedMap: LockedMap): ArmorSet[] {
  let sortedSets: ArmorSet[] = Array.from(setMap);

  // Prioritize list based on number of matched perks
  Object.keys(lockedMap).forEach((bucket) => {
    const bucketHash = parseInt(bucket, 10);
    const locked = lockedMap[bucketHash];
    // if there are locked perks for this bucket
    if (!locked) {
      return;
    }
    const lockedPerks = locked.filter((lockedItem) => lockedItem.type === 'perk');
    if (!lockedPerks.length) {
      return;
    }
    // Sort based on what sets have the most matched perks
    sortedSets = _.sortBy(
      sortedSets,
      (set) =>
        -_.sumBy(set.firstValidSet, (firstItem) => {
          if (!firstItem || !firstItem.isDestiny2() || !firstItem.sockets) {
            return 0;
          }
          return count(firstItem.sockets.sockets, (slot) =>
            slot.plugOptions.some((perk) =>
              lockedPerks.some(
                (lockedPerk) =>
                  lockedPerk.type === 'perk' && lockedPerk.perk.hash === perk.plugItem.hash
              )
            )
          );
        })
    );
  });

  return sortedSets;
}

/**
 * Add a locked item to the locked item list for a bucket.
 */
export function addLockedItem(
  lockedItem: LockedItemType,
  locked: readonly LockedItemType[] = []
): readonly LockedItemType[] | undefined {
  // Locking an item clears out the other locked properties in that bucket
  if (lockedItem.type === 'item') {
    return [lockedItem];
  }

  // there can only be one burn type per bucket
  if (lockedItem.type === 'burn') {
    const newLockedItems = locked.filter((li) => li.type !== 'burn');
    newLockedItems.push(lockedItem);
    return newLockedItems;
  }

  // Only add if it's not already there.
  if (!locked.some((existing) => lockedItemsEqual(existing, lockedItem))) {
    const newLockedItems = Array.from(locked);
    newLockedItems.push(lockedItem);
    return newLockedItems;
  }

  return locked.length === 0 ? undefined : locked;
}

/**
 * Remove a locked item from the locked item list for a bucket.
 */
export function removeLockedItem(
  lockedItem: LockedItemType,
  locked: readonly LockedItemType[] = []
): readonly LockedItemType[] | undefined {
  // Filter anything equal to the passed in item
  const newLockedItems = locked.filter((existing) => !lockedItemsEqual(existing, lockedItem));
  return newLockedItems.length === 0 ? undefined : newLockedItems;
}

export function lockedItemsEqual(first: LockedItemType, second: LockedItemType) {
  switch (first.type) {
    case 'item':
      return second.type === 'item' && first.item.id === second.item.id;
    case 'exclude':
      return second.type === 'exclude' && first.item.id === second.item.id;
    case 'mod':
      return second.type === 'mod' && first.mod.hash === second.mod.hash;
    case 'perk':
      return second.type === 'perk' && first.perk.hash === second.perk.hash;
    case 'burn':
      return second.type === 'burn' && first.burn.dmg === second.burn.dmg;
  }
}

/**
 * Calculate the number of valid permutations of a stat mix, without enumerating them.
 */
export function getNumValidSets(armors: readonly DimItem[][]) {
  const exotics = new Array(armors.length).fill(0);
  const nonExotics = new Array(armors.length).fill(0);
  let index = 0;
  for (const armor of armors) {
    for (const item of armor) {
      if (item.equippingLabel) {
        exotics[index]++;
      } else {
        nonExotics[index]++;
      }
    }
    index++;
  }

  // Sets that are all legendary
  let total = nonExotics.reduce((memo, num) => num * memo, 1);
  // Sets that include one exotic
  for (index = 0; index < armors.length; index++) {
    total += exotics[index]
      ? nonExotics.reduce((memo, num, idx) => (idx === index ? exotics[idx] : num) * memo, 1)
      : 0;
  }

  return total;
}

/**
 * filteredPerks:
 * The input perks, filtered down to perks on items that also include the other selected perks in that bucket.
 * For example, if you'd selected "heavy ammo finder" for class items it would only include perks that are on
 * class items that also had "heavy ammo finder".
 *
 * filteredPlugSetHashes:
 * Plug set hashes that contain the mods that can slot into items that can also slot the other selected mods in that bucket.
 * For example, if you'd selected "scout rifle loader" for gauntlets it would only include mods that can slot on
 * gauntlets that can also slot "scout rifle loader".
 */
export function getFilteredPerksAndPlugSets(
  locked: readonly LockedItemType[] | undefined,
  items: readonly DimItem[]
) {
  const filteredPlugSetHashes = new Set<number>();
  const filteredPerks = new Set<DestinyInventoryItemDefinition>();

  if (!locked) {
    return {};
  }

  for (const item of items) {
    // flat list of plugs per item
    const itemPlugs: DestinyInventoryItemDefinition[] = [];
    // flat list of plugSetHashes per item
    const itemPlugSets: number[] = [];

    if (item.isDestiny2() && item.sockets) {
      for (const socket of item.sockets.sockets) {
        // Populate mods
        if (!socket.isPerk) {
          if (socket.socketDefinition.reusablePlugSetHash) {
            itemPlugSets.push(socket.socketDefinition.reusablePlugSetHash);
          } else if (socket.socketDefinition.randomizedPlugSetHash) {
            itemPlugSets.push(socket.socketDefinition.randomizedPlugSetHash);
          }
        }

        // Populate plugs
        if (filterPlugs(socket)) {
          socket.plugOptions.forEach((option) => {
            itemPlugs.push(option.plugItem);
          });
        }
      }
    }

    // The item must be able to slot all mods
    let matches = true;
    for (const lockedItem of locked) {
      if (lockedItem.type === 'mod') {
        const mod = lockedItem.mod;
        if (item.isDestiny2() && matchesEnergy(item, mod)) {
          const plugSetIndex = itemPlugSets.indexOf(lockedItem.plugSetHash);
          if (plugSetIndex >= 0) {
            // Remove this plugSetHash from the list because it is now "occupied"
            itemPlugSets.splice(plugSetIndex, 1);
          } else {
            matches = false;
            break;
          }
        } else {
          matches = false;
          break;
        }
      }
    }

    // for each item, look to see if all perks match locked
    matches =
      matches &&
      locked.every(
        (locked) =>
          locked.type !== 'perk' || itemPlugs.some((plug) => plug.hash === locked.perk.hash)
      );

    // It matches all perks and plugs
    if (matches) {
      for (const plugSetHash of itemPlugSets) {
        filteredPlugSetHashes.add(plugSetHash);
      }
      for (const itemPlug of itemPlugs) {
        filteredPerks.add(itemPlug);
      }
    }
  }

  return { filteredPlugSetHashes, filteredPerks };
}

function matchesEnergy(item: D2Item, mod: DestinyInventoryItemDefinition) {
  return (
    !mod.plug ||
    !mod.plug.energyCost ||
    !item.energy ||
    mod.plug.energyCost.energyType === item.energy.energyType ||
    mod.plug.energyCost.energyType === DestinyEnergyType.Any
  );
}

/**
 * Can this mod be slotted onto this item?
 */
export function canSlotMod(item: DimItem, lockedItem: LockedMod) {
  const mod = lockedItem.mod;
  return (
    item.isDestiny2() &&
    matchesEnergy(item, mod) &&
    // is a seasonal mod and item has correct socket
    ((specialtyModSocketHashes.includes(lockedItem.mod.plug.plugCategoryHash) &&
      getSpecialtySocketMetadata(item)?.compatiblePlugCategoryHashes.includes(
        lockedItem.mod.plug.plugCategoryHash
      )) ||
      // or matches socket plugsets
      item.sockets?.sockets.some(
        (socket) =>
          (socket.socketDefinition.reusablePlugSetHash &&
            lockedItem.plugSetHash === socket.socketDefinition.reusablePlugSetHash) ||
          (socket.socketDefinition.randomizedPlugSetHash &&
            lockedItem.plugSetHash === socket.socketDefinition.randomizedPlugSetHash)
      ))
  );
}

/** Whether this item is eligible for being in loadout builder */
export function isLoadoutBuilderItem(item: DimItem) {
  // Armor and Ghosts
  return item.bucket.inArmor;
}

/**
 * The "Tier" of a set takes into account that each stat only ticks over to a new effective value
 * every 10.
 */
export function calculateTotalTier(stats: ArmorSet['stats']) {
  return _.sum(Object.values(stats).map(statTier));
}

export function sumEnabledStats(stats: ArmorSet['stats'], enabledStats: Set<StatTypes>) {
  return _.sumBy(statKeys, (statType) =>
    enabledStats.has(statType) ? statTier(stats[statType]) : 0
  );
}

export function statTier(stat: number) {
  return Math.floor(stat / 10);
}<|MERGE_RESOLUTION|>--- conflicted
+++ resolved
@@ -123,11 +123,6 @@
 export function filterGeneratedSets(
   lockedMap: LockedMap,
   lockedArmor2ModMap: LockedArmor2ModMap,
-<<<<<<< HEAD
-  stats: Readonly<{ [statType in StatTypes]: MinMaxIgnored }>,
-=======
-  lockedSeasonalMods: readonly LockedModBase[],
->>>>>>> 0057ea98
   statOrder: StatTypes[],
   enabledStats: Set<StatTypes>,
   sets?: readonly ArmorSet[]
@@ -139,14 +134,6 @@
   let matchedSets = Array.from(sets);
 
   matchedSets = matchedSets.filter((set) => {
-<<<<<<< HEAD
-    if (set.maxPower < minimumPower) {
-=======
-    if (lockedSeasonalMods.length && !canAllModsBeUsed(set, lockedSeasonalMods)) {
->>>>>>> 0057ea98
-      return false;
-    }
-
     // TODO this is too restrictive as there may be other combinations that can take the mods
     if (
       $featureFlags.armor2ModPicker &&
