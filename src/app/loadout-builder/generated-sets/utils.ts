--- conflicted
+++ resolved
@@ -10,11 +10,7 @@
   DestinyEnergyType,
 } from 'bungie-api-ts/destiny2';
 import { chainComparator, compareBy, Comparator } from 'app/utils/comparators';
-<<<<<<< HEAD
-import { statKeys } from '../utils';
-=======
 import { statKeys } from '../types';
->>>>>>> c86cbbe2
 import { getSpecialtySocketMetadata } from 'app/utils/item-utils';
 import { canSetTakeGeneralAndSeasonalMods } from './mod-utils';
 
