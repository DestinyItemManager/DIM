--- conflicted
+++ resolved
@@ -262,15 +262,11 @@
                     style={{ gridColumn: LockableBucketHashes.indexOf(item.bucket.hash) + 1 }}
                   >
                     <ConnectedInventoryItem item={item} />
-<<<<<<< HEAD
                     <Sockets
                       item={item}
-                      lockedMods={loadoutAssignedMods.get(item.id)}
+                      lockedMods={itemModAssignments.get(item.id)}
                       size={'small'}
                     />
-=======
-                    <Sockets item={item} lockedMods={itemModAssignments.get(item.id)} />
->>>>>>> 556b1f24
                   </div>
                 ))}
               </div>
