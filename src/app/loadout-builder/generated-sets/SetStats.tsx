--- conflicted
+++ resolved
@@ -2,25 +2,16 @@
 import BungieImage from 'app/dim-ui/BungieImage';
 import PressTip from 'app/dim-ui/PressTip';
 import { t } from 'app/i18next-t';
+import { DimItem } from 'app/inventory/item-types';
 import { AppIcon, faExclamationTriangle, powerIndicatorIcon } from 'app/shell/icons';
 import { getPossiblyIncorrectStats } from 'app/utils/item-utils';
 import { DestinyStatDefinition } from 'bungie-api-ts/destiny2';
-<<<<<<< HEAD
-import { statHashes, StatTypes } from '../types';
-import { calculateTotalTier, sumEnabledStats } from './utils';
-import { t } from 'app/i18next-t';
-=======
 import _ from 'lodash';
 import React from 'react';
-import { ArmorSet, statHashes, StatTypes } from '../types';
->>>>>>> d8f28659
+import { statHashes, StatTypes } from '../types';
 import { statTier } from '../utils';
 import styles from './SetStats.m.scss';
-<<<<<<< HEAD
-import { DimItem } from 'app/inventory/item-types';
-=======
 import { calculateTotalTier, sumEnabledStats } from './utils';
->>>>>>> d8f28659
 
 interface Props {
   defs: D2ManifestDefinitions;
