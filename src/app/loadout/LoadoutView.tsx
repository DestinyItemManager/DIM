--- conflicted
+++ resolved
@@ -15,12 +15,7 @@
 import { Loadout, LoadoutItem, ResolvedLoadoutItem } from 'app/loadout/loadout-types';
 import AppIcon from 'app/shell/icons/AppIcon';
 import { useIsPhonePortrait } from 'app/shell/selectors';
-<<<<<<< HEAD
-import { filterMap } from 'app/utils/collections';
-=======
-import { useStreamDeckSelection } from 'app/stream-deck/stream-deck';
 import { filterMap, isEmpty } from 'app/utils/collections';
->>>>>>> 704c500c
 import { emptyObject } from 'app/utils/empty';
 import { itemCanBeEquippedBy } from 'app/utils/item-utils';
 import { addDividers } from 'app/utils/react';
