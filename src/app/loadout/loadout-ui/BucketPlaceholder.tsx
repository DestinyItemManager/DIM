--- conflicted
+++ resolved
@@ -26,16 +26,7 @@
       onClick={onClick}
       type={onClick ? 'button' : undefined}
     >
-<<<<<<< HEAD
       <BucketIcon bucketHash={bucketHash} className={styles.placeholder} />
-=======
-      {bucketHash in bucketHashToItemCategoryHash && (
-        <img
-          className={styles.placeholder}
-          src={itemCategoryIcons[bucketHashToItemCategoryHash[bucketHash]!]}
-        />
-      )}
->>>>>>> 8b9bf542
     </Component>
   );
 }