--- conflicted
+++ resolved
@@ -85,19 +85,6 @@
     <div className={styles.container}>
       <div className={styles.title}>{t('Loadouts.Mods')}</div>
       <div className={styles.categories}>
-<<<<<<< HEAD
-        {modCategoryOrder.map((key) => (
-          <div key={key} className={styles.category}>
-            <div className={styles.categoryName}>{t(modCategoryTranslations[key])}</div>
-            <div className={styles.mods}>
-              {groupedMods[key]?.map((def, index) => (
-                <Mod key={index} defs={defs} plugDef={def} />
-              ))}
-              <AddButton onClick={onOpenModPicker} />
-            </div>
-          </div>
-        ))}
-=======
         {modCategoryOrder.map(
           (key) =>
             groupedMods[key] && (
@@ -107,11 +94,11 @@
                   {groupedMods[key].map((def, index) => (
                     <Mod key={index} defs={defs} plugDef={def} />
                   ))}
+                  <AddButton onClick={onOpenModPicker} />
                 </div>
               </div>
             )
         )}
->>>>>>> 258100b0
       </div>
     </div>
   );
