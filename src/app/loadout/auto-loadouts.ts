import { t } from 'app/i18next-t';
import { getAllItems, getCurrentStore } from 'app/inventory/stores-helpers';
<<<<<<< HEAD
import { itemCanBeEquippedBy } from 'app/utils/item-utils';
=======
import { ItemFilter } from 'app/search/filter-types';
>>>>>>> c250ac8c
import { DestinyClass } from 'bungie-api-ts/destiny2';
import { StatHashes } from 'data/d2/generated-enums';
import copy from 'fast-copy';
import _ from 'lodash';
import { DimItem } from '../inventory/item-types';
import { DimStore } from '../inventory/store-types';
import { Loadout } from './loadout-types';
import { convertToLoadoutItem, newLoadout, optimalItemSet, optimalLoadout } from './loadout-utils';

/**
 *  A dynamic loadout set up to level weapons and armor
 */
export function itemLevelingLoadout(stores: DimStore[], store: DimStore): Loadout {
  const applicableItems = getAllItems(
    stores,
    (i) =>
      itemCanBeEquippedBy(i, store) &&
      i.talentGrid &&
      !(i.talentGrid as any).xpComplete && // Still need XP
      i.hash !== 2168530918 && // Husk of the pit has a weirdo one-off xp mechanic
      i.hash !== 3783480580 &&
      i.hash !== 2576945954 &&
      i.hash !== 1425539750
  );

  const bestItemFn = (item: DimItem) => {
    let value = 0;

    if (item.owner === store.id) {
      // Prefer items owned by this character
      value += 0.5;
      // Leave equipped items alone if they need XP, and on the current character
      if (item.equipped) {
        return 1000;
      }
    } else if (item.owner === 'vault') {
      // Prefer items in the vault over items owned by a different character
      // (but not as much as items owned by this character)
      value += 0.05;
    }

    // Prefer locked items (they're stuff you want to use/keep)
    if (item.locked) {
      value += 500;
    }

    value += ['Common', 'Uncommon', 'Rare', 'Legendary', 'Exotic'].indexOf(item.tier) * 10;

    // Choose the item w/ the highest XP
    if (item.isDestiny1() && item.talentGrid) {
      value += 10 * (item.talentGrid.totalXP / item.talentGrid.totalXPRequired);
    }

    value += item.primStat ? item.primStat.value / 1000 : 0;

    return value;
  };

  return optimalLoadout(applicableItems, bestItemFn, t('Loadouts.ItemLeveling'));
}

/**
 * A loadout that's dynamically calculated to maximize Light level (preferring not to change currently-equipped items)
 */
export function maxLightLoadout(stores: DimStore[], store: DimStore): Loadout {
  const { equippable } = maxLightItemSet(stores, store);
  return newLoadout(
    name,
    equippable.map((i) => convertToLoadoutItem(i, true))
  );
}

const powerStatHashes = [
  StatHashes.Attack, // D2 Attack
  StatHashes.Defense, // D1 & D2 Defense
  368428387, // D1 Attack
];

/**
 * A loadout that's dynamically calculated to maximize Light level (preferring not to change currently-equipped items)
 */
export function maxLightItemSet(
  stores: DimStore[],
  store: DimStore
): ReturnType<typeof optimalItemSet> {
  const applicableItems: DimItem[] = [];
  for (const s of stores) {
    for (const i of s.items) {
      if (
        (itemCanBeEquippedBy(i, store) ||
          (i.location.inPostmaster &&
            (i.classType === DestinyClass.Unknown || i.classType === store.classType) &&
            // nothing we are too low-level to equip
            i.equipRequiredLevel <= store.level)) &&
        i.primStat?.value && // has a primary stat (sanity check)
        powerStatHashes.includes(i.primStat.statHash) // one of our selected stats
      ) {
        applicableItems.push(i);
      }
    }
  }

  const bestItemFn = (item: DimItem) => {
    let value = item.primStat!.value;

    // Break ties when items have the same stats. Note that this should only
    // add less than 0.25 total, since in the exotics special case there can be
    // three items in consideration and you don't want to go over 1 total.
    if (item.owner === store.id) {
      // Prefer items owned by this character
      value += 0.1;
      if (item.equipped) {
        // Prefer them even more if they're already equipped
        value += 0.1;
      }
    } else if (item.owner === 'vault') {
      // Prefer items in the vault over items owned by a different character
      // (but not as much as items owned by this character)
      value += 0.05;
    }
    return value;
  };

  return optimalItemSet(applicableItems, bestItemFn);
}

/**
 * A loadout to maximize a specific stat
 */
export function maxStatLoadout(statHash: number, stores: DimStore[], store: DimStore): Loadout {
  const applicableItems = getAllItems(
    stores,
    (i) =>
      (itemCanBeEquippedBy(i, store) ||
        (i.location.inPostmaster &&
          (i.classType === DestinyClass.Unknown || i.classType === store.classType) &&
          // nothing we are too low-level to equip
          i.equipRequiredLevel <= store.level)) &&
      i.primStat?.value && // has a primary stat (sanity check)
      i.stats &&
      i.stats.some((stat) => stat.statHash === statHash) // contains our selected stat
  );

  const bestItemFn = (item: DimItem) => {
    let value = item.stats!.find((stat) => stat.statHash === statHash)!.value;

    // Break ties when items have the same stats. Note that this should only
    // add less than 0.25 total, since in the exotics special case there can be
    // three items in consideration and you don't want to go over 1 total.
    if (item.owner === store.id) {
      // Prefer items owned by this character
      value += 0.1;
      if (item.equipped) {
        // Prefer them even more if they're already equipped
        value += 0.1;
      }
    } else if (item.owner === 'vault') {
      // Prefer items in the vault over items owned by a different character
      // (but not as much as items owned by this character)
      value += 0.05;
    }
    return value;
  };

  return optimalLoadout(applicableItems, bestItemFn, t('Loadouts.MaximizeStat'));
}

/**
 * A dynamic loadout set up to level weapons and armor
 */
export function gatherEngramsLoadout(
  stores: DimStore[],
  options: { exotics: boolean } = { exotics: false }
): Loadout {
  const engrams = getAllItems(
    stores,
    (i) => i.isEngram && !i.location.inPostmaster && (options.exotics ? true : !i.isExotic)
  );

  if (engrams.length === 0) {
    let engramWarning = t('Loadouts.NoEngrams');
    if (options.exotics) {
      engramWarning = t('Loadouts.NoExotics');
    }
    throw new Error(engramWarning);
  }

  const itemsByType = _.mapValues(
    _.groupBy(engrams, (e) => e.type),
    (items) => {
      // Sort exotic engrams to the end so they don't crowd out other types
      items = _.sortBy(items, (i) => (i.isExotic ? 1 : 0));
      // No more than 9 engrams of a type
      return _.take(items, 9);
    }
  );

  const finalItems = Object.values(itemsByType)
    .flat()
    .map((i) => convertToLoadoutItem(i, false));

  return newLoadout(t('Loadouts.GatherEngrams'), finalItems);
}

/**
 * Move items matching the current search.
 */
export function searchLoadout(
  stores: DimStore[],
  store: DimStore,
  searchFilter: ItemFilter
): Loadout {
  let items = getAllItems(
    stores,
    (i) => !i.location.inPostmaster && !i.notransfer && searchFilter(i)
  );

  items = addUpStackables(items);

  const itemsByType = _.mapValues(
    _.groupBy(items, (i) => i.type),
    (items) => limitToBucketSize(items, store.isVault)
  );

  // Copy the items and mark them equipped and put them in arrays, so they look like a loadout
  const finalItems = Object.values(itemsByType)
    .flat()
    .map((i) => convertToLoadoutItem(i, false));

  return newLoadout(t('Loadouts.FilteredItems'), finalItems);
}

function limitToBucketSize(items: DimItem[], isVault: boolean) {
  if (!items.length) {
    return [];
  }
  const item = items[0];

  if (!item.bucket) {
    return isVault ? items : _.take(items, 9);
  }
  const bucket = isVault ? item.bucket.vaultBucket : item.bucket;

  if (!bucket) {
    return isVault ? items : _.take(items, 9);
  }
  // TODO: this doesn't take into account stacks that need to split
  return _.take(items, bucket.capacity - (item.equipment ? 1 : 0));
}

// Add up stackable items so we don't have duplicates. This helps us actually move them, see
// https://github.com/DestinyItemManager/DIM/issues/2691#issuecomment-373970255
function addUpStackables(items: DimItem[]) {
  return Object.values(_.groupBy(items, (t) => t.hash)).flatMap((items) => {
    if (items[0].maxStackSize > 1) {
      const item = copy(items[0]);
      item.amount = _.sumBy(items, (i) => i.amount);
      return [item];
    } else {
      return items;
    }
  });
}

const randomLoadoutTypes = new Set([
  'Class',
  'Primary',
  'Special',
  'Heavy',
  'Kinetic',
  'Energy',
  'Power',
  'Helmet',
  'Gauntlets',
  'Chest',
  'Leg',
  'ClassItem',
  'Artifact',
  'Ghost',
]);

/**
 * Create a random loadout from items across the whole inventory. Optionally filter items with the filter method.
 */
export function randomLoadout(stores: DimStore[], filter: ItemFilter) {
  const currentCharacter = getCurrentStore(stores);
  if (!currentCharacter) {
    return null;
  }

  // Any item equippable by this character in the given types
  const applicableItems = getAllItems(
    stores,
    (i) => randomLoadoutTypes.has(i.type) && itemCanBeEquippedBy(i, currentCharacter) && filter(i)
  );

  // Use "random" as the value function
  return optimalLoadout(applicableItems, () => Math.random(), t('Loadouts.Random'));
}<|MERGE_RESOLUTION|>--- conflicted
+++ resolved
@@ -1,10 +1,7 @@
 import { t } from 'app/i18next-t';
 import { getAllItems, getCurrentStore } from 'app/inventory/stores-helpers';
-<<<<<<< HEAD
+import { ItemFilter } from 'app/search/filter-types';
 import { itemCanBeEquippedBy } from 'app/utils/item-utils';
-=======
-import { ItemFilter } from 'app/search/filter-types';
->>>>>>> c250ac8c
 import { DestinyClass } from 'bungie-api-ts/destiny2';
 import { StatHashes } from 'data/d2/generated-enums';
 import copy from 'fast-copy';
