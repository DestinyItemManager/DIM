--- conflicted
+++ resolved
@@ -96,11 +96,7 @@
   }
   function doFillLoadoutFromInventory(e: React.MouseEvent) {
     e.preventDefault();
-<<<<<<< HEAD
     fillLoadoutfromInventory(loadout, stores, add);
-=======
-    fillLoadoutFromInventory(loadout, itemsByBucket, stores, add);
->>>>>>> f8679ccd
   }
 
   const availableTypes = _.compact(loadoutTypes.map((type) => buckets.byType[type]));
@@ -122,14 +118,9 @@
             </a>
           )}
           <a className="dim-button loadout-add" onClick={doFillLoadoutFromInventory}>
-<<<<<<< HEAD
             <AppIcon icon={addIcon} /> {t('Loadouts.AddInventoryItems')}
           </a>
 
-=======
-            <AppIcon icon={addIcon} /> {t('Add Unequipped Items')}
-          </a>
->>>>>>> f8679ccd
           {typesWithoutItems.map((bucket) => (
             <a
               key={bucket.type}
@@ -223,30 +214,18 @@
   }
 }
 
-<<<<<<< HEAD
 async function fillLoadoutfromInventory(
   loadout: Loadout,
-=======
-function fillLoadoutFromInventory(
-  loadout: Loadout,
-  itemsByBucket: { [bucketId: string]: DimItem[] },
->>>>>>> f8679ccd
   stores: DimStore[],
   add: (item: DimItem, e?: MouseEvent, equip?: boolean) => void
 ) {
   if (!loadout) {
     return;
   }
-<<<<<<< HEAD
-=======
-
-  // TODO: need to know which character "launched" the builder
->>>>>>> f8679ccd
   const dimStore =
     (loadout.classType !== DestinyClass.Unknown &&
       stores.find((s) => s.classType === loadout.classType)) ||
     getCurrentStore(stores)!;
-<<<<<<< HEAD
 
   const items = dimStore.items.filter(
     (item) => itemCanBeInLoadout(item) && fromEquippedTypes.includes(item.type)
@@ -256,24 +235,6 @@
     if (item.bucket.sort === 'Armor' || item.bucket.sort === 'Weapons') {
       // filter only weapons and armor, delete to add all items currently in characters inventory
       add(item, undefined, true);
-=======
-  //select items that are in inventory
-  const items = dimStore.items.filter(
-    (item) =>
-      item.bucket.type !== 'Class' && //probably a better way to do this but makes sure it isn't a class
-      itemCanBeInLoadout(item) &&
-      fromEquippedTypes.includes(item.type)
-  );
-
-  for (const item of items) {
-    if (
-      !itemsByBucket[item.bucket.hash] ||
-      !itemsByBucket[item.bucket.hash].some((i) => i.equipped)
-    ) {
-      add(item, undefined, true);
-    } else {
-      infoLog('loadout', 'Skipping', item, { itemsByBucket, bucketId: item.bucket.hash });
->>>>>>> f8679ccd
     }
   }
 }