import { languageSelector, settingSelector } from 'app/dim-api/selectors';
import { AlertIcon } from 'app/dim-ui/AlertIcon';
import ClassIcon from 'app/dim-ui/ClassIcon';
import HelpLink from 'app/dim-ui/HelpLink';
import ColorDestinySymbols from 'app/dim-ui/destiny-symbols/ColorDestinySymbols';
import useConfirm from 'app/dim-ui/useConfirm';
import { startFarming } from 'app/farming/actions';
import { t } from 'app/i18next-t';
import { allItemsSelector, bucketsSelector } from 'app/inventory/selectors';
import { DimStore } from 'app/inventory/store-types';
import {
  gatherEngramsLoadout,
  itemLevelingLoadout,
  itemMoveLoadout,
  randomLoadout,
} from 'app/loadout-drawer/auto-loadouts';
import { applyLoadout } from 'app/loadout-drawer/loadout-apply';
import { editLoadout } from 'app/loadout-drawer/loadout-events';
import { InGameLoadout, Loadout, isInGameLoadout } from 'app/loadout-drawer/loadout-types';
import { isMissingItems, newLoadout } from 'app/loadout-drawer/loadout-utils';
import { makeRoomForPostmaster, totalPostmasterItems } from 'app/loadout-drawer/postmaster';
import { previousLoadoutSelector } from 'app/loadout-drawer/selectors';
import { useDefinitions } from 'app/manifest/selectors';
import { showMaterialCount } from 'app/material-counts/MaterialCountsWrappers';
import { showNotification } from 'app/notifications/notifications';
import { filteredItemsSelector, searchFilterSelector } from 'app/search/search-filter';
import {
  AppIcon,
  addIcon,
  banIcon,
  editIcon,
  engramIcon,
  faList,
  faRandom,
  levellingIcon,
  rightArrowIcon,
  searchIcon,
  sendIcon,
  undoIcon,
} from 'app/shell/icons';
import { querySelector, useIsPhonePortrait } from 'app/shell/selectors';
import { useThunkDispatch } from 'app/store/thunk-dispatch';
import { RootState } from 'app/store/types';
import { queueAction } from 'app/utils/action-queue';
import { isiOSBrowser } from 'app/utils/browsers';
import { emptyArray } from 'app/utils/empty';
import { DestinyClass } from 'bungie-api-ts/destiny2';
import clsx from 'clsx';
import consumablesIcon from 'destiny-icons/general/consumables.svg';
import React, { useState } from 'react';
import { useSelector } from 'react-redux';
import { Link } from 'react-router-dom';
import InGameLoadoutIcon from '../ingame/InGameLoadoutIcon';
import { applyInGameLoadout } from '../ingame/ingame-loadout-apply';
import { inGameLoadoutsForCharacterSelector } from '../ingame/selectors';
import {
  searchAndSortLoadoutsByQuery,
  useLoadoutFilterPills,
  useSavedLoadoutsForClassType,
} from '../loadout-ui/menu-hooks';
import styles from './LoadoutPopup.m.scss';
import MaxlightButton from './MaxlightButton';

export default function LoadoutPopup({
  dimStore,
  onClick,
}: {
  dimStore: DimStore;
  onClick?: (e: React.MouseEvent) => void;
}) {
  // For the most part we don't need to memoize this - this menu is destroyed when closed
  const defs = useDefinitions()!;
  const isPhonePortrait = useIsPhonePortrait();
  const numPostmasterItemsTotal = totalPostmasterItems(dimStore);
  const language = useSelector(languageSelector);
  const previousLoadout = useSelector(previousLoadoutSelector(dimStore.id));
  const query = useSelector(querySelector);
  const searchFilter = useSelector(searchFilterSelector);
  const buckets = useSelector(bucketsSelector)!;
  const allItems = useSelector(allItemsSelector);
  const filteredItems = useSelector(filteredItemsSelector);
  const loadoutSort = useSelector(settingSelector('loadoutSort'));
  const dispatch = useThunkDispatch();

  const loadouts = useSavedLoadoutsForClassType(dimStore.classType);
  const inGameLoadouts = useSelector((state: RootState) =>
    dimStore.isVault
      ? emptyArray<InGameLoadout>()
      : inGameLoadoutsForCharacterSelector(state, dimStore.id)
  );

  const [loadoutQuery, setLoadoutQuery] = useState('');

  const makeNewLoadout = () =>
    editLoadout(newLoadout('', [], dimStore.classType), dimStore.id, { isNew: true });

  const applySavedLoadout = (loadout: Loadout, { filterToEquipped = false } = {}) => {
    if (filterToEquipped) {
      loadout = filterLoadoutToEquipped(loadout);
    }

    dispatch(applyLoadout(dimStore, loadout, { allowUndo: true, onlyMatchingClass: true }));
  };

  const handleApplyInGameLoadout = (loadout: InGameLoadout) =>
    dispatch(applyInGameLoadout(loadout));

  // A D1 dynamic loadout set up to level weapons and armor
  const makeItemLevelingLoadout = () => {
    const loadout = itemLevelingLoadout(allItems, dimStore);
    dispatch(applyLoadout(dimStore, loadout, { allowUndo: true }));
  };

  // A D1 dynamic loadout set up to grab engrams from inventory
  const applyGatherEngramsLoadout = (options: { exotics: boolean } = { exotics: false }) => {
    let loadout;
    try {
      loadout = gatherEngramsLoadout(allItems, options);
    } catch (e) {
      showNotification({ type: 'warning', title: t('Loadouts.GatherEngrams'), body: e.message });
      return;
    }
    dispatch(applyLoadout(dimStore, loadout, { allowUndo: true }));
  };

  const [confirmDialog, confirm] = useConfirm();
  const applyRandomLoadout = async (e: React.MouseEvent, weaponsOnly = false) => {
    e.stopPropagation();
    if (
      !(await confirm(
<<<<<<< HEAD
        weaponsOnly
          ? t('Loadouts.RandomizeWeapons')
          : query.length > 0
          ? t('Loadouts.RandomizeSearchPrompt', { query })
          : t('Loadouts.RandomizePrompt'),
        { okLabel: t('Loadouts.Randomize') }
=======
        weaponsOnly ? (
          t('Loadouts.RandomizeWeapons')
        ) : query.length > 0 ? (
          t('Loadouts.RandomizeSearchPrompt', { query })
        ) : (
          <>
            {t('Loadouts.RandomizePrompt')}
            <p className={styles.hint}>
              {t('Loadouts.RandomizeQueryHint')}{' '}
              <HelpLink helpLink="https://github.com/DestinyItemManager/DIM/wiki/Randomize-Loadout" />
            </p>
          </>
        ),
        { okLabel: t('Loadouts.RandomizeButton') }
>>>>>>> c59809db
      ))
    ) {
      e.preventDefault();
      onClick?.(e);
      return;
    }
    try {
      const loadout = randomLoadout(
        dimStore,
        allItems,
        weaponsOnly ? (i) => i.bucket?.sort === 'Weapons' && searchFilter(i) : searchFilter
      );
      if (loadout) {
        dispatch(applyLoadout(dimStore, loadout, { allowUndo: true }));
      }
    } catch (e) {
      showNotification({ type: 'warning', title: t('Loadouts.Random'), body: e.message });
    }
    onClick?.(e);
  };

  // Move items matching the current search. Max 9 per type.
  const applySearchLoadout = () => {
    const loadout = itemMoveLoadout(filteredItems, dimStore);
    dispatch(applyLoadout(dimStore, loadout, { allowUndo: true }));
  };

  const doMakeRoomForPostmaster = () =>
    queueAction(() => dispatch(makeRoomForPostmaster(dimStore, buckets)));

  const onStartFarming = () => dispatch(startFarming(dimStore.id));

  const totalLoadouts = loadouts.length;

  const [pillFilteredLoadouts, filterPills, hasSelectedFilters] = useLoadoutFilterPills(
    loadouts,
    inGameLoadouts,
    dimStore.id,
    false,
    styles.filterPills,
    true
  );
  const filteredLoadouts = searchAndSortLoadoutsByQuery(
    pillFilteredLoadouts,
    loadoutQuery,
    language,
    loadoutSort
  );

  const blockPropagation = (e: React.MouseEvent) => e.stopPropagation();

  // On iOS at least, focusing the keyboard pushes the content off the screen
  const nativeAutoFocus = !isPhonePortrait && !isiOSBrowser();

  const filteringLoadouts = loadoutQuery.length > 0 || hasSelectedFilters;

  return (
    <div className={styles.content} onClick={onClick} role="menu">
      {confirmDialog}
      {totalLoadouts >= 10 && (
        <li className={clsx(styles.menuItem, styles.filterInput)}>
          <form>
            <AppIcon icon={searchIcon} />
            <input
              type="text"
              autoFocus={nativeAutoFocus}
              placeholder={t('Header.FilterHelpLoadouts')}
              onClick={blockPropagation}
              value={loadoutQuery}
              onChange={(e) => setLoadoutQuery(e.target.value)}
            />
          </form>
        </li>
      )}

      {filterPills}

      <ul className={styles.list}>
        {!filteringLoadouts && dimStore.isVault && isPhonePortrait && (
          <li className={styles.menuItem}>
            <span onClick={showMaterialCount}>
              <img src={consumablesIcon} />
              <span>{t('Header.MaterialCounts')}</span>
            </span>
          </li>
        )}

        {!filteringLoadouts && query.length > 0 && (
          <li className={styles.menuItem}>
            <span onClick={applySearchLoadout}>
              <AppIcon icon={searchIcon} />
              <span>{t('Loadouts.ApplySearch', { query })}</span>
            </span>
          </li>
        )}

        {!filteringLoadouts && !dimStore.isVault && (
          <li className={styles.menuItem}>
            <span onClick={onStartFarming}>
              <AppIcon icon={engramIcon} />
              <span>
                {t('FarmingMode.FarmingMode')}{' '}
                <span className={styles.note}>{t('FarmingMode.FarmingModeNote')}</span>
              </span>
            </span>
          </li>
        )}

        {!filteringLoadouts && dimStore.destinyVersion === 1 && (
          <li className={styles.menuItem}>
            <span onClick={() => applyGatherEngramsLoadout({ exotics: true })}>
              <AppIcon icon={engramIcon} />
              <span>{t('Loadouts.GatherEngrams')}</span>
            </span>
            <span
              className={styles.altButton}
              onClick={() => applyGatherEngramsLoadout({ exotics: false })}
            >
              <AppIcon icon={banIcon} /> <span>{t('Loadouts.GatherEngramsExceptExotics')}</span>
            </span>
          </li>
        )}

        {!filteringLoadouts && dimStore.destinyVersion === 2 && (
          <li className={styles.menuItem}>
            <Link to="../loadouts" state={{ storeId: dimStore.id }}>
              <AppIcon icon={faList} />
              <span>{t('Loadouts.ManageLoadouts')}</span>
            </Link>
            <AppIcon icon={rightArrowIcon} className={styles.note} />
          </li>
        )}

        {!filteringLoadouts && (
          <li className={styles.menuItem}>
            <span onClick={makeNewLoadout}>
              <AppIcon icon={addIcon} />
              <span>{t('Loadouts.Create')}</span>
            </span>
          </li>
        )}

        {!filteringLoadouts && previousLoadout && (
          <li className={styles.menuItem}>
            <span
              title={previousLoadout.name}
              onClick={() => applySavedLoadout(previousLoadout, { filterToEquipped: true })}
            >
              <AppIcon icon={undoIcon} />
              {previousLoadout.name}
            </span>
            <span className={styles.altButton} onClick={() => applySavedLoadout(previousLoadout)}>
              <span>{t('Loadouts.RestoreAllItems')}</span>
            </span>
          </li>
        )}

        {!filteringLoadouts && !dimStore.isVault && (
          <>
            <li className={styles.menuItem}>
              <MaxlightButton
                allItems={allItems}
                dimStore={dimStore}
                hasClassified={Boolean(dimStore.stats.maxGearPower?.statProblems?.hasClassified)}
              />
            </li>

            {dimStore.destinyVersion === 1 && (
              <>
                <li className={styles.menuItem}>
                  <span onClick={makeItemLevelingLoadout}>
                    <AppIcon icon={levellingIcon} />
                    <span>{t('Loadouts.ItemLeveling')}</span>
                  </span>
                </li>

                {numPostmasterItemsTotal > 0 && (
                  <li className={styles.menuItem}>
                    <span onClick={doMakeRoomForPostmaster}>
                      <AppIcon icon={sendIcon} />
                      <span>{t('Loadouts.MakeRoom')}</span>
                    </span>
                  </li>
                )}
              </>
            )}
          </>
        )}

        {filteredLoadouts.map((loadout) =>
          isInGameLoadout(loadout) ? (
            <li key={loadout.id} className={styles.menuItem}>
              <span title={loadout.name} onClick={() => handleApplyInGameLoadout(loadout)}>
                <InGameLoadoutIcon className={styles.inGameLoadoutIcon} loadout={loadout} />
                {loadout.name}
              </span>
            </li>
          ) : (
            <li key={loadout.id} className={styles.menuItem}>
              <span
                title={loadout.notes ? loadout.notes : loadout.name}
                onClick={() => applySavedLoadout(loadout)}
              >
                {(dimStore.isVault || loadout.classType === DestinyClass.Unknown) && (
                  <ClassIcon className={styles.loadoutTypeIcon} classType={loadout.classType} />
                )}
                {isMissingItems(defs, allItems, dimStore.id, loadout) && (
                  <AlertIcon
                    className={styles.warningIcon}
                    title={t('Loadouts.MissingItemsWarning')}
                  />
                )}
                <ColorDestinySymbols text={loadout.name} />
              </span>
              <span
                className={styles.altButton}
                title={t('Loadouts.Edit')}
                onClick={() => editLoadout(loadout, dimStore.id, { isNew: false })}
              >
                <AppIcon icon={editIcon} />
              </span>
            </li>
          )
        )}

        {!dimStore.isVault && !loadoutQuery && (
          <li className={styles.menuItem}>
            <span onClick={applyRandomLoadout}>
              <AppIcon icon={faRandom} />
              <span>
                {query.length > 0 ? t('Loadouts.RandomizeSearch') : t('Loadouts.Randomize')}
              </span>
            </span>
            {query.length === 0 && (
              <span className={styles.altButton} onClick={(e) => applyRandomLoadout(e, true)}>
                <span>{t('Loadouts.WeaponsOnly')}</span>
              </span>
            )}
          </li>
        )}
      </ul>
    </div>
  );
}

/**
 * Filter a loadout down to only the equipped items in the loadout.
 */
function filterLoadoutToEquipped(loadout: Loadout) {
  return {
    ...loadout,
    items: loadout.items.filter((i) => i.equip),
  };
}<|MERGE_RESOLUTION|>--- conflicted
+++ resolved
@@ -128,14 +128,6 @@
     e.stopPropagation();
     if (
       !(await confirm(
-<<<<<<< HEAD
-        weaponsOnly
-          ? t('Loadouts.RandomizeWeapons')
-          : query.length > 0
-          ? t('Loadouts.RandomizeSearchPrompt', { query })
-          : t('Loadouts.RandomizePrompt'),
-        { okLabel: t('Loadouts.Randomize') }
-=======
         weaponsOnly ? (
           t('Loadouts.RandomizeWeapons')
         ) : query.length > 0 ? (
@@ -150,7 +142,6 @@
           </>
         ),
         { okLabel: t('Loadouts.RandomizeButton') }
->>>>>>> c59809db
       ))
     ) {
       e.preventDefault();
