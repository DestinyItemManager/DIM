import { D2ManifestDefinitions } from 'app/destiny2/d2-definitions';
import { languageSelector } from 'app/dim-api/selectors';
import { t } from 'app/i18next-t';
import { DimItem, PluggableInventoryItemDefinition } from 'app/inventory/item-types';
import { allItemsSelector, profileResponseSelector } from 'app/inventory/selectors';
import { plugIsInsertable } from 'app/item-popup/SocketDetails';
import { d2ManifestSelector } from 'app/manifest/selectors';
import { itemsForPlugSet } from 'app/records/plugset-helpers';
import {
  armor2PlugCategoryHashesByName,
  MAX_ARMOR_ENERGY_CAPACITY,
} from 'app/search/d2-known-values';
import { RootState } from 'app/store/types';
import { DestinyClass, DestinyEnergyType, DestinyProfileResponse } from 'bungie-api-ts/destiny2';
import raidModPlugCategoryHashes from 'data/d2/raid-mod-plug-category-hashes.json';
import _ from 'lodash';
import React, { RefObject, useCallback } from 'react';
import { connect } from 'react-redux';
import { createSelector } from 'reselect';
import { isLoadoutBuilderItem } from './item-utils';
import { knownModPlugCategoryHashes, slotSpecificPlugCategoryHashes } from './known-values';
import { isInsertableArmor2Mod, sortMods } from './mod-utils';
import PlugDrawer from './plug-drawer/PlugDrawer';

/** Slot specific mods can have at most 2 mods. */
const MAX_SLOT_SPECIFIC_MODS = 2;
/** Raid, combat and legacy mods can have up to 5 selected. */
const MAX_SLOT_INDEPENDENT_MODS = 5;

interface ProvidedProps {
  /**
   * An array of mods that are already locked.
   */
  lockedMods: PluggableInventoryItemDefinition[];
  /**
   * The DestinyClass instance that is used to filter items on when building up the
   * set of available mods.
   */
  classType: DestinyClass;
  /** A query string that is passed to the filtering logic to prefilter the available mods. */
  initialQuery?: string;
<<<<<<< HEAD
  /** A ref passed down to the sheets container. */
  sheetRef?: RefObject<HTMLDivElement>;
  /** The min height for the sheet. */
  minHeight?: number;
=======
  /** A list of plugs we are restricting the available mods to. */
  plugCategoryHashWhitelist?: number[];
>>>>>>> a019e236
  /** Called with the new lockedMods when the user accepts the new modset. */
  onAccept(newLockedMods: PluggableInventoryItemDefinition[]): void;
  /** Called when the user accepts the new modset of closes the sheet. */
  onClose(): void;
}

interface StoreProps {
  language: string;
  /**
   * An array of mods built from looking at the current DestinyClass's
   * items and finding all the available mods that could be socketed.
   */
  mods: PluggableInventoryItemDefinition[];
}

type Props = ProvidedProps & StoreProps;

function mapStateToProps() {
  /** Build the hashes of all plug set item hashes that are unlocked by any character/profile. */
  const unlockedModsSelector = createSelector(
    profileResponseSelector,
    allItemsSelector,
    d2ManifestSelector,
    (_state: RootState, props: ProvidedProps) => props.classType,
    (_state: RootState, props: ProvidedProps) => props.plugCategoryHashWhitelist,
    (
      profileResponse: DestinyProfileResponse,
      allItems: DimItem[],
      defs: D2ManifestDefinitions,
      classType?: DestinyClass,
      plugCategoryHashWhitelist?: number[]
    ): PluggableInventoryItemDefinition[] => {
      const plugSets: { [bucketHash: number]: Set<number> } = {};
      if (!profileResponse || classType === undefined) {
        return [];
      }

      // 1. loop through all items, build up a map of mod sockets by bucket
      for (const item of allItems) {
        if (
          !item ||
          !item.sockets ||
          // Makes sure its an armour 2.0 item
          !isLoadoutBuilderItem(item) ||
          // If classType is passed in only use items from said class otherwise use
          // items from all characters. Usefull if in loadouts and only mods and guns.
          !(classType === DestinyClass.Unknown || item.classType === classType)
        ) {
          continue;
        }
        if (!plugSets[item.bucket.hash]) {
          plugSets[item.bucket.hash] = new Set<number>();
        }
        // build the filtered unique mods
        item.sockets.allSockets
          .filter((s) => !s.isPerk)
          .forEach((socket) => {
            if (socket.socketDefinition.reusablePlugSetHash) {
              plugSets[item.bucket.hash].add(socket.socketDefinition.reusablePlugSetHash);
            }
          });
      }

      // 2. for each unique socket (type?) get a list of unlocked mods
      const allUnlockedMods = Object.values(plugSets).flatMap((sets) => {
        const unlockedPlugs: number[] = [];

        for (const plugSetHash of sets) {
          const plugSetItems = itemsForPlugSet(profileResponse, plugSetHash);
          for (const plugSetItem of plugSetItems) {
            if (plugIsInsertable(plugSetItem)) {
              unlockedPlugs.push(plugSetItem.plugItemHash);
            }
          }
        }

        const finalMods: PluggableInventoryItemDefinition[] = [];

        for (const plug of unlockedPlugs) {
          const def = defs.InventoryItem.get(plug);
          const isWhitelisted =
            def.plug &&
            (!plugCategoryHashWhitelist ||
              plugCategoryHashWhitelist.includes(def.plug.plugCategoryHash));

          if (isWhitelisted && isInsertableArmor2Mod(def)) {
            finalMods.push(def);
          }
        }

        return finalMods.sort(sortMods);
      });

      return _.uniqBy(allUnlockedMods, (unlocked) => unlocked.hash);
    }
  );
  return (state: RootState, props: ProvidedProps): StoreProps => ({
    language: languageSelector(state),
    mods: unlockedModsSelector(state, props),
  });
}

/**
 * A sheet to pick mods that are required in the final loadout sets.
 */
function ModPicker({
  mods,
  language,
  lockedMods,
  initialQuery,
  sheetRef,
  minHeight,
  onAccept,
  onClose,
}: Props) {
  const isModSelectable = useCallback(
    (mod: PluggableInventoryItemDefinition, selected: PluggableInventoryItemDefinition[]) => {
      const { plugCategoryHash } = mod.plug;
      const isSlotSpecificCategory = slotSpecificPlugCategoryHashes.includes(plugCategoryHash);

      let associatedLockedMods: PluggableInventoryItemDefinition[] = [];

      if (isSlotSpecificCategory || plugCategoryHash === armor2PlugCategoryHashesByName.general) {
        associatedLockedMods = selected.filter(
          (mod) => mod.plug.plugCategoryHash === plugCategoryHash
        );
      } else if (raidModPlugCategoryHashes.includes(plugCategoryHash)) {
        associatedLockedMods = selected.filter((mod) =>
          raidModPlugCategoryHashes.includes(mod.plug.plugCategoryHash)
        );
      } else {
        associatedLockedMods = selected.filter(
          (mod) => !knownModPlugCategoryHashes.includes(mod.plug.plugCategoryHash)
        );
      }

      // We only care about this for slot specific mods and it is used in isModSelectable. It is calculated here
      // so it is only done once per render.
      const lockedModCost = isSlotSpecificCategory
        ? _.sumBy(associatedLockedMods, (mod) => mod.plug.energyCost?.energyCost || 0)
        : 0;

      if (isSlotSpecificCategory) {
        // Traction has no energy type so its basically Any energy and 0 cost
        const modCost = mod.plug.energyCost?.energyCost || 0;
        const modEnergyType = mod.plug.energyCost?.energyType || DestinyEnergyType.Any;

        return (
          associatedLockedMods.length < MAX_SLOT_SPECIFIC_MODS &&
          lockedModCost + modCost <= MAX_ARMOR_ENERGY_CAPACITY &&
          (modEnergyType === DestinyEnergyType.Any || // Any energy works with everything
            associatedLockedMods.some((l) => l.plug.energyCost?.energyType === modEnergyType) || // Matches some other enery
            associatedLockedMods.every(
              (l) =>
                (l.plug.energyCost?.energyType || DestinyEnergyType.Any) === DestinyEnergyType.Any
            )) // If every thing else is Any we are good
        );
      } else {
        return associatedLockedMods.length < MAX_SLOT_INDEPENDENT_MODS;
      }
    },
    []
  );

  return (
    <PlugDrawer
      title={t('LB.ChooseAMod')}
      searchPlaceholder={t('LB.SearchAMod')}
      acceptButtonText={t('LB.SelectMods')}
      language={language}
      initialQuery={initialQuery}
      plugs={mods}
      initiallySelected={lockedMods}
      sheetRef={sheetRef}
      minHeight={minHeight}
      isPlugSelectable={isModSelectable}
      onAccept={onAccept}
      onClose={onClose}
    />
  );
}

export default connect<StoreProps>(mapStateToProps)(ModPicker);<|MERGE_RESOLUTION|>--- conflicted
+++ resolved
@@ -39,15 +39,12 @@
   classType: DestinyClass;
   /** A query string that is passed to the filtering logic to prefilter the available mods. */
   initialQuery?: string;
-<<<<<<< HEAD
   /** A ref passed down to the sheets container. */
   sheetRef?: RefObject<HTMLDivElement>;
   /** The min height for the sheet. */
   minHeight?: number;
-=======
   /** A list of plugs we are restricting the available mods to. */
   plugCategoryHashWhitelist?: number[];
->>>>>>> a019e236
   /** Called with the new lockedMods when the user accepts the new modset. */
   onAccept(newLockedMods: PluggableInventoryItemDefinition[]): void;
   /** Called when the user accepts the new modset of closes the sheet. */
