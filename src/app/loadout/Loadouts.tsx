--- conflicted
+++ resolved
@@ -197,15 +197,6 @@
             <AlertIcon /> {t('Storage.DimSyncNotEnabled')}
           </p>
         )}
-<<<<<<< HEAD
-        <h2>{t('Loadouts.InGameLoadouts')}</h2>
-        <InGameLoadoutStrip
-          store={selectedStore}
-          onEdit={setEditingInGameLoadout}
-          onShare={setSharedLoadout}
-          onShowDetails={setViewingInGameLoadout}
-        />
-=======
         {!filteringLoadouts && (
           <InGameLoadoutStrip
             store={selectedStore}
@@ -214,7 +205,6 @@
             onShowDetails={setViewingInGameLoadout}
           />
         )}
->>>>>>> b05c74c1
         <h2>{t('Loadouts.DimLoadouts')}</h2>
         {filterPills}
         <WindowVirtualList
