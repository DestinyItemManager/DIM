import { D1ManifestDefinitions } from 'app/destiny1/d1-definitions';
import { D2ManifestDefinitions } from 'app/destiny2/d2-definitions';
import { bungieNetPath } from 'app/dim-ui/BungieImage';
import { DimCharacterStat, DimStore } from 'app/inventory/store-types';
import { armorStats } from 'app/inventory/store/stats';
import { DestinyClass } from 'bungie-api-ts/destiny2';
import _ from 'lodash';
import { v4 as uuidv4 } from 'uuid';
import { D2Categories } from '../destiny2/d2-bucket-categories';
<<<<<<< HEAD
import { armorStats } from 'app/inventory/store/stats';
import { bungieNetPath } from 'app/dim-ui/BungieImage';
import { D2ManifestDefinitions } from 'app/destiny2/d2-definitions';
import { D1ManifestDefinitions } from 'app/destiny1/d1-definitions';
import { emptyArray } from 'app/utils/empty';
=======
import { DimItem } from '../inventory/item-types';
import { Loadout, LoadoutItem } from './loadout-types';
>>>>>>> d8f28659

const excludeGearSlots = ['Class', 'SeasonalArtifacts'];
// order to display a list of all 8 gear slots
const gearSlotOrder = [
  ...D2Categories.Weapons.filter((t) => !excludeGearSlots.includes(t)),
  ...D2Categories.Armor,
];

/**
 * Creates a new loadout, with all of the items equipped.
 */
export function newLoadout(name: string, items: LoadoutItem[]): Loadout {
  return {
    id: uuidv4(),
    classType: DestinyClass.Unknown,
    // This gets overwritten in any path that'd save a real loadout, and apply doesn't care
    destinyVersion: 2,
    name,
    items,
  };
}

/*
 * Calculates the light level for a list of items, one per type of weapon and armor
 * or it won't be accurate. function properly supports guardians w/o artifacts
 * returns to tenth decimal place.
 */
export function getLight(store: DimStore, items: DimItem[]): number {
  // https://www.reddit.com/r/DestinyTheGame/comments/6yg4tw/how_overall_power_level_is_calculated/
  if (store.isDestiny2()) {
    const exactLight = _.sumBy(items, (i) => i.primStat!.value) / items.length;
    return Math.floor(exactLight * 1000) / 1000;
  } else {
    const itemWeight = {
      Weapons: 6,
      Armor: 5,
      General: 4,
    };

    const itemWeightDenominator = items.reduce(
      (memo, item) =>
        memo + (itemWeight[item.type === 'ClassItem' ? 'General' : item.bucket.sort!] || 0),
      0
    );

    const exactLight =
      items.reduce(
        (memo, item) =>
          memo +
          item.primStat!.value *
            (itemWeight[item.type === 'ClassItem' ? 'General' : item.bucket.sort!] || 1),
        0
      ) / itemWeightDenominator;

    return Math.floor(exactLight * 10) / 10;
  }
}

/** Returns a map of armor hashes to stats. There should be just one of each item */
export function getArmorStats(
  defs: D1ManifestDefinitions | D2ManifestDefinitions,
  items: DimItem[]
): { [hash: number]: DimCharacterStat } {
  const statDefs = armorStats.map((hash) => defs.Stat.get(hash));

  // Construct map of stat hash to DimCharacterStat
  const statsByArmorHash: { [hash: number]: DimCharacterStat } = {};
  statDefs.forEach(({ hash, displayProperties: { description, icon, name } }) => {
    statsByArmorHash[hash] = { hash, description, icon: bungieNetPath(icon), name, value: 0 };
  });

  // Sum the items stats into the statsByArmorHash
  items.forEach((item) => {
    const itemStats = _.groupBy(item.stats, (stat) => stat.statHash);
    Object.entries(statsByArmorHash).forEach(([hash, stat]) => {
      stat.value += itemStats[hash]?.[0].value ?? 0;
    });
  });

  return statsByArmorHash;
}

// Generate an optimized item set (loadout items) based on a filtered set of items and a value function
export function optimalItemSet(
  applicableItems: DimItem[],
  bestItemFn: (item: DimItem) => number
): Record<'equippable' | 'unrestricted', DimItem[]> {
  const itemsByType = _.groupBy(applicableItems, (i) => i.type);

  // Pick the best item
  let items = _.mapValues(itemsByType, (items) => _.maxBy(items, bestItemFn)!);
  const unrestricted = _.sortBy(Object.values(items), (i) => gearSlotOrder.indexOf(i.type));

  // Solve for the case where our optimizer decided to equip two exotics
  const getLabel = (i: DimItem) => i.equippingLabel;
  // All items that share an equipping label, grouped by label
  const overlaps = _.groupBy(Object.values(items).filter(getLabel), getLabel);
  _.forIn(overlaps, (overlappingItems) => {
    if (overlappingItems.length <= 1) {
      return;
    }

    const options: { [x: string]: DimItem }[] = [];
    // For each item, replace all the others overlapping it with the next best thing
    for (const item of overlappingItems) {
      const option = { ...items };
      const otherItems = overlappingItems.filter((i) => i !== item);
      let optionValid = true;

      for (const otherItem of otherItems) {
        // Note: we could look for items that just don't have the *same* equippingLabel but
        // that may fail if there are ever mutual-exclusion items beyond exotics.
        const nonExotics = itemsByType[otherItem.type].filter((i) => !i.equippingLabel);
        if (nonExotics.length) {
          option[otherItem.type] = _.maxBy(nonExotics, bestItemFn)!;
        } else {
          // this option isn't usable because we couldn't swap this exotic for any non-exotic
          optionValid = false;
        }
      }

      if (optionValid) {
        options.push(option);
      }
    }

    // Pick the option where the optimizer function adds up to the biggest number, again favoring equipped stuff
    if (options.length > 0) {
      const bestOption = _.maxBy(options, (opt) => _.sumBy(Object.values(opt), bestItemFn))!;
      items = bestOption;
    }
  });

  const equippable = _.sortBy(Object.values(items), (i) => gearSlotOrder.indexOf(i.type));

  return { equippable, unrestricted };
}

export function optimalLoadout(
  applicableItems: DimItem[],
  bestItemFn: (item: DimItem) => number,
  name: string
): Loadout {
  const { equippable } = optimalItemSet(applicableItems, bestItemFn);
  return newLoadout(
    name,
    equippable.map((i) => convertToLoadoutItem(i, true))
  );
}
/** Create a loadout from all of this character's items that can be in loadouts */
export function loadoutFromAllItems(
  store: DimStore,
  name: string,
  onlyEquipped?: boolean
): Loadout {
  const allItems = store.items.filter(
    (item) => item.canBeInLoadout() && (!onlyEquipped || item.equipped)
  );
  return newLoadout(
    name,
    allItems.map((i) => convertToLoadoutItem(i, i.equipped))
  );
}

/**
 * Converts DimItem or other LoadoutItem-like objects to real loadout items.
 */
export function convertToLoadoutItem(item: LoadoutItem, equipped: boolean) {
  return {
    id: item.id,
    hash: item.hash,
    amount: item.amount,
    equipped,
  };
}

/**
 * Turn the loadout's items into real DIM items. Any that don't exist in inventory anymore
 * are returned as warnitems.
 */
export function getItemsFromLoadoutItems(
  loadoutItems: LoadoutItem[] | undefined,
  defs: D1ManifestDefinitions | D2ManifestDefinitions,
  stores: DimStore[]
): [DimItem[], DimItem[]] {
  if (!loadoutItems) {
    return [emptyArray(), emptyArray()];
  }

  const findItem = (loadoutItem: LoadoutItem) => {
    for (const store of stores) {
      for (const item of store.items) {
        if (loadoutItem.id && loadoutItem.id !== '0' && loadoutItem.id === item.id) {
          return item;
        } else if ((!loadoutItem.id || loadoutItem.id === '0') && loadoutItem.hash === item.hash) {
          return item;
        }
      }
    }
    return undefined;
  };

  const items: DimItem[] = [];
  const warnitems: DimItem[] = [];
  for (const loadoutItem of loadoutItems) {
    const item = findItem(loadoutItem);
    if (item) {
      items.push(item);
    } else {
      const itemDef = defs.InventoryItem.get(loadoutItem.hash);
      if (itemDef) {
        // TODO: makeFakeItem
        warnitems.push({
          ...loadoutItem,
          icon: itemDef.displayProperties?.icon || itemDef.icon,
          name: itemDef.displayProperties?.name || itemDef.itemName,
        } as DimItem);
      }
    }
  }

  return [items, warnitems];
}<|MERGE_RESOLUTION|>--- conflicted
+++ resolved
@@ -3,20 +3,13 @@
 import { bungieNetPath } from 'app/dim-ui/BungieImage';
 import { DimCharacterStat, DimStore } from 'app/inventory/store-types';
 import { armorStats } from 'app/inventory/store/stats';
+import { emptyArray } from 'app/utils/empty';
 import { DestinyClass } from 'bungie-api-ts/destiny2';
 import _ from 'lodash';
 import { v4 as uuidv4 } from 'uuid';
 import { D2Categories } from '../destiny2/d2-bucket-categories';
-<<<<<<< HEAD
-import { armorStats } from 'app/inventory/store/stats';
-import { bungieNetPath } from 'app/dim-ui/BungieImage';
-import { D2ManifestDefinitions } from 'app/destiny2/d2-definitions';
-import { D1ManifestDefinitions } from 'app/destiny1/d1-definitions';
-import { emptyArray } from 'app/utils/empty';
-=======
 import { DimItem } from '../inventory/item-types';
 import { Loadout, LoadoutItem } from './loadout-types';
->>>>>>> d8f28659
 
 const excludeGearSlots = ['Class', 'SeasonalArtifacts'];
 // order to display a list of all 8 gear slots
