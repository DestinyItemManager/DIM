import { PluggableInventoryItemDefinition } from 'app/inventory/item-types';
import { useD2Definitions } from 'app/manifest/selectors';
import { startWordRegexp } from 'app/search/search-filters/freeform';
import { SearchFilterRef } from 'app/search/SearchBar';
import { AppIcon, searchIcon } from 'app/shell/icons';
import { useIsPhonePortrait } from 'app/shell/selectors';
import { isiOSBrowser } from 'app/utils/browsers';
import { Comparator, compareBy } from 'app/utils/comparators';
import { emptyArray } from 'app/utils/empty';
import _ from 'lodash';
import React, { RefObject, useCallback, useEffect, useMemo, useRef, useState } from 'react';
import Sheet from '../../dim-ui/Sheet';
import '../../item-picker/ItemPicker.scss';
import Footer from './Footer';
<<<<<<< HEAD
import PlugSection from './PlugSection';

export interface PlugsWithMaxSelectable {
  /** The hash that links to the PlugSet definition. */
  plugSetHash: number;
  /** A list of plugs from this plugset. */
  plugs: PluggableInventoryItemDefinition[];
  /** The maximum number of plugs a user can select from this plug set. */
  maxSelectable: number;
}

interface Props {
  /**
   * A list of plug items that come from a PlugSet, along with the maximum number of these plugs
   * that can be chosen.
   */
  plugsWithMaxSelectableSets: PlugsWithMaxSelectable[];
  /**
   * An array of mods that are already locked.
   *
   * These must be a subset of the plugs in plugsWithMaxSelectableSets otherwise unknown plugs
   * will be discarded on accept.
   */
=======
import PlugSection, { PlugsWithMaxSelectable } from './PlugSection';

interface Props {
  plugsWithMaxSelectableSets: PlugsWithMaxSelectable[];
  /** An array of mods that are already locked. */
>>>>>>> db8dbf95
  initiallySelected: PluggableInventoryItemDefinition[];
  /** A list of stat hashes that if present will be displayed for each plug. */
  displayedStatHashes?: number[];
  /** Title of the sheet, displayed in the header. */
  title: string;
  /** The input placeholder for the search bar. */
  searchPlaceholder: string;
  /** Language for the search filter. */
  language: string;
  /** A query string that is passed to the filtering logic to prefilter the available mods. */
  initialQuery?: string;
  /** Displayed on the accept button in the footer. */
  acceptButtonText: string;
  /** A ref passed down to the sheets container. */
  sheetRef?: RefObject<HTMLDivElement>;
  /** The min height for the sheet. */
  minHeight?: number;
  /** A function to determine if a given plug is currently selectable. */
  isPlugSelectable(
    plug: PluggableInventoryItemDefinition,
    selected: PluggableInventoryItemDefinition[]
  ): boolean;
  sortPlugGroups?: Comparator<PlugsWithMaxSelectable>;
  sortPlugs?: Comparator<PluggableInventoryItemDefinition>;
  /** Called with the new lockedMods when the user accepts the new modset. */
  onAccept(newLockedMods: PluggableInventoryItemDefinition[]): void;
  /** Called when the user accepts the new modset of closes the sheet. */
  onClose(): void;
}

/**
 * A sheet to pick plugs.
 */
export default function PlugDrawer({
  plugsWithMaxSelectableSets,
  initiallySelected,
  displayedStatHashes,
  title,
  searchPlaceholder,
  language,
  initialQuery,
  acceptButtonText,
  sheetRef,
  minHeight,
  isPlugSelectable,
  sortPlugGroups,
  sortPlugs,
  onAccept,
  onClose,
}: Props) {
  const defs = useD2Definitions()!;
  const [query, setQuery] = useState(initialQuery || '');
  const [selected, setSelected] = useState(() =>
    createInternalSelectedState(plugsWithMaxSelectableSets, initiallySelected)
  );
  const filterInput = useRef<SearchFilterRef | null>(null);
  const isPhonePortrait = useIsPhonePortrait();

  useEffect(() => {
    if (!isPhonePortrait && filterInput.current) {
      filterInput.current.focusFilterInput();
    }
  }, [isPhonePortrait, filterInput]);

  const handlePlugSelected = useCallback(
    (plugSetHash: number, mod: PluggableInventoryItemDefinition) => {
      // TODO (ryan) use immer
      setSelected((oldState) => {
        const newState = { ...oldState };
        const oldSelected = oldState[plugSetHash];
        const newSelected = oldSelected ? [...oldSelected] : [];
        newSelected.push(mod);
        if (sortPlugs) {
          newSelected.sort(sortPlugs);
        }
        newState[plugSetHash] = newSelected;
        return newState;
      });
    },
    [sortPlugs]
  );

  const handlePlugRemoved = useCallback(
    (plugSetHash: number, mod: PluggableInventoryItemDefinition) => {
      // TODO (ryan) use immer
      setSelected((oldState) => {
        const oldSelected = oldState[plugSetHash] || [];
        const firstIndex = oldSelected.findIndex((locked) => locked.hash === mod.hash);

        if (firstIndex >= 0) {
          const newSelected = [...oldSelected];
          newSelected.splice(firstIndex, 1);
          const newState = { ...oldState };
          newState[plugSetHash] = newSelected;
          return newState;
        }

        return oldState;
      });
    },
    [setSelected]
  );

  const handlePlugRemovedFromFooter = useCallback(
    (plug: PluggableInventoryItemDefinition) => {
      // TODO (ryan) use immer
      setSelected((oldState) => {
        for (const plugSetHashAsString of Object.keys(oldState)) {
          const plugSetHash = parseInt(plugSetHashAsString, 10);
          const selected = oldState[plugSetHash] || [];
          const firstIndex = selected.findIndex((s) => s.hash === plug.hash);
          if (firstIndex !== -1) {
            const newSelected = [...selected];
            newSelected.splice(firstIndex, 1);
            const newState = { ...oldState };
            newState[plugSetHash] = newSelected;
            return newState;
          }
        }
        return oldState;
      });
    },
    [setSelected]
  );

  const onSubmit = (e: React.FormEvent | KeyboardEvent, onClose: () => void) => {
    e.preventDefault();
    onAccept(_.compact(Object.values(selected).flat()));
    onClose();
  };

  const queryFilteredPlugSets = useMemo(() => {
    const regexp = startWordRegexp(query, language);
    const rtn: PlugsWithMaxSelectable[] = [];

    const searchFilter = (plug: PluggableInventoryItemDefinition) =>
      regexp.test(plug.displayProperties.name) ||
      regexp.test(plug.displayProperties.description) ||
      regexp.test(plug.itemTypeDisplayName) ||
      plug.perks.some((perk) => {
        const perkDef = defs.SandboxPerk.get(perk.perkHash);
        return (
          perkDef &&
          (regexp.test(perkDef.displayProperties.name) ||
            regexp.test(perkDef.displayProperties.description) ||
            regexp.test(perk.requirementDisplayString))
        );
      });

    for (const { plugs, maxSelectable, plugSetHash, headerSuffix } of plugsWithMaxSelectableSets) {
      rtn.push({
        plugSetHash,
        maxSelectable,
        headerSuffix,
        plugs: query.length ? plugs.filter(searchFilter) : plugs,
      });
    }

    return rtn;
  }, [query, plugsWithMaxSelectableSets, defs.SandboxPerk, language]);

  if (sortPlugGroups) {
    queryFilteredPlugSets.sort(sortPlugGroups);
  }

  const autoFocus = !isPhonePortrait && !isiOSBrowser();

  const flatSelectedMods = _.compact(Object.values(selected).flat());

  const footer = ({ onClose }: { onClose(): void }) => (
    <Footer
      selected={flatSelectedMods}
      isPhonePortrait={isPhonePortrait}
      acceptButtonText={acceptButtonText}
      onSubmit={(e) => onSubmit(e, onClose)}
      handlePlugSelected={handlePlugRemovedFromFooter}
    />
  );

  return (
    <Sheet
      ref={sheetRef}
      minHeight={minHeight}
      onClose={onClose}
      header={
        <div>
          <h1>{title}</h1>
          <div className="item-picker-search">
            <div className="search-filter" role="search">
              <AppIcon icon={searchIcon} className="search-bar-icon" />
              <input
                className="filter-input"
                autoComplete="off"
                autoCorrect="off"
                autoCapitalize="off"
                autoFocus={autoFocus}
                placeholder={searchPlaceholder}
                type="text"
                name="filter"
                value={query}
                onChange={(e) => setQuery(e.currentTarget.value)}
              />
            </div>
          </div>
        </div>
      }
      footer={footer}
      sheetClassName="item-picker"
      freezeInitialHeight={true}
    >
      {queryFilteredPlugSets.map((plugsWithMaxSelectable) => (
        <PlugSection
          key={plugsWithMaxSelectable.plugSetHash}
          plugsWithMaxSelectable={plugsWithMaxSelectable}
          selected={selected[plugsWithMaxSelectable.plugSetHash] ?? emptyArray()}
          displayedStatHashes={displayedStatHashes}
          isPlugSelectable={(plug) => isPlugSelectable(plug, flatSelectedMods)}
          handlePlugSelected={handlePlugSelected}
          handlePlugRemoved={handlePlugRemoved}
          sortPlugs={sortPlugs}
        />
      ))}
    </Sheet>
  );
}

/**
 * A map of plugSetHashes to the selected plugs for that plugSetHash.
 */
type InternalSelectedState = {
  [plugSetHash: number]: PluggableInventoryItemDefinition[] | undefined;
};

/**
 * This creates the internally used state for the selected plugs.
 *
 * We need to associate each selected plug with a plugSetHash to correctly handle artificer
 * sockets. The plugsets that they can take are a subset of the bucket specific sockets
 * plugsets on an item, specifically they are just the artifact mods.
 *
 * To do this we create a map from plugSet to a list of plugs selected. This ensure that when
 * a user selects a plug from the artificer set, it won't appear to the user that a plug was
 * selected from the bucket specific set.
 */
function createInternalSelectedState(
  plugsWithMaxSelectableSets: PlugsWithMaxSelectable[],
  initiallySelected: PluggableInventoryItemDefinition[]
) {
  const rtn: InternalSelectedState = {};

  for (const plug of initiallySelected) {
    // Find all the possible sets this plug could go in and sort them so the set with the
    // smallest number of options is first. Because artificer armor has a socket that is a
    // subset of the normal slot specific sockets, this ensure we will fill it with plugs
    // first.
    const possibleSets = plugsWithMaxSelectableSets
      .filter((set) => set.plugs.some((p) => p.hash === plug.hash))
      .sort(compareBy((set) => set.plugs.length));

    for (const set of possibleSets) {
      const selectedForPlugSet = rtn[set.plugSetHash] || [];
      if (selectedForPlugSet.length < set.maxSelectable) {
        selectedForPlugSet.push(plug);
        rtn[set.plugSetHash] = selectedForPlugSet;
        break;
      }
    }
  }

  return rtn;
}<|MERGE_RESOLUTION|>--- conflicted
+++ resolved
@@ -12,17 +12,7 @@
 import Sheet from '../../dim-ui/Sheet';
 import '../../item-picker/ItemPicker.scss';
 import Footer from './Footer';
-<<<<<<< HEAD
-import PlugSection from './PlugSection';
-
-export interface PlugsWithMaxSelectable {
-  /** The hash that links to the PlugSet definition. */
-  plugSetHash: number;
-  /** A list of plugs from this plugset. */
-  plugs: PluggableInventoryItemDefinition[];
-  /** The maximum number of plugs a user can select from this plug set. */
-  maxSelectable: number;
-}
+import PlugSection, { PlugsWithMaxSelectable } from './PlugSection';
 
 interface Props {
   /**
@@ -36,13 +26,6 @@
    * These must be a subset of the plugs in plugsWithMaxSelectableSets otherwise unknown plugs
    * will be discarded on accept.
    */
-=======
-import PlugSection, { PlugsWithMaxSelectable } from './PlugSection';
-
-interface Props {
-  plugsWithMaxSelectableSets: PlugsWithMaxSelectable[];
-  /** An array of mods that are already locked. */
->>>>>>> db8dbf95
   initiallySelected: PluggableInventoryItemDefinition[];
   /** A list of stat hashes that if present will be displayed for each plug. */
   displayedStatHashes?: number[];
