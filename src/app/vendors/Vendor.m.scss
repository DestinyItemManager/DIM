@use '../variables.scss' as *;

.icon {
  width: 30px;
  height: 30px;
}

.location {
  text-transform: none;
  letter-spacing: normal;
  font-size: 12px;
  flex: 1;
  opacity: 0.6;
  text-align: left;
}

.title {
  :global(.collapse-handle) span {
    display: flex;
    flex-direction: row;
    align-items: center;
  }
}

.countdown {
<<<<<<< HEAD
  font-size: 12px;
=======
  font-size: 11px;
  text-align: right;
  margin-left: 8px;
>>>>>>> cb561661
  white-space: nowrap;
}

.titleDetails {
  display: flex;
  flex-flow: row wrap;
  align-items: center;
  gap: 0 6px;

  @include phone-portrait {
    flex-direction: column;
    align-items: flex-start;
    margin: 4px 0;
  }
}

@keyframes glow {
  from {
    box-shadow: 0 0 6px -10px rgba(174, 244, 175, 0.6);
  }
  to {
    box-shadow: 0 0 6px 6px rgba(174, 244, 175, 0.6);
  }
}<|MERGE_RESOLUTION|>--- conflicted
+++ resolved
@@ -23,13 +23,9 @@
 }
 
 .countdown {
-<<<<<<< HEAD
   font-size: 12px;
-=======
-  font-size: 11px;
   text-align: right;
   margin-left: 8px;
->>>>>>> cb561661
   white-space: nowrap;
 }
 
