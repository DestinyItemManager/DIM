--- conflicted
+++ resolved
@@ -1,8 +1,5 @@
-<<<<<<< HEAD
 import type { StreamDeckState } from 'app/stream-deck/reducer';
-=======
 import type { ClarityState } from 'app/clarity/reducer';
->>>>>>> 5814664e
 import type { VendorsState } from 'app/vendors/reducer';
 import type { AnyAction } from 'redux';
 import type { ThunkAction, ThunkDispatch } from 'redux-thunk';
