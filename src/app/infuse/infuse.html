<div class="infuseDialog" dim-click-anywhere-but-here="vm.closeDialog()">
  <h1 ng-i18next="Infusion.Infusion"></h1>
  <div class="ngdialog-inner-content">
    <div class="infuseHeader">
      <div class="infuseSourceItemInfo">
        <dim-simple-item item-data="vm.query"></dim-simple-item>

        <div class="infuseSourceDetailsRow">
          <div>
            <strong>{{ vm.query.name }}</strong>
          </div>
          <div>{{ vm.query.destinyVersion === 1 ? vm.query.type : vm.query.typeName }}</div>
        </div>

        <div class="infuseSourceDetailsRow">
          <div>{{ vm.stat.statName }}</div>
          <div class="bigValue">{{ vm.query.primStat.value }}</div>
        </div>
      </div>

      <div class="infuseControls">
        <label
          ><input
            class="controls"
            type="checkbox"
            id="infuse-all"
            ng-model="vm.getAllItems"
            ng-change="vm.getItems()"/><span ng-i18next="Infusion.ShowItems"></span
        ></label>
        <label
          ><input
            class="controls"
            type="checkbox"
            id="infuse-locked"
            ng-model="vm.showLockedItems"
            ng-change="vm.getItems()"/><span ng-i18next="Infusion.LockedItems"></span
        ></label>
      </div>
    </div>

    <div class="gearsContainer grey infuseSelector">
      <div class="infuseTargets">
        <span ng-if="!vm.query.infusable"><strong ng-i18next="Infusion.Uninfusable"></strong></span>
        <span ng-if="vm.query.infusable && !vm.targetItems.length"
          ><strong ng-i18next="Infusion.NoItems"></strong
        ></span>
        <span
<<<<<<< HEAD
          ng-if="vm.targetItems.length"
          ng-i18next="[i18next]({name: vm.query.name})Infusion.InfuseTarget"
        ></span>
=======
          ng-if="vm.targetItemDupes.length"
          ng-i18next="[i18next]({name: vm.query.name})Infusion.InfuseTarget"
        ></span>
        <div class="itemGrid">
          <div ng-repeat="value in vm.targetItemDupes track by value.index">
            <dim-simple-item
              ng-class="{ 'infuse-selected': (value.id == vm.target.id) }"
              item-data="value"
              ng-click="vm.setSourceAndTarget(vm.query, value, $event)"
            ></dim-simple-item>
          </div>
        </div>
>>>>>>> 8ba218ac
        <div class="itemGrid">
          <div ng-repeat="value in vm.targetItems track by value.index">
            <dim-simple-item
              ng-class="{ 'infuse-selected': (value.id == vm.target.id) }"
              item-data="value"
              ng-click="vm.setSourceAndTarget(vm.query, value, $event)"
            ></dim-simple-item>
          </div>
        </div>
      </div>
      <div class="infuseSeparator"></div>
      <div class="infuseSources">
        <span ng-if="!vm.sourceItems.length"><strong ng-i18next="Infusion.NoItems"></strong></span>
        <span
<<<<<<< HEAD
          ng-if="vm.sourceItems.length"
          ng-i18next="[i18next]({name: vm.query.name})Infusion.InfuseSource"
        ></span>
=======
          ng-if="vm.sourceItemDupes.length"
          ng-i18next="[i18next]({name: vm.query.name})Infusion.InfuseSource"
        ></span>
        <div class="itemGrid">
          <div ng-repeat="value in vm.sourceItemDupes track by value.index">
            <dim-simple-item
              ng-class="{ 'infuse-selected': (value.id == vm.source.id) }"
              item-data="value"
              ng-click="vm.setSourceAndTarget(value, vm.query, $event)"
            ></dim-simple-item>
          </div>
        </div>
>>>>>>> 8ba218ac
        <div class="itemGrid">
          <div ng-repeat="value in vm.sourceItems track by value.index">
            <dim-simple-item
              ng-class="{ 'infuse-selected': (value.id == vm.source.id) }"
              item-data="value"
              ng-click="vm.setSourceAndTarget(value, vm.query, $event)"
            ></dim-simple-item>
          </div>
        </div>
      </div>
    </div>

    <div class="gearsContainer black">
      <div ng-if="vm.infused != 0">
        <div class="infusionPlan">
          <div class="infusionEquation">
            <dim-simple-item class="infusedItem" item-data="vm.source"></dim-simple-item>
            <div class="icon"><font-awesome-icon icon="plus"></font-awesome-icon></div>
            <dim-simple-item class="infusedItem" item-data="vm.target"></dim-simple-item>
            <div class="icon"><font-awesome-icon icon="rightArrow"></font-awesome-icon></div>
            <dim-simple-item class="infusedItem" item-data="vm.result"></dim-simple-item>
          </div>
          <div class="result">
            <div>
              <div ng-i18next="[i18next]({name: vm.source.name})Infusion.BringGear"></div>
              <span class="bigValue">{{ vm.infused }}</span>
              <span class="green">(+ {{ vm.infused - vm.source.primStat.value }})</span>
            </div>
            <div ng-if="vm.query.destinyVersion === 1">
              <span>
                3
                <span class="currency"
                  ><img
                    alt="{{ ::vm.items[2534352370].itemName }}"
                    title="{{ ::vm.items[2534352370].itemName }}"
                    ng-src="{{ vm.items[2534352370].icon | bungieIcon }}"/></span
              ></span>
              <span ng-if="vm.source.isExotic">
                + 1
                <span class="currency"
                  ><img
                    alt="{{ ::vm.items[452597397].itemName }}"
                    title="{{ ::vm.items[452597397].itemName }}"
                    ng-src="{{ vm.items[452597397].icon | bungieIcon }}"/></span
              ></span>
              <span>
                + 250
                <span class="currency"
                  ><img
                    alt="{{ ::vm.items[3159615086].itemName }}"
                    title="{{ ::vm.items[3159615086].itemName }}"
                    ng-src="{{ vm.items[3159615086].icon | bungieIcon }}"/></span
              ></span>
              <span>
                + {{ vm.wildcardMaterialCost | number }}
                <span class="currency"
                  ><img
                    alt="{{ ::vm.items[vm.wildcardMaterialHash].itemName }}"
                    title="{{::vm.items[vm.wildcardMaterialHash].itemName }}"
                    ng-src="{{ vm.items[vm.wildcardMaterialHash].icon | bungieIcon }}"/></span
              ></span>
            </div>
          </div>
        </div>
        <button
          class="dim-button infuse-btn"
          ng-if="vm.getAllItems"
          ng-disabled="vm.transferInProgress"
          ng-click="vm.transferItems()"
          ng-i18next="Infusion.TransferItems"
        ></button>
      </div>
    </div>
  </div>
</div><|MERGE_RESOLUTION|>--- conflicted
+++ resolved
@@ -6,9 +6,7 @@
         <dim-simple-item item-data="vm.query"></dim-simple-item>
 
         <div class="infuseSourceDetailsRow">
-          <div>
-            <strong>{{ vm.query.name }}</strong>
-          </div>
+          <div><strong>{{ vm.query.name }}</strong></div>
           <div>{{ vm.query.destinyVersion === 1 ? vm.query.type : vm.query.typeName }}</div>
         </div>
 
@@ -45,11 +43,6 @@
           ><strong ng-i18next="Infusion.NoItems"></strong
         ></span>
         <span
-<<<<<<< HEAD
-          ng-if="vm.targetItems.length"
-          ng-i18next="[i18next]({name: vm.query.name})Infusion.InfuseTarget"
-        ></span>
-=======
           ng-if="vm.targetItemDupes.length"
           ng-i18next="[i18next]({name: vm.query.name})Infusion.InfuseTarget"
         ></span>
@@ -62,7 +55,6 @@
             ></dim-simple-item>
           </div>
         </div>
->>>>>>> 8ba218ac
         <div class="itemGrid">
           <div ng-repeat="value in vm.targetItems track by value.index">
             <dim-simple-item
@@ -77,11 +69,6 @@
       <div class="infuseSources">
         <span ng-if="!vm.sourceItems.length"><strong ng-i18next="Infusion.NoItems"></strong></span>
         <span
-<<<<<<< HEAD
-          ng-if="vm.sourceItems.length"
-          ng-i18next="[i18next]({name: vm.query.name})Infusion.InfuseSource"
-        ></span>
-=======
           ng-if="vm.sourceItemDupes.length"
           ng-i18next="[i18next]({name: vm.query.name})Infusion.InfuseSource"
         ></span>
@@ -94,7 +81,6 @@
             ></dim-simple-item>
           </div>
         </div>
->>>>>>> 8ba218ac
         <div class="itemGrid">
           <div ng-repeat="value in vm.sourceItems track by value.index">
             <dim-simple-item
