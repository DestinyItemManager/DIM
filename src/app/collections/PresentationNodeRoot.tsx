<<<<<<< HEAD
import React, { useState } from 'react';
import { D2ManifestDefinitions } from '../destiny2/d2-definitions';
import PresentationNode from './PresentationNode';
import { DestinyProfileResponse } from 'bungie-api-ts/destiny2';
import { InventoryBuckets } from '../inventory/inventory-buckets';
import PlugSet from './PlugSet';
import _ from 'lodash';
import { itemsForPlugSet } from './plugset-helpers';
import { filterPresentationNodesToSearch, toPresentationNodeTree } from './presentation-nodes';
import { DimItem } from 'app/inventory/item-types';
import PresentationNodeSearchResults from './PresentationNodeSearchResults';
=======
import { TRIUMPHS_ROOT_NODE } from 'app/search/d2-known-values';
import {
  DestinyCollectibleState,
  DestinyProfileResponse,
  DestinyRecordState,
} from 'bungie-api-ts/destiny2';
import React, { useState } from 'react';
import { D2ManifestDefinitions } from '../destiny2/d2-definitions';
import { InventoryBuckets } from '../inventory/inventory-buckets';
import { count } from '../utils/util';
import { getCollectibleState } from './Collectible';
import { getMetricComponent } from './Metric';
import PlugSet from './PlugSet';
import { itemsForPlugSet } from './plugset-helpers';
import PresentationNode from './PresentationNode';
import Record, { getRecordComponent } from './Record';
>>>>>>> d44ef28e

interface Props {
  presentationNodeHash: number;
  openedPresentationHash?: number;
  ownedItemHashes?: Set<number>;
  profileResponse: DestinyProfileResponse;
  buckets?: InventoryBuckets;
  defs: D2ManifestDefinitions;
  searchQuery?: string;
  isTriumphs?: boolean;
  overrideName?: string;

  /** Whether to show extra plugsets */
  showPlugSets?: boolean;
  searchFilter?(item: DimItem): boolean;
}

/**
 * The root for an expandable presentation node tree.
 */
export default function PresentationNodeRoot({
  presentationNodeHash,
  openedPresentationHash,
  defs,
  buckets,
  profileResponse,
  ownedItemHashes,
  showPlugSets,
  searchQuery,
  searchFilter,
  isTriumphs,
  overrideName,
}: Props) {
  const [nodePath, setNodePath] = useState<number[]>([]);

  let fullNodePath = nodePath;
  if (nodePath.length === 0 && openedPresentationHash) {
    let currentHash = openedPresentationHash;
    fullNodePath = [currentHash];
    let node = defs.PresentationNode.get(currentHash);
    while (node.parentNodeHashes.length) {
      nodePath.unshift(node.parentNodeHashes[0]);
      currentHash = node.parentNodeHashes[0];
      node = defs.PresentationNode.get(currentHash);
    }
    fullNodePath.unshift(presentationNodeHash);
  }

  const nodeTree = toPresentationNodeTree(defs, buckets, profileResponse, presentationNodeHash);
  if (!nodeTree) {
    return null;
  }

  if (searchQuery && searchFilter) {
    const searchResults = filterPresentationNodesToSearch(
      nodeTree,
      searchQuery.toLowerCase(),
      searchFilter,
      []
    );

    return (
      <PresentationNodeSearchResults
        searchResults={searchResults}
        defs={defs}
        ownedItemHashes={ownedItemHashes}
        profileResponse={profileResponse}
      />
    );
  }

  const plugSetCollections = [
    // Emotes
    { hash: 1155321287, displayItem: 3960522253 },
    // Projections
    { hash: 499268600, displayItem: 2544954628 },
  ];

  return (
    <>
      <PresentationNode
        node={nodeTree}
        defs={defs}
        ownedItemHashes={ownedItemHashes}
        path={fullNodePath}
        onNodePathSelected={setNodePath}
        parents={[]}
        isTriumphsRootNode={isTriumphs}
        isInTriumphs={isTriumphs}
        overrideName={overrideName}
      />

      {buckets &&
        showPlugSets &&
        plugSetCollections.map((plugSetCollection) => (
          <PlugSet
            key={plugSetCollection.hash}
            defs={defs}
            buckets={buckets}
            plugSetCollection={plugSetCollection}
            items={itemsForPlugSet(profileResponse, Number(plugSetCollection.hash))}
            path={fullNodePath}
            onNodePathSelected={setNodePath}
          />
        ))}
    </>
  );
}<|MERGE_RESOLUTION|>--- conflicted
+++ resolved
@@ -1,33 +1,13 @@
-<<<<<<< HEAD
-import React, { useState } from 'react';
-import { D2ManifestDefinitions } from '../destiny2/d2-definitions';
-import PresentationNode from './PresentationNode';
+import { DimItem } from 'app/inventory/item-types';
 import { DestinyProfileResponse } from 'bungie-api-ts/destiny2';
-import { InventoryBuckets } from '../inventory/inventory-buckets';
-import PlugSet from './PlugSet';
-import _ from 'lodash';
-import { itemsForPlugSet } from './plugset-helpers';
-import { filterPresentationNodesToSearch, toPresentationNodeTree } from './presentation-nodes';
-import { DimItem } from 'app/inventory/item-types';
-import PresentationNodeSearchResults from './PresentationNodeSearchResults';
-=======
-import { TRIUMPHS_ROOT_NODE } from 'app/search/d2-known-values';
-import {
-  DestinyCollectibleState,
-  DestinyProfileResponse,
-  DestinyRecordState,
-} from 'bungie-api-ts/destiny2';
 import React, { useState } from 'react';
 import { D2ManifestDefinitions } from '../destiny2/d2-definitions';
 import { InventoryBuckets } from '../inventory/inventory-buckets';
-import { count } from '../utils/util';
-import { getCollectibleState } from './Collectible';
-import { getMetricComponent } from './Metric';
 import PlugSet from './PlugSet';
 import { itemsForPlugSet } from './plugset-helpers';
+import { filterPresentationNodesToSearch, toPresentationNodeTree } from './presentation-nodes';
 import PresentationNode from './PresentationNode';
-import Record, { getRecordComponent } from './Record';
->>>>>>> d44ef28e
+import PresentationNodeSearchResults from './PresentationNodeSearchResults';
 
 interface Props {
   presentationNodeHash: number;
