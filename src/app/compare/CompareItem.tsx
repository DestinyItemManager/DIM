import BungieImage from 'app/dim-ui/BungieImage';
import { PressTip } from 'app/dim-ui/PressTip';
import { useDynamicStringReplacer } from 'app/dim-ui/destiny-symbols/RichDestinyText';
import { ColumnSort, SortDirection } from 'app/dim-ui/table-columns';
import { t, tl } from 'app/i18next-t';
import ItemPopupTrigger from 'app/inventory/ItemPopupTrigger';
import { moveItemTo } from 'app/inventory/move-item';
import { currentStoreSelector, notesSelector } from 'app/inventory/selectors';
import ActionButton from 'app/item-actions/ActionButton';
import { LockActionButton, TagActionButton } from 'app/item-actions/ActionButtons';
import { useD2Definitions } from 'app/manifest/selectors';
<<<<<<< HEAD
import { ColumnDefinition, ColumnSort, Row, SortDirection } from 'app/organizer/table-types';
=======
import { statLabels } from 'app/organizer/Columns';
>>>>>>> bd4da1ef
import { useThunkDispatch } from 'app/store/thunk-dispatch';
import { noop } from 'app/utils/functions';
import { useSetCSSVarToHeight, useShiftHeld } from 'app/utils/hooks';
import { isD1Item } from 'app/utils/item-utils';
import { StringLookup } from 'app/utils/util-types';
import clsx from 'clsx';
import { StatHashes } from 'data/d2/generated-enums';
import { memo, useCallback, useMemo, useRef } from 'react';
import { useSelector } from 'react-redux';
import { useLocation } from 'react-router';
import ConnectedInventoryItem from '../inventory/ConnectedInventoryItem';
import { DimItem, DimSocket } from '../inventory/item-types';
import ItemSockets from '../item-popup/ItemSockets';
import ItemTalentGrid from '../item-popup/ItemTalentGrid';
import {
  AppIcon,
  faAngleLeft,
  faAngleRight,
  faArrowCircleDown,
  shoppingCart,
} from '../shell/icons';
<<<<<<< HEAD
import styles from './CompareItem.m.scss'; // eslint-disable-line css-modules/no-unused-class

const possibleStyles = styles as unknown as StringLookup<string>;
=======
import { StatInfo } from './Compare';
import styles from './CompareItem.m.scss';
import CompareStat from './CompareStat';
>>>>>>> bd4da1ef

export default memo(function CompareItem({
  item,
  row,
  filteredColumns,
  itemClick,
  remove,
  setHighlight,
  onPlugClicked,
  isInitialItem,
}: {
  item: DimItem;
  row: Row;
  filteredColumns: ColumnDefinition[];
  itemClick: (item: DimItem) => void;
  remove: (item: DimItem) => void;
  setHighlight: (value?: string | number) => void;
  onPlugClicked: (value: { item: DimItem; socket: DimSocket; plugHash: number }) => void;
  isInitialItem: boolean;
}) {
  const headerRef = useRef<HTMLDivElement>(null);
  useSetCSSVarToHeight(headerRef, '--compare-item-height');
  const itemNotes = useSelector(notesSelector(item));
  const dispatch = useThunkDispatch();
  const currentStore = useSelector(currentStoreSelector)!;
  const pullItem = useCallback(() => {
    dispatch(moveItemTo(item, currentStore, false));
  }, [currentStore, dispatch, item]);

  const { pathname } = useLocation();
  const isFindable = !item.vendor && pathname.endsWith('/inventory');

  const itemHeader = useMemo(
    () => (
      <div ref={headerRef}>
        <div className={styles.header}>
          {item.vendor ? (
            <VendorItemWarning item={item} />
          ) : (
            <ActionButton title={t('Hotkey.Pull')} onClick={pullItem}>
              <AppIcon icon={faArrowCircleDown} />
            </ActionButton>
          )}
          {item.lockable ? <LockActionButton item={item} noHotkey /> : <div />}
          {item.taggable ? <TagActionButton item={item} label={false} hideKeys={true} /> : <div />}
          <button type="button" className={styles.close} onClick={() => remove(item)} />
        </div>
<<<<<<< HEAD
=======
        <div
          className={clsx(styles.itemName, {
            [styles.initialItem]: isInitialItem,
            [styles.isFindable]: isFindable,
          })}
          onClick={() => itemClick(item)}
        >
          <span title={isInitialItem ? t('Compare.InitialItem') : undefined}>{item.name}</span>
        </div>
>>>>>>> bd4da1ef
        <ItemPopupTrigger item={item} noCompare={true}>
          {(ref, onClick) => (
            <div className={styles.itemAside} ref={ref} onClick={onClick}>
              <PressTip minimal tooltip={itemNotes}>
                <ConnectedInventoryItem item={item} />
              </PressTip>
            </div>
          )}
        </ItemPopupTrigger>
      </div>
    ),
    [item, pullItem, remove, itemNotes],
  );

  const missingSocketsMessage =
    item.missingSockets === 'missing'
      ? tl('MovePopup.MissingSockets')
      : tl('MovePopup.LoadingSockets');

  const handleRowClick = (row: Row, column: ColumnDefinition) => {
    if (column.id === 'name' && isFindable) {
      return () => itemClick(row.item);
    }
    return undefined;
  };

  return (
    <div
      className={clsx(styles.compareItem, {
        [styles.initialItem]: isInitialItem,
        [styles.isFindable]: isFindable,
      })}
    >
      {itemHeader}
      <TableRow
        row={row}
        filteredColumns={filteredColumns}
        onRowClick={handleRowClick}
        setHighlight={setHighlight}
      />
      {isD1Item(item) && item.talentGrid && <ItemTalentGrid item={item} perksOnly={true} />}
      {item.missingSockets && isInitialItem && (
        <div className="item-details warning">{t(missingSocketsMessage)}</div>
      )}
      {item.sockets && <ItemSockets item={item} minimal onPlugClicked={onPlugClicked} />}
    </div>
  );
});

function VendorItemWarning({ item }: { item: DimItem }) {
  const defs = useD2Definitions()!;
  const replacer = useDynamicStringReplacer(item.owner);
  return item.vendor ? (
    <PressTip
      elementType="span"
      tooltip={() => {
        const vendorName =
          replacer(defs.Vendor.get(item.vendor!.vendorHash)?.displayProperties?.name) || '--';
        return <>{t('Compare.IsVendorItem', { vendorName })}</>;
      }}
    >
      <ActionButton onClick={noop} disabled>
        <AppIcon icon={shoppingCart} />
      </ActionButton>
    </PressTip>
  ) : null;
}

<<<<<<< HEAD
// Copied from ItemTable - TODO: reconverge
function TableRow({
  row,
  filteredColumns,
  onRowClick,
  setHighlight,
}: {
  row: Row;
  filteredColumns: ColumnDefinition[];
  onRowClick: (
    row: Row,
    column: ColumnDefinition,
  ) => ((event: React.MouseEvent<HTMLTableCellElement>) => void) | undefined;
  setHighlight: (value?: string | number) => void;
}) {
  return (
    <>
      {filteredColumns.map((column) => {
        const isStatsColumn = ['stats', 'baseStats'].includes(column.columnGroup?.id ?? '');
        return (
          // eslint-disable-next-line jsx-a11y/no-noninteractive-element-interactions
          <div
            key={column.id}
            onClick={onRowClick(row, column)}
            className={clsx(possibleStyles[column.id], {
              // [styles.hasFilter]: column.filter !== undefined,
              // [styles.customstat]: column.id.startsWith('customstat_'),
              [styles.stats]: isStatsColumn,
            })}
            role="cell"
            onPointerEnter={() => setHighlight(column.id)}
          >
            {column.cell ? column.cell(row.values[column.id], row.item) : row.values[column.id]}
          </div>
        );
      })}
    </>
  );
}

=======
>>>>>>> bd4da1ef
/** The row headers that appear on the left of the compare window */
export function CompareHeaders({
  columnSorts,
  highlight,
  setHighlight,
  toggleColumnSort,
<<<<<<< HEAD
  filteredColumns,
=======
  allStats,
>>>>>>> bd4da1ef
}: {
  columnSorts: ColumnSort[];
  highlight: string | number | undefined;
  setHighlight: React.Dispatch<React.SetStateAction<string | number | undefined>>;
  toggleColumnSort: (columnId: string, shiftHeld: boolean, sort?: SortDirection) => () => void;
<<<<<<< HEAD
  filteredColumns: ColumnDefinition[];
=======
  allStats: StatInfo[];
>>>>>>> bd4da1ef
}) {
  const isShiftHeld = useShiftHeld();
  return (
    <div className={styles.statList}>
      <div className={styles.spacer} />
<<<<<<< HEAD
      {filteredColumns.map((column) => {
        const columnSort = !column.noSort && columnSorts.find((c) => c.columnId === column.id);
        const isStatsColumn = ['stats', 'baseStats'].includes(column.columnGroup?.id ?? '');
        return (
          <div
            key={column.id}
            className={clsx(
              styles.statLabel,
              possibleStyles[column.id],
              // column.id.startsWith('customstat_') && styles.customstat,
              {
                [styles.stats]: isStatsColumn,
              },
=======
      {allStats.map((s) => {
        const columnSort = columnSorts.find((c) => c.columnId === s.stat.statHash.toString());
        return (
          <div
            key={s.stat.statHash}
            className={clsx(
              styles.statLabel,
>>>>>>> bd4da1ef
              columnSort
                ? columnSort.sort === SortDirection.ASC
                  ? styles.sortDesc
                  : styles.sortAsc
                : undefined,
            )}
<<<<<<< HEAD
            onPointerEnter={() => setHighlight(column.id)}
            onClick={
              column.noSort
                ? undefined
                : toggleColumnSort(column.id, isShiftHeld, column.defaultSort)
            }
          >
            {column.header}{' '}
            {columnSort && (
              <AppIcon icon={columnSort.sort === SortDirection.ASC ? faAngleRight : faAngleLeft} />
            )}
            {column.id === highlight && <div className={styles.highlightBar} />}
=======
            onPointerEnter={() => setHighlight(s.stat.statHash)}
            onClick={toggleColumnSort(
              s.stat.statHash.toString(),
              isShiftHeld,
              s.stat.smallerIsBetter ? SortDirection.DESC : SortDirection.ASC,
            )}
          >
            {s.stat.displayProperties.hasIcon && (
              <span title={s.stat.displayProperties.name}>
                <BungieImage src={s.stat.displayProperties.icon} />
              </span>
            )}
            {s.stat.statHash in statLabels
              ? t(statLabels[s.stat.statHash as StatHashes]!)
              : s.stat.displayProperties.name}{' '}
            {columnSort && (
              <AppIcon icon={columnSort.sort === SortDirection.ASC ? faAngleRight : faAngleLeft} />
            )}
            {s.stat.statHash === highlight && <div className={styles.highlightBar} />}
>>>>>>> bd4da1ef
          </div>
        );
      })}
    </div>
  );
}<|MERGE_RESOLUTION|>--- conflicted
+++ resolved
@@ -1,4 +1,3 @@
-import BungieImage from 'app/dim-ui/BungieImage';
 import { PressTip } from 'app/dim-ui/PressTip';
 import { useDynamicStringReplacer } from 'app/dim-ui/destiny-symbols/RichDestinyText';
 import { ColumnSort, SortDirection } from 'app/dim-ui/table-columns';
@@ -9,18 +8,12 @@
 import ActionButton from 'app/item-actions/ActionButton';
 import { LockActionButton, TagActionButton } from 'app/item-actions/ActionButtons';
 import { useD2Definitions } from 'app/manifest/selectors';
-<<<<<<< HEAD
-import { ColumnDefinition, ColumnSort, Row, SortDirection } from 'app/organizer/table-types';
-=======
-import { statLabels } from 'app/organizer/Columns';
->>>>>>> bd4da1ef
+import { ColumnDefinition, Row } from 'app/organizer/table-types';
 import { useThunkDispatch } from 'app/store/thunk-dispatch';
 import { noop } from 'app/utils/functions';
 import { useSetCSSVarToHeight, useShiftHeld } from 'app/utils/hooks';
 import { isD1Item } from 'app/utils/item-utils';
-import { StringLookup } from 'app/utils/util-types';
 import clsx from 'clsx';
-import { StatHashes } from 'data/d2/generated-enums';
 import { memo, useCallback, useMemo, useRef } from 'react';
 import { useSelector } from 'react-redux';
 import { useLocation } from 'react-router';
@@ -35,15 +28,7 @@
   faArrowCircleDown,
   shoppingCart,
 } from '../shell/icons';
-<<<<<<< HEAD
-import styles from './CompareItem.m.scss'; // eslint-disable-line css-modules/no-unused-class
-
-const possibleStyles = styles as unknown as StringLookup<string>;
-=======
-import { StatInfo } from './Compare';
 import styles from './CompareItem.m.scss';
-import CompareStat from './CompareStat';
->>>>>>> bd4da1ef
 
 export default memo(function CompareItem({
   item,
@@ -91,18 +76,6 @@
           {item.taggable ? <TagActionButton item={item} label={false} hideKeys={true} /> : <div />}
           <button type="button" className={styles.close} onClick={() => remove(item)} />
         </div>
-<<<<<<< HEAD
-=======
-        <div
-          className={clsx(styles.itemName, {
-            [styles.initialItem]: isInitialItem,
-            [styles.isFindable]: isFindable,
-          })}
-          onClick={() => itemClick(item)}
-        >
-          <span title={isInitialItem ? t('Compare.InitialItem') : undefined}>{item.name}</span>
-        </div>
->>>>>>> bd4da1ef
         <ItemPopupTrigger item={item} noCompare={true}>
           {(ref, onClick) => (
             <div className={styles.itemAside} ref={ref} onClick={onClick}>
@@ -132,8 +105,8 @@
   return (
     <div
       className={clsx(styles.compareItem, {
-        [styles.initialItem]: isInitialItem,
-        [styles.isFindable]: isFindable,
+        'compare-initial': isInitialItem,
+        'compare-findable': isFindable,
       })}
     >
       {itemHeader}
@@ -171,7 +144,6 @@
   ) : null;
 }
 
-<<<<<<< HEAD
 // Copied from ItemTable - TODO: reconverge
 function TableRow({
   row,
@@ -189,87 +161,56 @@
 }) {
   return (
     <>
-      {filteredColumns.map((column) => {
-        const isStatsColumn = ['stats', 'baseStats'].includes(column.columnGroup?.id ?? '');
-        return (
-          // eslint-disable-next-line jsx-a11y/no-noninteractive-element-interactions
-          <div
-            key={column.id}
-            onClick={onRowClick(row, column)}
-            className={clsx(possibleStyles[column.id], {
-              // [styles.hasFilter]: column.filter !== undefined,
-              // [styles.customstat]: column.id.startsWith('customstat_'),
-              [styles.stats]: isStatsColumn,
-            })}
-            role="cell"
-            onPointerEnter={() => setHighlight(column.id)}
-          >
-            {column.cell ? column.cell(row.values[column.id], row.item) : row.values[column.id]}
-          </div>
-        );
-      })}
+      {filteredColumns.map((column) => (
+        // eslint-disable-next-line jsx-a11y/no-noninteractive-element-interactions
+        <div
+          key={column.id}
+          onClick={onRowClick(row, column)}
+          className={clsx(column.className, {
+            // [styles.hasFilter]: column.filter !== undefined,
+          })}
+          role="cell"
+          onPointerEnter={() => setHighlight(column.id)}
+        >
+          {column.cell ? column.cell(row.values[column.id], row.item) : row.values[column.id]}
+        </div>
+      ))}
     </>
   );
 }
 
-=======
->>>>>>> bd4da1ef
 /** The row headers that appear on the left of the compare window */
 export function CompareHeaders({
   columnSorts,
   highlight,
   setHighlight,
   toggleColumnSort,
-<<<<<<< HEAD
   filteredColumns,
-=======
-  allStats,
->>>>>>> bd4da1ef
 }: {
   columnSorts: ColumnSort[];
   highlight: string | number | undefined;
   setHighlight: React.Dispatch<React.SetStateAction<string | number | undefined>>;
   toggleColumnSort: (columnId: string, shiftHeld: boolean, sort?: SortDirection) => () => void;
-<<<<<<< HEAD
   filteredColumns: ColumnDefinition[];
-=======
-  allStats: StatInfo[];
->>>>>>> bd4da1ef
 }) {
   const isShiftHeld = useShiftHeld();
   return (
     <div className={styles.statList}>
       <div className={styles.spacer} />
-<<<<<<< HEAD
       {filteredColumns.map((column) => {
         const columnSort = !column.noSort && columnSorts.find((c) => c.columnId === column.id);
-        const isStatsColumn = ['stats', 'baseStats'].includes(column.columnGroup?.id ?? '');
         return (
           <div
             key={column.id}
             className={clsx(
               styles.statLabel,
-              possibleStyles[column.id],
-              // column.id.startsWith('customstat_') && styles.customstat,
-              {
-                [styles.stats]: isStatsColumn,
-              },
-=======
-      {allStats.map((s) => {
-        const columnSort = columnSorts.find((c) => c.columnId === s.stat.statHash.toString());
-        return (
-          <div
-            key={s.stat.statHash}
-            className={clsx(
-              styles.statLabel,
->>>>>>> bd4da1ef
+              column.headerClassName,
               columnSort
                 ? columnSort.sort === SortDirection.ASC
                   ? styles.sortDesc
                   : styles.sortAsc
                 : undefined,
             )}
-<<<<<<< HEAD
             onPointerEnter={() => setHighlight(column.id)}
             onClick={
               column.noSort
@@ -282,27 +223,6 @@
               <AppIcon icon={columnSort.sort === SortDirection.ASC ? faAngleRight : faAngleLeft} />
             )}
             {column.id === highlight && <div className={styles.highlightBar} />}
-=======
-            onPointerEnter={() => setHighlight(s.stat.statHash)}
-            onClick={toggleColumnSort(
-              s.stat.statHash.toString(),
-              isShiftHeld,
-              s.stat.smallerIsBetter ? SortDirection.DESC : SortDirection.ASC,
-            )}
-          >
-            {s.stat.displayProperties.hasIcon && (
-              <span title={s.stat.displayProperties.name}>
-                <BungieImage src={s.stat.displayProperties.icon} />
-              </span>
-            )}
-            {s.stat.statHash in statLabels
-              ? t(statLabels[s.stat.statHash as StatHashes]!)
-              : s.stat.displayProperties.name}{' '}
-            {columnSort && (
-              <AppIcon icon={columnSort.sort === SortDirection.ASC ? faAngleRight : faAngleLeft} />
-            )}
-            {s.stat.statHash === highlight && <div className={styles.highlightBar} />}
->>>>>>> bd4da1ef
           </div>
         );
       })}
