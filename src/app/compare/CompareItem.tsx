import React from 'react';
import ConnectedInventoryItem from '../inventory/ConnectedInventoryItem';
import {
  DimItem,
  DimSocket,
  DimPlug,
  DimAdjustedItemPlug,
  DimAdjustedItemStat,
} from '../inventory/item-types';
import ItemSockets from '../item-popup/ItemSockets';
import ItemTagSelector from '../item-popup/ItemTagSelector';
import ItemTalentGrid from '../item-popup/ItemTalentGrid';
import LockButton from '../item-popup/LockButton';
import { AppIcon, searchIcon } from '../shell/icons';
import { StatInfo } from './Compare';
import CompareStat from './CompareStat';

export default function CompareItem({
  item,
  stats,
  compareBaseStats,
  itemClick,
  remove,
  highlight,
  setHighlight,
  updateSocketComparePlug,
  adjustedItemPlugs,
  adjustedItemStats,
}: {
  item: DimItem;
  stats: StatInfo[];
  compareBaseStats?: boolean;
  highlight: number | string | undefined;
  itemClick(item: DimItem): void;
  remove(item: DimItem): void;
  setHighlight(value?: string | number): void;
  updateSocketComparePlug(value: { item: DimItem; socket: DimSocket; plug: DimPlug }): void;
  adjustedItemPlugs?: DimAdjustedItemPlug;
  adjustedItemStats?: DimAdjustedItemStat;
}) {
  return (
    <div className="compare-item">
      <div className="compare-item-header">
        <div className="icon comp-lock-icon">
          {item.lockable && <LockButton item={item} type="lock" />}
          {item.trackable && <LockButton item={item} type="track" />}
        </div>
        <ItemTagSelector item={item} />
        <div className="close" onClick={() => remove(item)} />
      </div>
      <div className="item-name" onClick={() => itemClick(item)}>
        {item.name} <AppIcon icon={searchIcon} />
      </div>
      <ConnectedInventoryItem item={item} onClick={() => itemClick(item)} />
      {stats.map((stat) => (
        <CompareStat
          key={stat.id}
          item={item}
          stat={stat}
          setHighlight={setHighlight}
          highlight={highlight}
          adjustedItemStats={adjustedItemStats}
          compareBaseStats={compareBaseStats}
        />
      ))}
      {item.talentGrid && <ItemTalentGrid item={item} perksOnly={true} />}
<<<<<<< HEAD
      {item.isDestiny2() && item.sockets && (
        <ItemSockets
          item={item}
          minimal={true}
          updateSocketComparePlug={updateSocketComparePlug}
          adjustedItemPlugs={adjustedItemPlugs}
        />
      )}
=======
      {item.sockets && <ItemSockets item={item} minimal={true} />}
>>>>>>> 8b75f08c
    </div>
  );
}<|MERGE_RESOLUTION|>--- conflicted
+++ resolved
@@ -64,8 +64,7 @@
         />
       ))}
       {item.talentGrid && <ItemTalentGrid item={item} perksOnly={true} />}
-<<<<<<< HEAD
-      {item.isDestiny2() && item.sockets && (
+      {item.sockets && (
         <ItemSockets
           item={item}
           minimal={true}
@@ -73,9 +72,6 @@
           adjustedItemPlugs={adjustedItemPlugs}
         />
       )}
-=======
-      {item.sockets && <ItemSockets item={item} minimal={true} />}
->>>>>>> 8b75f08c
     </div>
   );
 }