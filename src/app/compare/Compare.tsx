import { settingsSelector } from 'app/dim-api/selectors';
import { itemPop } from 'app/dim-ui/scroll';
import { t } from 'app/i18next-t';
import { setSetting } from 'app/settings/actions';
import Checkbox from 'app/settings/Checkbox';
<<<<<<< HEAD
import { AppIcon, faAngleLeft, faAngleRight } from 'app/shell/icons';
=======
import { AppIcon, faList } from 'app/shell/icons';
>>>>>>> a5597f1b
import { RootState, ThunkDispatchProp } from 'app/store/types';
import { emptyArray } from 'app/utils/empty';
import { DestinyDisplayPropertiesDefinition } from 'bungie-api-ts/destiny2';
import clsx from 'clsx';
import produce from 'immer';
import { isEmpty } from 'lodash';
import React, { useCallback, useEffect, useMemo, useState } from 'react';
import { connect } from 'react-redux';
import { useLocation } from 'react-router';
import { Link } from 'react-router-dom';
import Sheet from '../dim-ui/Sheet';
import { DimItem, DimPlug, DimSocket, DimStat } from '../inventory/item-types';
import { chainComparator, compareBy, reverseComparator } from '../utils/comparators';
import { endCompareSession, removeCompareItem, updateCompareQuery } from './actions';
import './compare.scss';
import CompareItem from './CompareItem';
import CompareSuggestions from './CompareSuggestions';
import { CompareSession } from './reducer';
import {
  compareCategoryItemsSelector,
  compareItemsSelector,
  compareOrganizerLinkSelector,
  compareSessionSelector,
} from './selectors';
import { DimAdjustedItemStat, DimAdjustedPlugs, DimAdjustedStats } from './types';

interface StoreProps {
  /** All items matching the current compare session itemCategoryHash */
  categoryItems: DimItem[];
  /** All items matching the current compare session query and itemCategoryHash */
  compareItems: DimItem[];
  session?: CompareSession;
  compareBaseStats: boolean;
  organizerLink?: string;
}

type Props = StoreProps & ThunkDispatchProp;

function mapStateToProps(state: RootState): StoreProps {
  return {
    categoryItems: compareCategoryItemsSelector(state),
    compareBaseStats: settingsSelector(state).compareBaseStats,
    compareItems: compareItemsSelector(state),
    session: compareSessionSelector(state),
    organizerLink: compareOrganizerLinkSelector(state),
  };
}

export interface StatInfo {
  id: string | number;
  displayProperties: DestinyDisplayPropertiesDefinition;
  min: number;
  max: number;
  enabled: boolean;
  lowerBetter: boolean;
  getStat: StatGetter;
}

/** a DimStat with, at minimum, a statHash */
export type MinimalStat = Partial<DimStat> & Pick<DimStat, 'statHash'>;
type StatGetter = (item: DimItem) => undefined | MinimalStat;

// TODO: Allow minimizing the sheet (to make selection easier)
// TODO: memoize
function Compare(
  this: void,
  { categoryItems, compareBaseStats, compareItems, session, organizerLink, dispatch }: Props
) {
  /** The stat row to highlight */
  const [highlight, setHighlight] = useState<string | number>();
  /** The stat row to sort by */
  const [sortedHash, setSortedHash] = useState<string | number>();
  const [sortBetterFirst, setSortBetterFirst] = useState<boolean>(true);
  // TODO: combine these
  const [adjustedPlugs, setAdjustedPlugs] = useState<DimAdjustedPlugs>({});
  const [adjustedStats, setAdjustedStats] = useState<DimAdjustedStats>({});

  const cancel = useCallback(() => {
    // TODO: this is why we need a container, right? So we don't have to reset state
    setHighlight(undefined);
    setSortedHash(undefined);
    setAdjustedPlugs({});
    setAdjustedStats({});
    dispatch(endCompareSession());
  }, [dispatch]);

  const show = Boolean(session);
  const destinyVersion = show ? compareItems[0].destinyVersion : 2;
  useEffect(() => {
    if (show) {
      ga('send', 'pageview', `/profileMembershipId/d${destinyVersion}/compare`);
    }
  }, [show, destinyVersion]);

  // Reset on path changes
  const { pathname } = useLocation();
  useEffect(() => {
    cancel();
  }, [pathname, cancel]);

  // Clear the session on unmount
  useEffect(
    () => () => {
      dispatch(endCompareSession());
    },
    [dispatch]
  );

  // TODO: make a function that takes items and perk overrides and produces new items!

  // Memoize computing the list of stats
  const allStats = useMemo(() => getAllStats(compareItems, compareBaseStats, adjustedStats), [
    compareItems,
    compareBaseStats,
    adjustedStats,
  ]);

  const comparingArmor = compareItems[0]?.bucket.inArmor;
  const doCompareBaseStats = Boolean(compareBaseStats && comparingArmor);

  if (!show) {
    return null;
  }

  const updateQuery = (newQuery: string) => {
    dispatch(updateCompareQuery(newQuery));
  };

  const sort = (newSortedHash?: string | number) => {
    // TODO: put sorting together?
    setSortedHash(newSortedHash);
    setSortBetterFirst(sortedHash === newSortedHash ? !sortBetterFirst : true);
  };

  const remove = (item: DimItem) => {
    if (compareItems.length <= 1) {
      cancel();
    } else {
      dispatch(removeCompareItem(item));
    }
  };

  const onChangeSetting: React.ChangeEventHandler<HTMLInputElement> = (e) => {
    dispatch(setSetting(e.target.name as any, e.target.checked));
  };

  const comparator = sortCompareItemsComparator(sortedHash, sortBetterFirst, doCompareBaseStats);
  const sortedComparisonItems = !sortedHash
    ? compareItems
    : Array.from(compareItems).sort(comparator);

  const doUpdateSocketComparePlug = ({
    item,
    socket,
    plug,
  }: {
    item: DimItem;
    socket: DimSocket;
    plug: DimPlug;
  }) => {
    const updatedPlugs = updateSocketComparePlug({
      item,
      socket,
      plug,
      adjustedPlugs,
      adjustedStats,
    });
    if (!updatedPlugs) {
      return;
    }
    // TODO: put these together
    setAdjustedPlugs(updatedPlugs.adjustedPlugs);
    setAdjustedStats(updatedPlugs.adjustedStats);
  };

  // TODO: test/handle removing all items (no results)

  // If the session was started with a specific item, this is it
  // TODO: highlight this item
  const initialItem =
    session?.initialItemId && categoryItems.find((i) => i.id === session.initialItemId);
  // The example item is the one we'll use for generating suggestion buttons
  const exampleItem = initialItem || compareItems[0];

  return (
    <Sheet
      onClose={cancel}
      header={
        <div className="compare-options">
          {comparingArmor && (
            <Checkbox
              label={t('Compare.CompareBaseStats')}
              name="compareBaseStats"
              value={compareBaseStats}
              onChange={onChangeSetting}
            />
          )}
          {exampleItem && (
            <CompareSuggestions
              exampleItem={exampleItem}
              categoryItems={categoryItems}
              onQueryChanged={updateQuery}
            />
          )}
          {organizerLink && (
            <Link className="dim-button organizer-link" to={organizerLink}>
              <AppIcon icon={faList} /> {t('Organizer.OpenIn')}
            </Link>
          )}
        </div>
      }
    >
      <div id="loadout-drawer" className="compare">
        <div className="compare-bucket" onMouseLeave={() => setHighlight(undefined)}>
          <div className="compare-item fixed-left">
            <div className="spacer" />
            {allStats.map((stat) => (
              <div
                key={stat.id}
                className={clsx('compare-stat-label', {
                  highlight: stat.id === highlight,
                  sorted: stat.id === sortedHash,
                })}
                onMouseOver={() => setHighlight(stat.id)}
                onClick={() => sort(stat.id)}
              >
                {stat.displayProperties.name}{' '}
                {stat.id === sortedHash && (
                  <AppIcon icon={sortBetterFirst ? faAngleRight : faAngleLeft} />
                )}
              </div>
            ))}
          </div>
          <div className="compare-items">
            {sortedComparisonItems.map((item) => (
              <CompareItem
                item={item}
                key={item.id}
                stats={allStats}
                itemClick={itemPop}
                remove={remove}
                setHighlight={setHighlight}
                highlight={highlight}
                updateSocketComparePlug={doUpdateSocketComparePlug}
                adjustedItemPlugs={adjustedPlugs?.[item.id]}
                adjustedItemStats={adjustedStats?.[item.id]}
                compareBaseStats={doCompareBaseStats}
                isInitialItem={session?.initialItemId === item.id}
              />
            ))}
          </div>
        </div>
      </div>
    </Sheet>
  );
}

function sortCompareItemsComparator(
  sortedHash: string | number | undefined,
  sortBetterFirst: boolean,
  compareBaseStats: boolean
) {
  return reverseComparator(
    chainComparator(
      compareBy((item: DimItem) => {
        const stat =
          item.primStat && sortedHash === item.primStat.statHash
            ? (item.primStat as MinimalStat)
            : sortedHash === 'EnergyCapacity'
            ? {
                value: item.energy?.energyCapacity || 0,
                base: undefined,
              }
            : (item.stats || []).find((s) => s.statHash === sortedHash);

        if (!stat) {
          return -1;
        }

        const shouldReverse =
          isDimStat(stat) && stat.smallerIsBetter ? sortBetterFirst : !sortBetterFirst;

        const statValue = (compareBaseStats ? stat.base ?? stat.value : stat.value) || 0;
        return shouldReverse ? -statValue : statValue;
      }),
      compareBy((i) => i.index),
      compareBy((i) => i.name)
    )
  );
}

function updateSocketComparePlug({
  item,
  socket,
  plug: clickedPlug,
  adjustedPlugs,
  adjustedStats,
}: {
  item: DimItem;
  socket: DimSocket;
  plug: DimPlug;
  adjustedPlugs: DimAdjustedPlugs;
  adjustedStats: DimAdjustedStats;
}):
  | {
      adjustedPlugs: DimAdjustedPlugs;
      adjustedStats: DimAdjustedStats;
    }
  | undefined {
  const { socketIndex } = socket;
  const currentAdjustedPlug = adjustedPlugs?.[item.id]?.[socketIndex];
  const pluggedPlug = item.sockets?.allSockets[socketIndex]?.plugged;

  /**
   * Exit early if this plug / socket isn't a clickable target
   * TODO: check the socket index detail
   * */
  if (
    item.destinyVersion === 1 ||
    !item.sockets ||
    !item.stats ||
    socketIndex > 2 ||
    !pluggedPlug ||
    (clickedPlug.plugDef.hash === pluggedPlug?.plugDef.hash && currentAdjustedPlug === undefined)
  ) {
    return undefined;
  }

  /**
   * Determine the next plug
   * If the clicked plug is the currently adjusted plug,
   * the next should be the original plug in the socket
   */
  const nextPlug =
    clickedPlug.plugDef.hash === currentAdjustedPlug?.plugDef.hash ? pluggedPlug : clickedPlug;

  /**
   * Determine the previous plug
   * If the clicked plug is the currently adjusted plug,
   * the previous should be the clicked plug
   */
  const prevPlug =
    clickedPlug.plugDef.hash === currentAdjustedPlug?.plugDef.hash
      ? clickedPlug
      : currentAdjustedPlug ?? pluggedPlug;

  /**
   * Update the adjustedPlugs object
   * If the next plug is the original plug, delete the adjustedPlug entry
   * Else add the next plug to the item socket entry
   */
  const updatedPlugs =
    nextPlug.plugDef.hash === pluggedPlug.plugDef.hash
      ? produce(adjustedPlugs, (draft) => {
          delete draft?.[item.id]?.[socketIndex];
        })
      : adjustedPlugs?.[item.id] !== undefined
      ? produce(adjustedPlugs, (draft) => {
          draft[item.id][socketIndex] = nextPlug;
        })
      : produce(adjustedPlugs ?? {}, (draft) => {
          draft[item.id] = { [socketIndex]: nextPlug };
        });

  /**
   * If there are no more adjustedPlugs for the item
   * delete the associated adjustedPlugs and adjustedStats entries and exit
   */
  if (isEmpty(updatedPlugs?.[item.id])) {
    const emptiedPlugs = produce(updatedPlugs, (draft) => {
      delete draft?.[item.id];
    });
    const emptiedStats = produce(adjustedStats, (draft) => {
      delete draft?.[item.id];
    });
    return {
      adjustedPlugs: emptiedPlugs,
      adjustedStats: emptiedStats,
    };
  }

  // Remove the stats listed on the previous plug from adjustedStats
  const itemStatsAfterRemoval: DimAdjustedItemStat | undefined = calculateUpdatedStats({
    itemStats: item.stats,
    adjustedStats: adjustedStats?.[item.id] ?? {},
    plugStats: prevPlug.stats,
    mode: 'remove',
  });

  // Add the stats listed on the next plug to adjustedStats
  const itemStatsAfterAddition: DimAdjustedItemStat | undefined = calculateUpdatedStats({
    itemStats: item.stats,
    adjustedStats: itemStatsAfterRemoval ?? adjustedStats?.[item.id] ?? {},
    plugStats: nextPlug.stats,
    mode: 'add',
  });

  // Update the adjustedStats object
  const updatedStats = produce(adjustedStats ?? {}, (draft) => {
    if (itemStatsAfterAddition) {
      draft[item.id] = itemStatsAfterAddition;
    }
  });

  return {
    adjustedPlugs: updatedPlugs,
    adjustedStats: updatedStats,
  };
}

function calculateUpdatedStats({
  itemStats,
  adjustedStats,
  plugStats,
  mode,
}: {
  itemStats: DimStat[];
  adjustedStats: DimAdjustedItemStat;
  plugStats: DimPlug['stats'];
  mode: string;
}): DimAdjustedItemStat | undefined {
  if (!plugStats) {
    return adjustedStats;
  }

  const updatedStats = produce(adjustedStats ?? {}, (draft) => {
    for (const statHash in plugStats) {
      const itemStatIndex = itemStats.findIndex((stat) => stat.statHash === parseInt(statHash));
      const calcStat: number = draft?.[statHash] ?? itemStats[itemStatIndex]?.value;

      if (calcStat) {
        draft[statHash] =
          mode === 'add' ? calcStat + plugStats[statHash] : calcStat - plugStats[statHash];
      }
    }
  });

  return updatedStats;
}

function getAllStats(
  comparisonItems: DimItem[],
  compareBaseStats: boolean,
  adjustedStats?: { [itemId: string]: { [statHash: number]: number } }
): StatInfo[] {
  if (!comparisonItems.length) {
    return emptyArray<StatInfo>();
  }

  const firstComparison = comparisonItems[0];
  compareBaseStats = Boolean(compareBaseStats && firstComparison.bucket.inArmor);
  const stats: StatInfo[] = [];

  if (firstComparison.primStat) {
    stats.push(
      makeFakeStat(
        firstComparison.primStat.statHash,
        firstComparison.primStat.stat.displayProperties,
        (item: DimItem) => item.primStat || undefined
      )
    );
  }

  if (firstComparison.destinyVersion === 2 && firstComparison.bucket.inArmor) {
    stats.push(
      makeFakeStat(
        'EnergyCapacity',
        t('EnergyMeter.Energy'),
        (item: DimItem) =>
          (item.energy && {
            statHash: item.energy.energyType,
            value: item.energy.energyCapacity,
            base: undefined,
          }) ||
          undefined
      )
    );
  }

  // Todo: map of stat id => stat object
  // add 'em up
  const statsByHash: { [statHash: string]: StatInfo } = {};
  for (const item of comparisonItems) {
    if (item.stats) {
      for (const stat of item.stats) {
        let statInfo = statsByHash[stat.statHash];
        if (!statInfo) {
          statInfo = {
            id: stat.statHash,
            displayProperties: stat.displayProperties,
            min: Number.MAX_SAFE_INTEGER,
            max: 0,
            enabled: false,
            lowerBetter: false,
            getStat(item: DimItem) {
              return item.stats ? item.stats.find((s) => s.statHash === stat.statHash) : undefined;
            },
          };
          statsByHash[stat.statHash] = statInfo;
          stats.push(statInfo);
        }
      }
    }
  }

  for (const stat of stats) {
    for (const item of comparisonItems) {
      const itemStat = stat.getStat(item);
      const adjustedStatValue = adjustedStats?.[item.id]?.[stat.id];
      if (itemStat) {
        stat.min = Math.min(
          stat.min,
          (compareBaseStats
            ? itemStat.base ?? adjustedStatValue ?? itemStat.value
            : adjustedStatValue ?? itemStat.value) || 0
        );
        stat.max = Math.max(
          stat.max,
          (compareBaseStats
            ? itemStat.base ?? adjustedStatValue ?? itemStat.value
            : adjustedStatValue ?? itemStat.value) || 0
        );
        stat.enabled = stat.min !== stat.max;
        stat.lowerBetter = isDimStat(itemStat) ? itemStat.smallerIsBetter : false;
      }
    }
  }

  return stats;
}

function isDimStat(stat: DimStat | any): stat is DimStat {
  return Object.prototype.hasOwnProperty.call(stat as DimStat, 'smallerIsBetter');
}

function makeFakeStat(
  id: string | number,
  displayProperties: DestinyDisplayPropertiesDefinition | string,
  getStat: StatGetter,
  lowerBetter = false
) {
  if (typeof displayProperties === 'string') {
    displayProperties = { name: displayProperties } as DestinyDisplayPropertiesDefinition;
  }
  return {
    id,
    displayProperties,
    min: Number.MAX_SAFE_INTEGER,
    max: 0,
    enabled: false,
    lowerBetter,
    getStat,
  };
}

export default connect<StoreProps>(mapStateToProps)(Compare);<|MERGE_RESOLUTION|>--- conflicted
+++ resolved
@@ -3,11 +3,7 @@
 import { t } from 'app/i18next-t';
 import { setSetting } from 'app/settings/actions';
 import Checkbox from 'app/settings/Checkbox';
-<<<<<<< HEAD
-import { AppIcon, faAngleLeft, faAngleRight } from 'app/shell/icons';
-=======
-import { AppIcon, faList } from 'app/shell/icons';
->>>>>>> a5597f1b
+import { AppIcon, faAngleLeft, faAngleRight, faList } from 'app/shell/icons';
 import { RootState, ThunkDispatchProp } from 'app/store/types';
 import { emptyArray } from 'app/utils/empty';
 import { DestinyDisplayPropertiesDefinition } from 'bungie-api-ts/destiny2';
