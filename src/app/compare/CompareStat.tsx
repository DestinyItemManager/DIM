--- conflicted
+++ resolved
@@ -18,30 +18,11 @@
   min: number;
   max: number;
 }) {
-<<<<<<< HEAD
-  const color = getColor(statRange(stat, min, max, value), 'color');
+  const color = getCompareColor(statRange(stat, min, max, value));
 
   return (
-    <div className={styles.stat} style={color}>
+    <div className={styles.stat} style={{ color }}>
       {value !== 0 && stat?.bar && item.bucket.sort === 'Armor' && (
-=======
-  const { stat, getStat } = statInfo;
-  const itemStat = getStat(item);
-
-  const color = getCompareColor(statRange(itemStat, statInfo, compareBaseStats));
-
-  const statValue = itemStat
-    ? ((compareBaseStats ? itemStat.base : itemStat.value) ?? itemStat.value)
-    : 0;
-
-  return (
-    <div
-      onPointerEnter={() => setHighlight(stat.statHash)}
-      className={styles.stat}
-      style={{ color }}
-    >
-      {statValue !== 0 && stat.bar && item.bucket.sort === 'Armor' && (
->>>>>>> e3113e93
         <span className={styles.bar}>
           <span style={{ width: percent(value / stat.maximumValue) }} />
         </span>
@@ -75,15 +56,8 @@
     return -1;
   }
 
-<<<<<<< HEAD
   if (stat?.statHash === StatHashes.RecoilDirection) {
-    return recoilValue(value);
-=======
-  let statValue = (compareBaseStats ? stat.base : stat.value) ?? stat.value;
-
-  if (statInfo.stat.statHash === StatHashes.RecoilDirection) {
-    statValue = recoilValue(statValue);
->>>>>>> e3113e93
+    value = recoilValue(value);
   }
 
   if (stat?.smallerIsBetter) {
