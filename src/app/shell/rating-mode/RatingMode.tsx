--- conflicted
+++ resolved
@@ -3,39 +3,24 @@
 import { connect } from 'react-redux';
 import { RootState } from '../../store/reducers';
 import { refresh } from '../refresh';
-<<<<<<< HEAD
-import { AppIcon, thumbsUpIcon } from '../icons';
 import { clearWishLists, loadWishLists } from '../../curated-rolls/actions';
-=======
-import { clearCurations, loadCurations } from '../../curated-rolls/actions';
->>>>>>> a6d3a36d
 import HelpLink from '../../dim-ui/HelpLink';
 import { DropzoneOptions } from 'react-dropzone';
 import FileUpload from '../../dim-ui/FileUpload';
-<<<<<<< HEAD
-import { reviewModesSelector } from '../../item-review/reducer';
 import { wishListsEnabledSelector, loadCurationsFromIndexedDB } from '../../curated-rolls/reducer';
 import { loadCuratedRollsAndInfo } from '../../curated-rolls/curatedRollService';
 import _ from 'lodash';
-=======
-import { curationsEnabledSelector, loadCurationsFromIndexedDB } from '../../curated-rolls/reducer';
-import { loadCuratedRolls } from '../../curated-rolls/curatedRollService';
->>>>>>> a6d3a36d
 
 interface StoreProps {
   curationsEnabled: boolean;
   numCurations: number;
+  title?: string;
+  description?: string;
 }
 
 const mapDispatchToProps = {
-<<<<<<< HEAD
   clearCurationsAndInfo: clearWishLists,
   loadCurationsAndInfo: loadWishLists,
-  setSetting,
-=======
-  clearCurations,
-  loadCurations,
->>>>>>> a6d3a36d
   loadCurationsFromIndexedDB: loadCurationsFromIndexedDB as any
 };
 type DispatchProps = typeof mapDispatchToProps;
@@ -44,16 +29,10 @@
 
 function mapStateToProps(state: RootState): StoreProps {
   return {
-<<<<<<< HEAD
-    reviewsModeSelection: state.settings.reviewsModeSelection,
-    platformSelection: state.settings.reviewsPlatformSelection,
-    showReviews: state.settings.showReviews,
-    reviewModeOptions: reviewModesSelector(state),
-    curationsEnabled: wishListsEnabledSelector(state)
-=======
-    curationsEnabled: curationsEnabledSelector(state),
-    numCurations: state.curations.curations.length
->>>>>>> a6d3a36d
+    curationsEnabled: wishListsEnabledSelector(state),
+    numCurations: state.wishLists.curationsAndInfo.curatedRolls.length,
+    title: state.wishLists.curationsAndInfo.title,
+    description: state.wishLists.curationsAndInfo.description
   };
 }
 
@@ -63,95 +42,13 @@
   }
 
   render() {
-<<<<<<< HEAD
-    const { open } = this.state;
     const {
-      reviewsModeSelection,
-      platformSelection,
-      showReviews,
-      reviewModeOptions,
       curationsEnabled,
-      clearCurationsAndInfo
+      clearCurationsAndInfo,
+      numCurations,
+      title,
+      description
     } = this.props;
-
-    return (
-      <div>
-        <a
-          className="link"
-          role="button"
-          aria-expanded={open}
-          aria-haspopup="dialog"
-          onClick={this.toggleDropdown}
-          ref={this.dropdownToggler}
-          title={t('DtrReview.RatingsOptions')}
-        >
-          <AppIcon icon={thumbsUpIcon} />
-        </a>
-        {open && (
-          <ClickOutside onClickOutside={this.closeDropdown}>
-            <div className="mode-popup" role="dialog" aria-modal="false">
-              {showReviews && (
-                <>
-                  <RatingsKey />
-                  <div className="mode-row">
-                    <label className="mode-label" htmlFor="reviewMode">
-                      {t('DtrReview.ForGameMode', { mode: '' })}
-                    </label>
-                  </div>
-                  <div className="mode-row">
-                    <select
-                      name="reviewMode"
-                      value={reviewsModeSelection}
-                      onChange={this.modeChange}
-                    >
-                      {reviewModeOptions.map((r) => (
-                        <option key={r.mode} value={r.mode}>
-                          {r.description}
-                        </option>
-                      ))}
-                    </select>
-                  </div>
-
-                  <div className="mode-row">
-                    <label className="mode-label" htmlFor="reviewMode">
-                      {t('DtrReview.ForPlatform')}
-                    </label>
-                  </div>
-                  <div className="mode-row">
-                    <select
-                      name="platformSelection"
-                      value={platformSelection}
-                      onChange={this.platformChange}
-                    >
-                      {reviewPlatformOptions.map((r) => (
-                        <option key={r.description} value={r.platform}>
-                          {t(r.description)}
-                        </option>
-                      ))}
-                    </select>
-                  </div>
-                </>
-              )}
-
-              {$featureFlags.curatedRolls && (
-                <>
-                  <div className="mode-row">
-                    <label className="mode-label" htmlFor="curatedRoll">
-                      {t('CuratedRoll.Header')}
-                      <HelpLink helpLink="https://github.com/DestinyItemManager/DIM/blob/master/docs/COMMUNITY_CURATIONS.md" />
-                    </label>
-                  </div>
-                  <div className="mode-row">
-                    <FileUpload onDrop={this.loadCurations} title={t('CuratedRoll.Import')} />
-                  </div>
-                  {curationsEnabled && (
-                    <button className="dim-button" onClick={clearCurationsAndInfo}>
-                      {t('CuratedRoll.Clear')}
-                    </button>
-                  )}
-                </>
-=======
-    const { curationsEnabled, clearCurations, numCurations } = this.props;
 
     return (
       <>
@@ -166,13 +63,31 @@
                 <FileUpload onDrop={this.loadCurations} title={t('CuratedRoll.Import')} />
               </div>
               {curationsEnabled && (
-                <div className="setting horizontal">
-                  <label>{t('CuratedRoll.Num', { count: numCurations })}</label>
-                  <button className="dim-button" onClick={clearCurations}>
-                    {t('CuratedRoll.Clear')}
-                  </button>
-                </div>
->>>>>>> a6d3a36d
+                <>
+                  <div className="setting">
+                    <div className="horizontal">
+                      <label>
+                        {t('CuratedRoll.Num', {
+                          count: numCurations
+                        })}
+                      </label>
+                      <button className="dim-button" onClick={clearCurationsAndInfo}>
+                        {t('CuratedRoll.Clear')}
+                      </button>
+                    </div>
+                    {(title || description) && (
+                      <div className="fineprint">
+                        {title && (
+                          <div className="overflow-dots">
+                            <b>{title}</b>
+                            <br />
+                          </div>
+                        )}
+                        <div className="overflow-dots">{description}</div>
+                      </div>
+                    )}
+                  </div>
+                </>
               )}
             </>
           )}
