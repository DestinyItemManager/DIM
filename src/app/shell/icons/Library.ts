import {
  battleNetIcon,
  dimEngramIcon,
  dimHunterIcon,
  dimPowerAltIcon,
  dimPowerIcon,
  dimTitanIcon,
  dimWarlockIcon,
  stadiaIcon,
} from './custom';

const faArchive = 'fas fa-archive';
const faArrowCircleUp = 'fas fa-arrow-circle-up';
const faArrowRight = 'fas fa-arrow-right';
const faBan = 'fas fa-ban';
const faBars = 'fas fa-bars';
const faBolt = 'fas fa-bolt';
const faCheck = 'fas fa-check';
const faCheckCircle = 'fas fa-check-circle';
const faCheckCircleRegular = 'far fa-check-circle';
const faChevronCircleUp = 'fas fa-chevron-circle-up';
const faChevronCircleDown = 'fas fa-chevron-circle-down';
const faCircleRegular = 'far fa-circle';
const faCog = 'fas fa-cog';
const faCopy = 'fas fa-copy';
const faDownload = 'fas fa-file-export';
const faEnvelope = 'fas fa-envelope';
const faEraser = 'fas fa-eraser';
const faLevelUpAlt = 'fas fa-level-up-alt';
const faLock = 'fas fa-lock';
const faUnlock = 'fas fa-unlock';
const faCaretDown = 'fas fa-caret-down';
const faPencilAlt = 'fas fa-pencil-alt';
const faPlus = 'fas fa-plus';
const faCaretRight = 'fas fa-caret-right';
const faAngleRight = 'fas fa-angle-right';
const faAngleLeft = 'fas fa-angle-left';
const faAngleDoubleLeft = 'fas fa-angle-double-left';
const faAngleDoubleRight = 'fas fa-angle-double-right';
const faPlusCircle = 'fas fa-plus-circle';
const faPlusSquare = 'fas fa-plus-square';
const faQuestionCircle = 'far fa-question-circle';
const faRestore = 'fas fa-trash-restore';
const faSave = 'fas fa-save';
const faSearch = 'fas fa-search';
const faSignInAlt = 'fas fa-sign-in-alt';
const faSignOutAlt = 'fas fa-sign-out-alt';
const faChevronDown = 'fas fa-chevron-down';
const faChevronUp = 'fas fa-chevron-up';
const faStar = 'fas fa-star';
const faStarHalfAlt = 'fas fa-star-half-alt';
const faStarOutline = 'far fa-star';
const faSync = 'fas fa-sync';
const faTable = 'fas fa-table';
const faTag = 'fas fa-tag';
const faList = 'fas fa-list';
const faThumbsUp = 'fas fa-thumbs-up';
const faThumbsUpRegular = 'far fa-thumbs-up';
const faThumbsDown = 'fas fa-thumbs-down';
const faThumbsDownRegular = 'far fa-thumbs-down';
const faTimes = 'fas fa-times';
const faTimesCircle = 'fas fa-times-circle';
const faTrashAlt = 'far fa-trash-alt';
const faTwitter = 'fab fa-twitter';
const faUndo = 'fas fa-undo';
const faUpload = 'fas fa-file-import';
const faHeart = 'fas fa-heart';
const faGlobe = 'fas fa-globe';
const faStickyNote = 'fas fa-sticky-note';
const faMinusSquare = 'fas fa-minus-square';
const faRandom = 'fas fa-random';
const faEquals = 'fas fa-equals';
const faEllipsisV = 'fas fa-ellipsis-v';
const faArrowCircleDown = 'fas fa-arrow-circle-down';
const faExclamationCircle = 'fas fa-exclamation-circle';
const faMinus = 'fas fa-minus';
const faCaretUp = 'fas fa-caret-up';
const faClock = 'far fa-clock';
const faCircle = 'far fa-circle';
const faClone = 'far fa-clone';
const faFlag = 'far fa-flag';
const faPenSquare = 'fas fa-pen-square';
const faExclamationTriangle = 'fas fa-exclamation-triangle';
const faTshirt = 'fas fa-tshirt';
const faExternalLinkAlt = 'fas fa-external-link-alt';
const faBookmarkSolid = 'fas fa-bookmark';
const faBookmark = 'far fa-bookmark';
const faBalanceScaleLeft = 'fas fa-balance-scale-left';
const faGripVertical = 'fas fa-grip-vertical';
const faThumbtack = 'fas fa-thumbtack';
const faInfoCircle = 'fas fa-info-circle';

const faXbox = 'fab fa-xbox';
const faPlaystation = 'fab fa-playstation';
const faSteam = 'fab fa-steam';
const faYoutube = 'fab fa-youtube';
const faDiscord = 'fab fa-discord';
const faGithub = 'fab fa-github';
const faReddit = 'fab fa-reddit';

export {
  battleNetIcon,
  stadiaIcon,
  dimEngramIcon as engramIcon,
  dimPowerIcon as powerIndicatorIcon,
  dimPowerAltIcon as powerActionIcon,
  dimHunterIcon as hunterIcon,
  dimTitanIcon as titanIcon,
  dimWarlockIcon as warlockIcon,
  faArchive as archiveIcon,
  faArrowCircleUp as updateIcon,
  faArrowRight as rightArrowIcon,
  faBan as banIcon,
  faBars as menuIcon,
  faBolt as boltIcon,
  faBalanceScaleLeft as compareIcon,
  faCheck,
  faCheckCircle as enabledIcon,
  faCheckCircle as redeemedIcon,
  faCheckCircleRegular as completedIcon,
  faCheckCircleRegular as unselectedCheckIcon,
  faChevronCircleDown as openDropdownIcon,
  faChevronCircleUp,
  faCircleRegular as uncompletedIcon,
  faCog as settingsIcon,
  faCopy as copyIcon,
  faDownload as downloadIcon,
  faEllipsisV as kebabIcon,
  faEnvelope as sendIcon,
  faEraser as clearIcon,
  faLevelUpAlt as levellingIcon,
  faLock as lockIcon,
  faUnlock as unlockedIcon,
  faCaretDown as collapseIcon,
  faPencilAlt as editIcon,
  faPlus as plusIcon,
  faThumbtack as pinIcon,
  faPlusSquare,
  faCaretRight as expandIcon,
  faAngleDoubleLeft as maximizeIcon,
  faAngleDoubleRight as minimizeIcon,
  faPlusCircle as addIcon,
  faQuestionCircle as helpIcon,
  faSave as saveIcon,
  faSearch as searchIcon,
  faSignInAlt as signInIcon,
  faSignOutAlt as signOutIcon,
  faChevronDown as moveDownIcon,
  faChevronUp as moveUpIcon,
  faRestore as restoreIcon,
  faStar as starIcon,
  faStarHalfAlt as halfStarIcon,
  faStarOutline as starOutlineIcon,
  faSync as refreshIcon,
  faTable as spreadsheetIcon,
  faTag as tagIcon,
  faThumbsUp as thumbsUpIcon,
  faThumbsUpRegular,
  faThumbsDown as thumbsDownIcon,
  faThumbsDownRegular,
  faTimes as closeIcon,
  faTimesCircle as disabledIcon,
  faTimesCircle,
  faTrashAlt as deleteIcon,
  faTwitter as twitterIcon,
  faUndo as undoIcon,
  faUpload as revisionsIcon,
  faUpload as uploadIcon,
  faHeart as heartIcon,
  faGlobe as globeIcon,
  faStickyNote as stickyNoteIcon,
  faArrowRight as moveIcon,
  faBookmark as unTrackedIcon,
  faBookmarkSolid as trackedIcon,
  faMinusSquare,
  faRandom,
  faEquals,
  faArrowCircleDown,
  faExclamationCircle,
  faCheckCircle,
  faCaretDown,
  faCaretUp,
  faMinus,
  faClock,
  faCircle,
  faClone,
  faFlag,
  faPenSquare,
  faExclamationTriangle,
  faTshirt,
  faGripVertical as dragHandleIcon,
  faExternalLinkAlt,
  faInfoCircle,
  faXbox,
  faPlaystation,
  faSteam,
  faYoutube,
  faDiscord,
  faGithub,
  faReddit,
<<<<<<< HEAD
  faAngleLeft,
  faAngleRight,
=======
  faList,
>>>>>>> a5597f1b
};<|MERGE_RESOLUTION|>--- conflicted
+++ resolved
@@ -198,10 +198,7 @@
   faDiscord,
   faGithub,
   faReddit,
-<<<<<<< HEAD
+  faList,
   faAngleLeft,
   faAngleRight,
-=======
-  faList,
->>>>>>> a5597f1b
 };