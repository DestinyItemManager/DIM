import { DestinyVersion } from '@destinyitemmanager/dim-api-types';
import { getPlatforms, setActivePlatform } from 'app/accounts/platforms';
import { accountsLoadedSelector, accountsSelector } from 'app/accounts/selectors';
import ArmoryPage from 'app/armory/ArmoryPage';
import Compare from 'app/compare/Compare';
import { settingSelector } from 'app/dim-api/selectors';
import ShowPageLoading from 'app/dim-ui/ShowPageLoading';
import Farming from 'app/farming/Farming';
import { useHotkeys } from 'app/hotkeys/useHotkey';
import { t } from 'app/i18next-t';
import InfusionFinder from 'app/infuse/InfusionFinder';
import { storesSelector } from 'app/inventory/selectors';
import { getCurrentStore } from 'app/inventory/stores-helpers';
import LoadoutDrawer from 'app/loadout-drawer/LoadoutDrawer';
import { totalPostmasterItems } from 'app/loadout-drawer/postmaster';
import { useThunkDispatch } from 'app/store/thunk-dispatch';
import { RootState } from 'app/store/types';
import { fetchWishList } from 'app/wishlists/wishlist-fetch';
import React, { useEffect } from 'react';
import { useSelector } from 'react-redux';
<<<<<<< HEAD
import { Redirect, Route, Switch, useLocation, useRouteMatch } from 'react-router';
=======
import { Redirect, Route, Switch, useLocation, useParams, useRouteMatch } from 'react-router';
>>>>>>> 43f0f7a8
import { Hotkey } from '../hotkeys/hotkeys';
import { itemTagList } from '../inventory/dim-item-info';
import ItemPickerContainer from '../item-picker/ItemPickerContainer';
import ItemPopupContainer from '../item-popup/ItemPopupContainer';
import styles from './Destiny.m.scss';
import ErrorPanel from './ErrorPanel';

// TODO: Could be slightly better to group these a bit, but for now we break them each into a separate chunk.
const Inventory = React.lazy(
  () => import(/* webpackChunkName: "inventory" */ 'app/inventory/Inventory')
);
const Progress = React.lazy(
  () => import(/* webpackChunkName: "progress" */ 'app/progress/Progress')
);
const LoadoutBuilderContainer = React.lazy(
  () =>
    import(/* webpackChunkName: "loadoutBuilder" */ 'app/loadout-builder/LoadoutBuilderContainer')
);
const D1LoadoutBuilder = React.lazy(
  () =>
    import(
      /* webpackChunkName: "d1LoadoutBuilder" */ 'app/destiny1/loadout-builder/D1LoadoutBuilder'
    )
);
const Vendors = React.lazy(async () => ({
  default: (await import(/* webpackChunkName: "vendors" */ 'app/vendors/components')).Vendors,
}));
const SingleVendor = React.lazy(async () => ({
  default: (await import(/* webpackChunkName: "vendors" */ 'app/vendors/components')).SingleVendor,
}));
const D1Vendors = React.lazy(
  () => import(/* webpackChunkName: "d1vendors" */ 'app/destiny1/vendors/D1Vendors')
);
const RecordBooks = React.lazy(
  () => import(/* webpackChunkName: "recordbooks" */ 'app/destiny1/record-books/RecordBooks')
);
const Organizer = React.lazy(
  () => import(/* webpackChunkName: "organizer" */ 'app/organizer/Organizer')
);
const Activities = React.lazy(
  () => import(/* webpackChunkName: "activities" */ 'app/destiny1/activities/Activities')
);
const Records = React.lazy(() => import(/* webpackChunkName: "records" */ 'app/records/Records'));
<<<<<<< HEAD

interface Props {
  destinyVersion: DestinyVersion;
  platformMembershipId: string;
}
=======
const Loadouts = React.lazy(
  () => import(/* webpackChunkName: "loadouts" */ 'app/loadout/Loadouts')
);
>>>>>>> 43f0f7a8

/**
 * Base view for pages that show Destiny content.
 */
<<<<<<< HEAD
export default function Destiny({ platformMembershipId, destinyVersion }: Props) {
  const dispatch = useThunkDispatch();
=======
export default function Destiny() {
  const dispatch = useThunkDispatch();
  const { destinyVersion: destinyVersionString, membershipId: platformMembershipId } =
    useParams<{ destinyVersion: string; membershipId: string }>();
  console.log(destinyVersionString, platformMembershipId);
  const destinyVersion = parseInt(destinyVersionString, 10) as DestinyVersion;
>>>>>>> 43f0f7a8
  const accountsLoaded = useSelector(accountsLoadedSelector);
  const account = useSelector((state: RootState) =>
    accountsSelector(state).find(
      (account) =>
        account.membershipId === platformMembershipId && account.destinyVersion === destinyVersion
    )
  );
  const profileError = useSelector((state: RootState) => state.inventory.profileError);

  useEffect(() => {
    if (!accountsLoaded) {
      dispatch(getPlatforms());
    }
  }, [dispatch, accountsLoaded]);

  useEffect(() => {
    if (account) {
      dispatch(setActivePlatform(account));
    }
  }, [account, dispatch]);

  const isD2 = account?.destinyVersion === 2;
  useEffect(() => {
    if ($featureFlags.wishLists && isD2) {
      dispatch(fetchWishList());
    }
  }, [dispatch, isD2]);

  const { pathname, search } = useLocation();
  const { path, url } = useRouteMatch();

  // Define some hotkeys without implementation, so they show up in the help
  const hotkeys: Hotkey[] = [
    {
      combo: 'c',
      description: t('Compare.ButtonHelp'),
      callback() {
        // Empty
      },
    },
    {
      combo: 'l',
      description: t('Hotkey.LockUnlock'),
      callback() {
        // Empty
      },
    },
    {
      combo: 'k',
      description: t('MovePopup.ToggleSidecar'),
      callback() {
        // Empty
      },
    },
    {
      combo: 'v',
      description: t('Hotkey.Vault'),
      callback() {
        // Empty
      },
    },
    {
      combo: 'p',
      description: t('Hotkey.Pull'),
      callback() {
        // Empty
      },
    },
    {
      combo: 'shift+0',
      description: t('Tags.ClearTag'),
      callback() {
        // Empty
      },
    },
  ];

  itemTagList.forEach((tag) => {
    if (tag.hotkey) {
      hotkeys.push({
        combo: tag.hotkey,
        description: t('Hotkey.MarkItemAs', {
          tag: t(tag.label),
        }),
        callback() {
          // Empty - this gets redefined in item-tag.component.ts
        },
      });
    }
  });
  useHotkeys(hotkeys);

  if (!account) {
    if (pathname.includes('/armory/')) {
      return <Redirect to={pathname.replace(/\/\d+\/d2/, '') + search} />;
    } else {
      return accountsLoaded ? (
        <div className="dim-page">
          <ErrorPanel
            title={t('Accounts.MissingTitle')}
            fallbackMessage={t('Accounts.MissingDescription')}
            showTwitters={true}
          />
        </div>
      ) : (
        <ShowPageLoading message={t('Loading.Accounts')} />
      );
    }
  }

  if (profileError) {
    const isManifestError = profileError.name === 'ManifestError';
    return (
      <div className="dim-page">
        <ErrorPanel
          title={
            isManifestError
              ? t('Accounts.ErrorLoadManifest')
              : t('Accounts.ErrorLoadInventory', { version: account.destinyVersion })
          }
          error={profileError}
          showTwitters={true}
          showReload={true}
        />
      </div>
    );
  }

  return (
    <>
      <div className={styles.content}>
        <Switch>
          <Route path={`${path}/inventory`} exact>
            <Inventory account={account} />
          </Route>
          {account.destinyVersion === 2 && (
            <Route path={`${path}/progress`} exact>
              <Progress account={account} />
            </Route>
          )}
          {account.destinyVersion === 2 && (
            <Route path={`${path}/records`} exact>
              <Records account={account} />
            </Route>
          )}
          <Route path={`${path}/optimizer`} exact>
            {account.destinyVersion === 2 ? (
              <LoadoutBuilderContainer account={account} />
            ) : (
              <D1LoadoutBuilder />
            )}
          </Route>
          {$featureFlags.loadoutsPage && account.destinyVersion === 2 && (
            <Route path={`${path}/loadouts`} exact>
              <Loadouts account={account} />
            </Route>
          )}
          <Route path={`${path}/organizer`} exact>
            <Organizer account={account} />
          </Route>
          {account.destinyVersion === 2 && (
            <Route
              path={`${path}/vendors/:vendorId`}
              exact
              render={({ match }) => (
                <SingleVendor
                  key={match.params.vendorId}
                  account={account}
                  vendorHash={parseInt(match.params.vendorId!, 10)}
                />
              )}
            />
          )}
          <Route path={`${path}/vendors`} exact>
            {account.destinyVersion === 2 ? (
              <Vendors account={account} />
            ) : (
              <D1Vendors account={account} />
            )}
          </Route>
          {account.destinyVersion === 2 && (
            <Route
              path={`${path}/armory/:itemHash`}
              exact
              render={({ match }) => (
                <ArmoryPage
                  key={match.params.itemHash}
                  account={account}
                  itemHash={parseInt(match.params.itemHash!, 10)}
                />
              )}
            />
          )}
          {account.destinyVersion === 1 && (
            <Route path={`${path}/record-books`} exact>
              <RecordBooks account={account} />
            </Route>
          )}
          {account.destinyVersion === 1 && (
            <Route path={`${path}/activities`} exact>
              <Activities account={account} />
            </Route>
          )}
          <Route render={() => <Redirect to={`${url}/inventory`} />} />
        </Switch>
      </div>
      <LoadoutDrawer />
      <Compare />
      <Farming />
      <InfusionFinder />
      <ItemPopupContainer boundarySelector=".store-header" />
      <ItemPickerContainer />
      <GlobalEffects />
    </>
  );
}

/**
 * Set some global CSS properties and such in reaction to the store.
 */
function GlobalEffects() {
  const stores = useSelector(storesSelector);

  // Set a CSS var for how many characters there are
  useEffect(() => {
    if (stores.length > 1) {
      document
        .querySelector('html')!
        .style.setProperty('--num-characters', String(stores.length - 1));
    }
  }, [stores.length]);

  const badgePostmaster = useSelector(settingSelector('badgePostmaster'));

  // Badge the app icon with the number of postmaster items
  useEffect(() => {
    if (stores.length > 0 && badgePostmaster && 'setAppBadge' in navigator) {
      const activeStore = getCurrentStore(stores)!;
      navigator.setAppBadge(totalPostmasterItems(activeStore));
    }
  }, [badgePostmaster, stores]);

  return null;
}<|MERGE_RESOLUTION|>--- conflicted
+++ resolved
@@ -18,11 +18,7 @@
 import { fetchWishList } from 'app/wishlists/wishlist-fetch';
 import React, { useEffect } from 'react';
 import { useSelector } from 'react-redux';
-<<<<<<< HEAD
-import { Redirect, Route, Switch, useLocation, useRouteMatch } from 'react-router';
-=======
 import { Redirect, Route, Switch, useLocation, useParams, useRouteMatch } from 'react-router';
->>>>>>> 43f0f7a8
 import { Hotkey } from '../hotkeys/hotkeys';
 import { itemTagList } from '../inventory/dim-item-info';
 import ItemPickerContainer from '../item-picker/ItemPickerContainer';
@@ -66,32 +62,18 @@
   () => import(/* webpackChunkName: "activities" */ 'app/destiny1/activities/Activities')
 );
 const Records = React.lazy(() => import(/* webpackChunkName: "records" */ 'app/records/Records'));
-<<<<<<< HEAD
-
-interface Props {
-  destinyVersion: DestinyVersion;
-  platformMembershipId: string;
-}
-=======
 const Loadouts = React.lazy(
   () => import(/* webpackChunkName: "loadouts" */ 'app/loadout/Loadouts')
 );
->>>>>>> 43f0f7a8
 
 /**
  * Base view for pages that show Destiny content.
  */
-<<<<<<< HEAD
-export default function Destiny({ platformMembershipId, destinyVersion }: Props) {
-  const dispatch = useThunkDispatch();
-=======
 export default function Destiny() {
   const dispatch = useThunkDispatch();
   const { destinyVersion: destinyVersionString, membershipId: platformMembershipId } =
     useParams<{ destinyVersion: string; membershipId: string }>();
-  console.log(destinyVersionString, platformMembershipId);
   const destinyVersion = parseInt(destinyVersionString, 10) as DestinyVersion;
->>>>>>> 43f0f7a8
   const accountsLoaded = useSelector(accountsLoadedSelector);
   const account = useSelector((state: RootState) =>
     accountsSelector(state).find(
