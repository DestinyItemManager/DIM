--- conflicted
+++ resolved
@@ -116,11 +116,7 @@
 /** A character-level stat. */
 export interface DimCharacterStat {
   /** The DestinyStatDefinition hash for the stat. */
-<<<<<<< HEAD
-  statHash: number;
-=======
   hash: number;
->>>>>>> 5193e540
   displayProperties: DestinyDisplayPropertiesDefinition;
 
   /** The current value of the stat. */
