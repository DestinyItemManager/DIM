--- conflicted
+++ resolved
@@ -131,11 +131,7 @@
   return (
     <>
       <BungieImage src={itemDef.displayProperties.icon} className={itemImageStyles} alt="" />
-<<<<<<< HEAD
-      {iconOverlay && <BungieImage src={iconOverlay} className={styles.iconOverlay} />}
-=======
       {iconOverlay && <BungieImage src={iconOverlay} className={styles.iconOverlay} alt="" />}
->>>>>>> e190aedb
       {modInfo?.energyCostElementOverlay && (
         <>
           <div
