--- conflicted
+++ resolved
@@ -117,15 +117,8 @@
       ? itemConstants?.masterworkExoticOverlayPath
       : itemConstants?.masterworkOverlayPath);
 
-<<<<<<< HEAD
   // These are aligned with the border, not the image.
-  const seasonBanner = item.iconDef?.secondaryBackground && itemConstants.watermarkDropShadowPath;
-=======
-  //  Backdrop for season/featured icon is also shown at much lower opacity in game than the images Bungie
-  // gave us. These are aligned with the border, not the image.
-  const halfOpacitySeasonOverlay =
-    item.iconDef?.secondaryBackground && itemConstants?.watermarkDropShadowPath;
->>>>>>> 406f9b13
+  const seasonBanner = item.iconDef?.secondaryBackground && itemConstants?.watermarkDropShadowPath;
 
   const craftedOverlays = compact([
     // The crafted/enhanced icon
