import _ from 'underscore';
import { Subject, BehaviorSubject } from 'rxjs';

import { flatMap } from '../util';
import { compareAccounts } from '../accounts/destiny-account.service';
import { optimalLoadout } from '../loadout/loadout-utils';

/**
 * TODO: For now this is a copy of StoreService customized for D2. Over time we should either
 * consolidate them, or at least organize them better.
 */
export function D2StoresService(
  $rootScope,
  $q,
  Destiny2Api,
  dimPlatformService,
  D2Definitions,
  D2BucketsService,
  dimItemInfoService,
  D2ManifestService,
  $i18next,
  toaster,
  D2StoreFactory,
  D2ItemFactory,
  NewItemsService,
  $stateParams,
  loadingTracker,
  dimDestinyTrackerService
) {
  'ngInject';

  let _stores = [];

  // A subject that keeps track of the current account. Because it's a
  // behavior subject, any new subscriber will always see its last
  // value.
  const accountStream = new BehaviorSubject(null);

  // The triggering observable for force-reloading stores.
  const forceReloadTrigger = new Subject();

  // A stream of stores that switches on account changes and supports reloading.
  // This is a ConnectableObservable that must be connected to start.
  const storesStream = accountStream
        // Only emit when the account changes
        .distinctUntilChanged(compareAccounts)
        // But also re-emit the current value of the account stream
        // whenever the force reload triggers
        .merge(forceReloadTrigger.switchMap(() => accountStream.take(1)))
        // Whenever either trigger happens, load stores
        .switchMap((account) => loadStores(account))
        // Keep track of the last value for new subscribers
        .publishReplay(1);

  // TODO: If we can make the store structures immutable, we could use
  //       distinctUntilChanged to avoid emitting store updates when
  //       nothing changed!

  const service = {
    getActiveStore: () => _.find(_stores, 'current'),
    getStores: () => _stores,
    getStore: (id) => _.find(_stores, { id: id }),
    getVault: () => _.find(_stores, { id: 'vault' }),
    getAllItems: () => flatMap(_stores, 'items'),
    getStoresStream,
    getItemAcrossStores,
    updateCharacters,
    reloadStores
  };

  return service;

  /**
   * Find an item among all stores that matches the params provided.
   * @param {{ id, hash, notransfer }} params
   */
  function getItemAcrossStores(params) {
    const predicate = _.iteratee(_.pick(params, 'id', 'hash', 'notransfer'));
    for (let i = 0; i < _stores.length; i++) {
      const result = _stores[i].items.find(predicate);
      if (result) {
        return result;
      }
    }
    return undefined;
  }

  /**
   * Update the high level character information for all the stores
   * (level, light, int/dis/str, etc.). This does not update the
   * items in the stores - to do that, call reloadStores.
   */
  function updateCharacters(account) {
    // TODO: the $stateParam defaults are just for now, to bridge callsites that don't know platform
    if (!account) {
      if ($stateParams.membershipId && $stateParams.platformType) {
        account = {
          membershipId: $stateParams.membershipId,
          platformType: $stateParams.platformType
        };
      } else {
        throw new Error("Don't know membership ID and platform type");
      }
    }

    return $q.all([
      D2Definitions.getDefinitions(),
      Destiny2Api.getCharacters(account)
    ]).then(([defs, profileInfo]) => {
      _stores.forEach((dStore) => {
        if (!dStore.isVault) {
          const bStore = profileInfo.characters.data[dStore.id];
          dStore.updateCharacterInfo(defs, bStore);
        }
      });
      return _stores;
    });
  }

  /**
   * Set the current account, and get a stream of stores updates.
   * This will keep returning stores even if something else changes
   * the account by also calling "storesStream". This won't force the
   * stores to reload unless they haven't been loaded at all.
   *
   * @return {Observable} a stream of store updates
   */
  function getStoresStream(account) {
    accountStream.next(account);
    // Start the stream the first time it's asked for. Repeated calls
    // won't do anything.
    storesStream.connect();
    return storesStream;
  }

  /**
   * Force the inventory and characters to reload.
   * @return {Promise} the new stores
   */
  function reloadStores() {
    // adhere to the old contract by returning the next value as a
    // promise We take 2 from the stream because the publishReplay
    // will always return the latest value instantly, and we want the
    // next value (the refreshed value). toPromise returns the last
    // value in the sequence.
    const promise = storesStream.take(2).toPromise();
    forceReloadTrigger.next(); // signal the force reload
    return promise;
  }

  /**
   * Returns a promise for a fresh view of the stores and their items.
   */
  function loadStores(account) {
    // Save a snapshot of all the items before we update
    const previousItems = NewItemsService.buildItemSet(_stores);
    const firstLoad = (previousItems.size === 0);

    D2ItemFactory.resetIdTracker();

    const dataDependencies = [
      D2Definitions.getDefinitions(),
      D2BucketsService.getBuckets(),
      NewItemsService.loadNewItems(account, 2),
      dimItemInfoService(account, 2),
      Destiny2Api.getStores(account)
    ];

    const reloadPromise = $q.all(dataDependencies)
      .then(([defs, buckets, newItems, itemInfoService, profileInfo]) => {
        NewItemsService.applyRemovedNewItems(newItems);

        const lastPlayedDate = findLastPlayedDate(profileInfo);

        // TODO: components may be hidden (privacy)

        const processVaultPromise = processVault(defs,
          profileInfo.profileInventory.data ? profileInfo.profileInventory.data.items : [],
          profileInfo.profileCurrencies.data ? profileInfo.profileCurrencies.data.items : [],
          profileInfo.itemComponents,
          buckets,
          previousItems,
          newItems,
          itemInfoService,
          lastPlayedDate);

        const processStorePromises = Object.keys(profileInfo.characters.data).map((characterId) => processCharacter(
          defs,
          profileInfo.characters.data[characterId],
          profileInfo.characterInventories.data && profileInfo.characterInventories.data[characterId] ? profileInfo.characterInventories.data[characterId].items : [],
          profileInfo.profileInventory.data ? profileInfo.profileInventory.data.items : [],
          profileInfo.characterEquipment.data && profileInfo.characterEquipment.data[characterId] ? profileInfo.characterEquipment.data[characterId].items : [],
          profileInfo.itemComponents,
          Object.assign(profileInfo.characterProgressions.data[characterId].progressions, profileInfo.characterProgressions.data[characterId].factions),
          buckets,
          previousItems,
          newItems,
          itemInfoService,
          lastPlayedDate));

        return $q.all([defs, buckets, newItems, itemInfoService, processVaultPromise, ...processStorePromises]);
      })
      .then(([defs, buckets, newItems, itemInfoService, vault, ...characters]) => {
        // Save and notify about new items (but only if this wasn't the first load)
        if (!firstLoad) {
          // Save the list of new item IDs
          NewItemsService.applyRemovedNewItems(newItems);
          NewItemsService.saveNewItems(newItems, account, 2);
        }

        const stores = [...characters, vault];
        _stores = stores;

<<<<<<< HEAD
        dimDestinyTrackerService.fetchReviews(_stores);
=======
        // TODO: update vault counts for character account-wide
        updateVaultCounts(buckets, _.find(characters, 'current'), vault);
>>>>>>> d30a1ea0

        itemInfoService.cleanInfos(stores);

        stores.forEach((s) => updateBasePower(stores, s, defs));

        // Let our styling know how many characters there are
        document.querySelector('html').style.setProperty("--num-characters", _stores.length - 1);

        dimDestinyTrackerService.reattachScoresFromCache(stores);

        // TODO: this is still useful, but not in as many situations
        $rootScope.$broadcast('d2-stores-updated', {
          stores: stores
        });
        return stores;
      })
      .catch((e) => {
        if (e.code === 1601 || e.code === 1618) { // DestinyAccountNotFound
          return dimPlatformService.reportBadPlatform(account, e);
        }
        throw e;
      })
      .catch((e) => {
        showErrorToaster(e);
        // It's important that we swallow all errors here - otherwise
        // our observable will fail on the first error. We could work
        // around that with some rxjs operators, but it's easier to
        // just make this never fail.
      })
      .finally(() => {
        D2ManifestService.isLoaded = true;
      });

    loadingTracker.addPromise(reloadPromise);
    return reloadPromise;
  }

  /**
   * Process a single character from its raw form to a DIM store, with all the items.
   */
  function processCharacter(defs,
    character,
    characterInventory,
    profileInventory,
    characterEquipment,
    itemComponents,
    progressions,
    buckets,
    previousItems,
    newItems,
    itemInfoService,
    lastPlayedDate) {
    const store = D2StoreFactory.makeCharacter(defs, character, lastPlayedDate);

    /* Label isn't used, but it helps us understand what each one is */
    const progressionMeta = {
      611314723: { label: "Vanguard", order: 0 },
      697030790: { label: "Crucible", order: 1 },
      828982195: { label: "Researcher", order: 2 },
      1021210278: { label: "Gunsmith", order: 3 },
      1660497607: { label: "AI", order: 4 },
      1761642340: { label: "Unknown", order: -1 },
      3231773039: { label: "Vanguard Research", order: 6 },
      4196149087: { label: "Field Commander", order: 7 },
      4235119312: { label: "Deadzone Scout", order: 8 }
    };

    if (progressions) {
      store.progression = {
        progressions: _.map(progressions)
      };
      store.progression.progressions.forEach((prog) => {
        Object.assign(prog, defs.Progression.get(prog.progressionHash), progressionMeta[prog.progressionHash]);
        const faction = _.find(defs.Faction, { progressionHash: prog.progressionHash });
        if (faction) {
          prog.faction = faction;
          prog.faction.factionName = faction.displayProperties.name;
          prog.faction.factionIcon = faction.displayProperties.icon;
        }
      });
    }

    // We work around the weird account-wide buckets by assigning them to the current character
    let items = characterInventory.concat(_.values(characterEquipment));
    if (store.current) {
      items = items.concat(Object.values(profileInventory).filter((i) => {
        // items that can be stored in a vault
        return buckets.byHash[i.bucketHash].vaultBucket;
      }));
    }

    return D2ItemFactory.processItems(store, items, itemComponents, previousItems, newItems, itemInfoService).then((items) => {
      store.items = items;

      // by type-bucket
      store.buckets = _.groupBy(items, (i) => {
        return i.location.id;
      });

      // Fill in any missing buckets
      _.values(buckets.byType).forEach((bucket) => {
        if (!store.buckets[bucket.id]) {
          store.buckets[bucket.id] = [];
        }
      });

      return store;
    });
  }

  function processVault(
    defs,
    profileInventory,
    profileCurrencies,
    itemComponents,
    buckets,
    previousItems,
    newItems,
    itemInfoService) {
    const store = D2StoreFactory.makeVault(buckets, profileCurrencies);

    const items = Object.values(profileInventory).filter((i) => {
      // items that cannot be stored in the vault, and are therefore *in* a vault
      return !buckets.byHash[i.bucketHash].vaultBucket;
    });
    return D2ItemFactory.processItems(store, items, itemComponents, previousItems, newItems, itemInfoService).then((items) => {
      store.items = items;

      // by type-bucket
      store.buckets = _.groupBy(items, (i) => i.location.id);

      store.d2VaultCounts = {};

      // Fill in any missing buckets
      _.values(buckets.byType).forEach((bucket) => {
        if (!store.buckets[bucket.id]) {
          store.buckets[bucket.id] = [];
        }

        // TODO: don't even update them for account-wide
        if (!bucket.accountWide && bucket.vaultBucket) {
          const vaultBucketId = bucket.vaultBucket.id;
          store.d2VaultCounts[vaultBucketId] = store.d2VaultCounts[vaultBucketId] || {
            count: 0,
            bucket: bucket.accountWide ? bucket : bucket.vaultBucket
          };
          store.d2VaultCounts[vaultBucketId].count += store.buckets[bucket.id].length;
        }
      });

      store.vaultCounts = {};
      ['Weapons', 'Armor', 'General', 'Inventory'].forEach((category) => {
        store.vaultCounts[category] = 0;
        buckets.byCategory[category].forEach((bucket) => {
          if (store.buckets[bucket.id]) {
            store.vaultCounts[category] += store.buckets[bucket.id].length;
          }
        });
      });

      return store;
    });
  }

  /**
   * Find the date of the most recently played character.
   */
  function findLastPlayedDate(profileInfo) {
    return _.reduce(_.values(profileInfo.characters.data), (memo, character) => {
      const d1 = new Date(character.dateLastPlayed);
      return (memo) ? ((d1 >= memo) ? d1 : memo) : d1;
    }, null);
  }

  function showErrorToaster(e) {
    const twitterLink = '<a target="_blank" rel="noopener noreferrer" href="http://twitter.com/ThisIsDIM">Twitter</a> <a target="_blank" rel="noopener noreferrer" href="http://twitter.com/ThisIsDIM"><i class="fa fa-twitter fa-2x" style="vertical-align: middle;"></i></a>';
    const twitter = `<div> ${$i18next.t('BungieService.Twitter')} ${twitterLink}</div>`;

    toaster.pop({
      type: 'error',
      bodyOutputType: 'trustedHtml',
      title: 'Bungie.net Error',
      body: e.message + twitter,
      showCloseButton: false
    });

    console.error('Error loading stores', e);
  }

  // Add a fake stat for "max base power"
  function updateBasePower(stores, store, defs) {
    if (!store.isVault) {
      const def = defs.Stat.get(1935470627);
      const maxBasePower = getBasePower(store, maxBasePowerLoadout(stores, store));

      const hasClassified = flatMap(_stores, 'items').some((i) => {
        return i.classified &&
          (i.location.sort === 'Weapons' ||
           i.location.sort === 'Armor' ||
           i.type === 'Ghost');
      });

      store.stats.maxBasePower = {
        id: 'maxBasePower',
        name: $i18next.t('Stats.MaxBasePower'),
        hasClassified,
        description: def.displayProperties.description,
        value: hasClassified ? `${maxBasePower}*` : maxBasePower,
        icon: `https://www.bungie.net${def.displayProperties.icon}`,
        tiers: [maxBasePower],
        tierMax: 300,
        tier: 0
      };
    }
  }

  function maxBasePowerLoadout(stores, store) {
    const statHashes = new Set([
      1480404414, // Attack
      3897883278, // Defense
    ]);

    const applicableItems = _.filter(flatMap(stores, 'items'), (i) => {
      return i.canBeEquippedBy(store) &&
        i.primStat && // has a primary stat (sanity check)
        statHashes.has(i.primStat.statHash); // one of our selected stats
    });

    const bestItemFn = function(item) {
      let value = item.basePower;

      // Break ties when items have the same stats. Note that this should only
      // add less than 0.25 total, since in the exotics special case there can be
      // three items in consideration and you don't want to go over 1 total.
      if (item.owner === store.id) {
        // Prefer items owned by this character
        value += 0.1;
        if (item.equipped) {
          // Prefer them even more if they're already equipped
          value += 0.1;
        }
      } else if (item.owner === 'vault') {
        // Prefer items in the vault over items owned by a different character
        // (but not as much as items owned by this character)
        value += 0.05;
      }
      return value;
    };

    return optimalLoadout(store, applicableItems, bestItemFn, '');
  }

  function getBasePower(store, loadout) {
    // https://www.reddit.com/r/DestinyTheGame/comments/6yg4tw/how_overall_power_level_is_calculated/
    const itemWeight = {
      Weapons: 3 / 21,
      Armor: 5 / 42,
      General: 2 / 21
    };

    const items = _.filter(_.flatten(_.values(loadout.items)), 'equipped');

    return (Math.floor(items.length * _.reduce(items, (memo, item) => {
      return memo + (item.basePower * itemWeight[item.type === 'ClassItem' ? 'General' : item.location.sort]);
    }, 0)) / items.length).toFixed(1);
  }

  // TODO: vault counts are silly and convoluted. We really need an
  // object to represent a Profile.
  function updateVaultCounts(buckets, activeStore, vault) {
    // Fill in any missing buckets
    _.values(buckets.byType).forEach((bucket) => {
      if (bucket.accountWide && bucket.vaultBucket) {
        const vaultBucketId = bucket.id;
        vault.d2VaultCounts[vaultBucketId] = vault.d2VaultCounts[vaultBucketId] || {
          count: 0,
          bucket
        };
        vault.d2VaultCounts[vaultBucketId].count += vault.buckets[bucket.id].length;
      }
    });
  }
}<|MERGE_RESOLUTION|>--- conflicted
+++ resolved
@@ -211,12 +211,10 @@
         const stores = [...characters, vault];
         _stores = stores;
 
-<<<<<<< HEAD
-        dimDestinyTrackerService.fetchReviews(_stores);
-=======
         // TODO: update vault counts for character account-wide
         updateVaultCounts(buckets, _.find(characters, 'current'), vault);
->>>>>>> d30a1ea0
+
+        dimDestinyTrackerService.fetchReviews(_stores);
 
         itemInfoService.cleanInfos(stores);
 
