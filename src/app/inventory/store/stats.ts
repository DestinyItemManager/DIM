--- conflicted
+++ resolved
@@ -383,7 +383,6 @@
 }
 
 function getPlugStatValue(createdItem: DimItem, stat: DimPlugInvestmentStat) {
-<<<<<<< HEAD
   // Adept raid weapons that were randomly acquired can be enhanced to get an
   // enhanced intrinsic, at which point they're functionally crafted. Their
   // intrinsic says "conditionally +2 to some stats", but they get +3 because
@@ -391,13 +390,7 @@
   // weapon level 20. There's no basis for this behavior in the defs, so we
   // cheat when we calculate live stats and attribute these stats to the
   // intrinsic since that's the "masterwork".
-  if (
-    stat.activationRule?.rule === 'enhancedIntrinsic' &&
-    adeptWeaponHashes.includes(createdItem.hash)
-  ) {
-=======
   if (stat.activationRule?.rule === 'enhancedIntrinsic' && createdItem.adept) {
->>>>>>> 08c4df58
     return stat.value + ((createdItem.craftedInfo?.level ?? 0) >= 20 ? 2 : 1);
   }
 
