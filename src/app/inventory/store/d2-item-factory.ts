--- conflicted
+++ resolved
@@ -818,15 +818,12 @@
         ...itemCategoryHashes.filter((ich) => ich !== ItemCategoryHashes.GrenadeLaunchers),
         -ItemCategoryHashes.GrenadeLaunchers,
       ];
-<<<<<<< HEAD
     } else if (
       itemDef.equippingBlock?.ammoType === DestinyAmmunitionType.Special &&
       itemCategoryHashes?.includes(ItemCategoryHashes.Sidearm)
     ) {
       // Special sidearms
       itemCategoryHashes = [...itemCategoryHashes, -ItemCategoryHashes.Sidearm];
-=======
->>>>>>> d80e934e
     }
 
     if (itemDef.hash in extendedICH) {
