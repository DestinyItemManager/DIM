--- conflicted
+++ resolved
@@ -507,30 +507,6 @@
     }
   }
 
-<<<<<<< HEAD
-  // show ornaments - ItemCategory 56 contains "Armor Mods: Ornaments" "Armor Mods: Ornaments/Hunter"
-  // "Armor Mods: Ornaments/Titan" "Armor Mods: Ornaments/Warlock" "Weapon Mods: Ornaments"
-  if (settings.ornaments !== 'none' && createdItem.sockets) {
-    const pluggedOrnament = createdItem.sockets.sockets.find((socket) => {
-      const categories = idx(socket.plug, (p) => p.plugItem.itemCategoryHashes);
-      return (
-        categories &&
-        // categorized as a mod, but not a glow (1875601085)
-        categories.includes(56) &&
-        !categories.includes(1875601085)
-      );
-    });
-    if (
-      pluggedOrnament &&
-      pluggedOrnament.plug!.plugItem.displayProperties.hasIcon &&
-      !defaultOrnaments.includes(pluggedOrnament.plug!.plugItem.hash)
-    ) {
-      createdItem.icon = pluggedOrnament.plug!.plugItem.displayProperties.icon;
-    }
-  }
-
-=======
->>>>>>> 8e02f1e5
   // Infusion
   const tier = itemDef.inventory ? defs.ItemTierType[itemDef.inventory.tierTypeHash] : null;
   createdItem.infusionProcess = tier && tier.infusionProcess;
