import { D1ManifestDefinitions } from 'app/destiny1/d1-definitions';
import { D1Character, D1StatDefinition } from 'app/destiny1/d1-manifest-types';
import { ArmorTypes } from 'app/destiny1/loadout-builder/types';
import { D1BucketHashes } from 'app/search/d1-known-values';
<<<<<<< HEAD
import { DestinyDisplayPropertiesDefinition } from 'bungie-api-ts/destiny2';
import { BucketHashes, StatHashes } from 'data/d2/generated-enums';
=======
import { BucketHashes } from 'data/d2/generated-enums';
>>>>>>> 5193e540
import { DimCharacterStat } from '../store-types';

/**
 * D1 specific armor bonus calculation.
 */
// thanks to /u/iihavetoes for the bonuses at each level
// thanks to /u/tehdaw for the spreadsheet with bonuses
// https://docs.google.com/spreadsheets/d/1YyFDoHtaiOOeFoqc5Wc_WC2_qyQhBlZckQx5Jd4bJXI/edit?pref=2&pli=1#gid=0
export function getBonus(light: number, bucketHash: ArmorTypes): number {
  switch (bucketHash) {
    case BucketHashes.Helmet:
      return light < 292 ? 15 : light < 307 ? 16 : light < 319 ? 17 : light < 332 ? 18 : 19;
    case BucketHashes.Gauntlets:
      return light < 287 ? 13 : light < 305 ? 14 : light < 319 ? 15 : light < 333 ? 16 : 17;
    case BucketHashes.ChestArmor:
      return light < 287
        ? 20
        : light < 300
          ? 21
          : light < 310
            ? 22
            : light < 319
              ? 23
              : light < 328
                ? 24
                : 25;
    case BucketHashes.LegArmor:
      return light < 284
        ? 18
        : light < 298
          ? 19
          : light < 309
            ? 20
            : light < 319
              ? 21
              : light < 329
                ? 22
                : 23;
    case BucketHashes.ClassArmor:
    case BucketHashes.Ghost:
      return light < 295 ? 8 : light < 319 ? 9 : 10;
    case D1BucketHashes.Artifact:
      return light < 287
        ? 34
        : light < 295
          ? 35
          : light < 302
            ? 36
            : light < 308
              ? 37
              : light < 314
                ? 38
                : light < 319
                  ? 39
                  : light < 325
                    ? 40
                    : light < 330
                      ? 41
                      : light < 336
                        ? 42
                        : 43;
  }
}

<<<<<<< HEAD
export const statsWithTiers = [StatHashes.Discipline, StatHashes.Intellect, StatHashes.Strength];
export function getD1CharacterStatTiers(stat: DimCharacterStat) {
  if (!statsWithTiers.includes(stat.statHash)) {
    return [];
  }
  const tiers = new Array<number>(5);
  let remaining = stat.value;
  for (let t = 0; t < 5; t++) {
    remaining -= tiers[t] = remaining > 60 ? 60 : remaining;
  }
  return tiers;
}

const stats: D1StatLabel[] = [
  'STAT_INTELLECT',
  'STAT_DISCIPLINE',
  'STAT_STRENGTH',
  'STAT_ARMOR',
  'STAT_RECOVERY',
  'STAT_AGILITY',
];

=======
>>>>>>> 5193e540
/**
 * Compute D1 character-level stats (int, dis, str).
 */
export function getCharacterStatsData(
  defs: D1ManifestDefinitions,
  data: D1Character['characterBase'],
) {
  const ret: { [statHash: string]: DimCharacterStat } = {};
  for (const statId of ['STAT_DISCIPLINE', 'STAT_INTELLECT', 'STAT_STRENGTH'] as const) {
    const rawStat = data.stats[statId];
    if (!rawStat) {
      continue;
    }
<<<<<<< HEAD

    const statDef = defs.Stat.get(rawStat.statHash);
    const stat: DimCharacterStat = {
      statHash: rawStat.statHash,
      value: rawStat.value,
      displayProperties: {
        name: statDef.statName, // localized name
        description: statDef.statDescription,
        icon: statDef.icon,
        hasIcon: Boolean(statDef.icon),
      } as DestinyDisplayPropertiesDefinition,
    };

    if (statsWithTiers.includes(stat.statHash)) {
      const tier = Math.floor(Math.min(300, stat.value) / 60);
      if (data.peerView) {
        stat.cooldown = getAbilityCooldown(data.peerView.equipment[0].itemHash, statId, tier);
      }
    }

    ret[stat.statHash] = stat;
=======
    const statDef = defs.Stat.get(rawStat.statHash);
    ret[statDef.hash] = characterStatFromStatDef(statDef, rawStat.value);
>>>>>>> 5193e540
  }
  return ret;
}

<<<<<<< HEAD
// TODO: move this into the display
// following code is from https://github.com/DestinyTrialsReport
function getAbilityCooldown(subclass: number, ability: string, tier: number) {
  switch (ability) {
    case 'STAT_INTELLECT':
      switch (subclass) {
        case 2007186000: // Defender
        case 4143670656: // Nightstalker
        case 2455559914: // Striker
        case 3658182170: // Sunsinger
          return cooldownsSuperA[tier];
        default:
          return cooldownsSuperB[tier];
      }
    case 'STAT_DISCIPLINE':
      return cooldownsGrenade[tier];
    case 'STAT_STRENGTH':
      switch (subclass) {
        case 4143670656: // Nightstalker
        case 1716862031: // Gunslinger
          return cooldownsMelee[tier];
        default:
          return cooldownsGrenade[tier];
      }
    default:
      return '-:--';
  }
=======
export function characterStatFromStatDef(
  statDef: D1StatDefinition,
  value: number,
): DimCharacterStat {
  return {
    hash: statDef.statHash,
    displayProperties: {
      name: statDef.statName,
      description: statDef.statDescription,
      icon: statDef.icon,
      hasIcon: Boolean(statDef.icon),
      highResIcon: '',
      iconSequences: [],
    },
    value,
  };
>>>>>>> 5193e540
}<|MERGE_RESOLUTION|>--- conflicted
+++ resolved
@@ -2,12 +2,7 @@
 import { D1Character, D1StatDefinition } from 'app/destiny1/d1-manifest-types';
 import { ArmorTypes } from 'app/destiny1/loadout-builder/types';
 import { D1BucketHashes } from 'app/search/d1-known-values';
-<<<<<<< HEAD
-import { DestinyDisplayPropertiesDefinition } from 'bungie-api-ts/destiny2';
-import { BucketHashes, StatHashes } from 'data/d2/generated-enums';
-=======
 import { BucketHashes } from 'data/d2/generated-enums';
->>>>>>> 5193e540
 import { DimCharacterStat } from '../store-types';
 
 /**
@@ -72,31 +67,6 @@
   }
 }
 
-<<<<<<< HEAD
-export const statsWithTiers = [StatHashes.Discipline, StatHashes.Intellect, StatHashes.Strength];
-export function getD1CharacterStatTiers(stat: DimCharacterStat) {
-  if (!statsWithTiers.includes(stat.statHash)) {
-    return [];
-  }
-  const tiers = new Array<number>(5);
-  let remaining = stat.value;
-  for (let t = 0; t < 5; t++) {
-    remaining -= tiers[t] = remaining > 60 ? 60 : remaining;
-  }
-  return tiers;
-}
-
-const stats: D1StatLabel[] = [
-  'STAT_INTELLECT',
-  'STAT_DISCIPLINE',
-  'STAT_STRENGTH',
-  'STAT_ARMOR',
-  'STAT_RECOVERY',
-  'STAT_AGILITY',
-];
-
-=======
->>>>>>> 5193e540
 /**
  * Compute D1 character-level stats (int, dis, str).
  */
@@ -110,65 +80,12 @@
     if (!rawStat) {
       continue;
     }
-<<<<<<< HEAD
-
-    const statDef = defs.Stat.get(rawStat.statHash);
-    const stat: DimCharacterStat = {
-      statHash: rawStat.statHash,
-      value: rawStat.value,
-      displayProperties: {
-        name: statDef.statName, // localized name
-        description: statDef.statDescription,
-        icon: statDef.icon,
-        hasIcon: Boolean(statDef.icon),
-      } as DestinyDisplayPropertiesDefinition,
-    };
-
-    if (statsWithTiers.includes(stat.statHash)) {
-      const tier = Math.floor(Math.min(300, stat.value) / 60);
-      if (data.peerView) {
-        stat.cooldown = getAbilityCooldown(data.peerView.equipment[0].itemHash, statId, tier);
-      }
-    }
-
-    ret[stat.statHash] = stat;
-=======
     const statDef = defs.Stat.get(rawStat.statHash);
     ret[statDef.hash] = characterStatFromStatDef(statDef, rawStat.value);
->>>>>>> 5193e540
   }
   return ret;
 }
 
-<<<<<<< HEAD
-// TODO: move this into the display
-// following code is from https://github.com/DestinyTrialsReport
-function getAbilityCooldown(subclass: number, ability: string, tier: number) {
-  switch (ability) {
-    case 'STAT_INTELLECT':
-      switch (subclass) {
-        case 2007186000: // Defender
-        case 4143670656: // Nightstalker
-        case 2455559914: // Striker
-        case 3658182170: // Sunsinger
-          return cooldownsSuperA[tier];
-        default:
-          return cooldownsSuperB[tier];
-      }
-    case 'STAT_DISCIPLINE':
-      return cooldownsGrenade[tier];
-    case 'STAT_STRENGTH':
-      switch (subclass) {
-        case 4143670656: // Nightstalker
-        case 1716862031: // Gunslinger
-          return cooldownsMelee[tier];
-        default:
-          return cooldownsGrenade[tier];
-      }
-    default:
-      return '-:--';
-  }
-=======
 export function characterStatFromStatDef(
   statDef: D1StatDefinition,
   value: number,
@@ -185,5 +102,4 @@
     },
     value,
   };
->>>>>>> 5193e540
 }