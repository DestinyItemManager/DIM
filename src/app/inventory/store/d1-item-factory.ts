import _ from 'lodash';
import missingSources from 'data/d1/missing_sources.json';
import { getBonus } from './character-utils';
import { getQualityRating } from './armor-quality';
import { reportException } from '../../utils/exceptions';
import { getDefinitions, D1ManifestDefinitions } from '../../destiny1/d1-definitions';
import { getBuckets, vaultTypes } from '../../destiny1/d1-buckets';
import { t } from 'app/i18next-t';
import { D1Store } from '../store-types';
import { D1Item, D1TalentGrid, D1GridNode, DimObjective, D1Stat } from '../item-types';
import { InventoryBuckets } from '../inventory-buckets';
import { D1StoresService } from '../d1-stores';
import {
  DestinyClass,
  DestinyDisplayPropertiesDefinition,
  DestinyDamageTypeDefinition,
  DestinyAmmunitionType
} from 'bungie-api-ts/destiny2';

const yearHashes = {
  //         tTK       Variks        CoE         FoTL    Kings Fall
  year2: [2659839637, 512830513, 1537575125, 3475869915, 1662673928],
  //         RoI       WoTM         FoTl       Dawning    Raid Reprise
  year3: [2964550958, 4160622434, 3475869915, 3131490494, 4161861381]
};

// Maps tierType to tierTypeName in English
const tiers = ['Unused 0', 'Unused 1', 'Common', 'Uncommon', 'Rare', 'Legendary', 'Exotic'];

let _idTracker: { [id: string]: number } = {};
// A map from instance id to the last time it was manually moved this session
const _moveTouchTimestamps = new Map<string, number>();

// Nodes that require matching faction alignment
const factionNodes = {
  652505621: 'New Monarchy',
  2669659850: 'Future War Cult',
  2794386410: 'Dead Orbit'
};

/**
 * Check to see if this item has a node that restricts it to a
 * certain faction, and if the character is aligned with that
 * faction.
 */
function factionItemAligns(store: D1Store, item: D1Item) {
  if (!item.talentGrid) {
    return true;
  }

  const factionNode = item.talentGrid.nodes.find((n) => factionNodes[n.hash]);
  if (!factionNode) {
    return true;
  }

  return factionNodes[factionNode.hash] === store.factionAlignment();
}

// Prototype for Item objects - add methods to this to add them to all
// items.
const ItemProto = {
  // Can this item be equipped by the given store?
  canBeEquippedBy(this: D1Item, store: D1Store) {
    if (store.isVault) {
      return false;
    }

    return (
      this.equipment &&
      // For the right class
      (this.classType === DestinyClass.Unknown || this.classType === store.classType) &&
      // nothing we are too low-level to equip
      this.equipRequiredLevel <= store.level &&
      // can be moved or is already here
      (!this.notransfer || this.owner === store.id) &&
      !this.location.inPostmaster &&
      factionItemAligns(store, this)
    );
  },
  canBeInLoadout(this: D1Item) {
    return this.equipment || this.type === 'Material' || this.type === 'Consumable';
  },
  // Mark that this item has been moved manually
  updateManualMoveTimestamp(this: D1Item) {
    this.lastManuallyMoved = Date.now();
    if (this.id !== '0') {
      _moveTouchTimestamps.set(this.id, this.lastManuallyMoved);
    }
  },
  isDestiny1(this: D1Item) {
    return true;
  },
  isDestiny2(this: D1Item) {
    return false;
  },
  getStoresService() {
    return D1StoresService;
  }
};

export function resetIdTracker() {
  _idTracker = {};
}

/**
 * Process an entire list of items into DIM items.
 * @param owner the ID of the owning store.
 * @param items a list of "raw" items from the Destiny API
 * @param previousItems a set of item IDs representing the previous store's items
 * @param newItems a set of item IDs representing the previous list of new items
 * @return a promise for the list of items
 */
<<<<<<< HEAD
export function processItems(owner: D1Store, items: any[]): Promise<D1Item[]> {
  return Promise.all([getDefinitions(), getBuckets()]).then(([defs, buckets]) => {
    const result: D1Item[] = [];
    _.forIn(items, (item) => {
      let createdItem: D1Item | null = null;
      try {
        createdItem = makeItem(defs, buckets, item, owner);
      } catch (e) {
        console.error('Error processing item', item, e);
        reportException('Processing D1 item', e);
      }
      if (createdItem !== null) {
        createdItem.owner = owner.id;
        result.push(createdItem);
      }
    });
    return result;
  });
=======
export function processItems(
  owner: D1Store,
  items: any[],
  previousItems = new Set<string>(),
  newItems = new Set<string>()
): Promise<D1Item[]> {
  return Promise.all([getDefinitions(), getBuckets(), previousItems, newItems]).then(
    ([defs, buckets, previousItems, newItems]) => {
      const result: D1Item[] = [];
      for (const item of items) {
        let createdItem: D1Item | null = null;
        try {
          createdItem = makeItem(defs, buckets, previousItems, newItems, item, owner);
        } catch (e) {
          console.error('Error processing item', item, e);
          reportException('Processing D1 item', e);
        }
        if (createdItem !== null) {
          createdItem.owner = owner.id;
          result.push(createdItem);
        }
      }
      return result;
    }
  );
>>>>>>> 2658c245
}

const getClassTypeNameLocalized = _.memoize((type: DestinyClass, defs: D1ManifestDefinitions) => {
  const klass = Object.values(defs.Class).find((c) => c.classType === type);
  if (klass) {
    return klass.className;
  } else {
    return t('Loadouts.Any');
  }
});

/**
 * Convert a D1DamageType to the D2 definition, so we don't have to maintain both codepaths
 */
const toD2DamageType = _.memoize(
  (damageType: {
    damageTypeHash: number;
    identifier: string;
    damageTypeName: string;
    description: string;
    iconPath: string;
    transparentIconPath: string;
    showIcon: boolean;
    enumValue: number;
    hash: number;
    index: number;
    redacted: boolean;
  }): DestinyDamageTypeDefinition =>
    /*    a d1 damagetype def looks like this:
    {
      "damageTypeHash": 2303181850,
      "identifier": "DAMAGE_TYPE_ARC",
      "damageTypeName": "Arc",
      "description": "This weapon causes Arc damage.",
      "iconPath": "/img/destiny_content/damage_types/arc.png",
      "transparentIconPath": "img/destiny_content/damage_types/arc_trans.png",
      "showIcon": true,
      "enumValue": 2,
      "hash": 2303181850,
      "index": 0,
      "redacted": false
    }
  i like the icons a lot
*/

    damageType && {
      displayProperties: {
        name: damageType.damageTypeName,
        description: damageType.description,
        icon: damageType.iconPath,
        hasIcon: true,
        highResIcon: '',
        iconSequences: []
      },
      transparentIconPath: damageType.transparentIconPath,
      hash: damageType.hash,
      showIcon: damageType.showIcon,
      enumValue: damageType.enumValue,
      index: damageType.index,
      redacted: damageType.redacted
    }
);

/**
 * Process a single raw item into a DIM item.s
 * @param defs the manifest definitions
 * @param buckets the bucket definitions
 * @param previousItems a set of item IDs representing the previous store's items
 * @param newItems a set of item IDs representing the previous list of new items
 * @param item "raw" item from the Destiny API
 * @param owner the ID of the owning store.
 */
function makeItem(
  defs: D1ManifestDefinitions,
  buckets: InventoryBuckets,
  item: any,
  owner: D1Store
) {
  let itemDef = defs.InventoryItem.get(item.itemHash);
  // Missing definition?
  if (!itemDef) {
    // maybe it is redacted...
    itemDef = {
      itemName: 'Missing Item',
      redacted: true
    };
  }

  if (!itemDef.icon && !itemDef.action) {
    itemDef.classified = true;
    itemDef.classType = 3;
  }

  if (!itemDef.icon) {
    itemDef.icon = '/img/misc/missing_icon.png';
  }

  if (!itemDef.itemTypeName) {
    itemDef.itemTypeName = 'Unknown';
  }

  if (itemDef.redacted) {
    console.warn(
      'Missing Item Definition:\n\n',
      item,
      '\n\nThis item is not in the current manifest and will be added at a later time by Bungie.'
    );
  }

  if (!itemDef || !itemDef.itemName) {
    return null;
  }

  // fix itemDef for defense items with missing nodes
  if (
    item.primaryStat &&
    item.primaryStat.statHash === 3897883278 &&
    _.size(itemDef.stats) > 0 &&
    _.size(itemDef.stats) !== 5
  ) {
    const defaultMinMax = _.find(itemDef.stats, (stat) =>
      [144602215, 1735777505, 4244567218].includes(stat.statHash)
    );

    if (defaultMinMax) {
      [144602215, 1735777505, 4244567218].forEach((val) => {
        if (!itemDef.stats[val]) {
          itemDef.stats[val] = {
            maximum: defaultMinMax.maximum,
            minimum: defaultMinMax.minimum,
            statHash: val,
            value: 0
          };
        }
      });
    }
  }

  // def.bucketTypeHash is where it goes normally
  let normalBucket = buckets.byHash[itemDef.bucketTypeHash];
  // item.bucket is where it IS right now
  let currentBucket = buckets.byHash[item.bucket] || normalBucket;
  if (!normalBucket) {
    currentBucket = normalBucket = buckets.unknown;
    buckets.setHasUnknown();
  }

  // We cheat a bit for items in the vault, since we treat the
  // vault as a character. So put them in the bucket they would
  // have been in if they'd been on a character.
  if (currentBucket.hash in vaultTypes) {
    // TODO: Remove this if Bungie ever returns bucket.id for classified
    // items in the vault.
    if (itemDef.classified && itemDef.itemTypeName === 'Unknown') {
      switch (currentBucket.hash) {
        case 4046403665:
          currentBucket = buckets.byType.Heavy;
          break;
        case 3003523923:
          currentBucket = buckets.byType.ClassItem;
          break;
        case 138197802:
          currentBucket = buckets.byType.Artifact;
          break;
      }
    } else {
      currentBucket = normalBucket;
    }
  }

  const itemType = normalBucket.type || 'Unknown';

  const element = toD2DamageType(defs.DamageType.get(item.damageTypeHash));

  itemDef.sourceHashes = itemDef.sourceHashes || [];

  const missingSource = missingSources[itemDef.hash] || [];
  if (missingSource.length) {
    itemDef.sourceHashes = _.union(itemDef.sourceHashes, missingSource);
  }

  const createdItem: D1Item = Object.assign(Object.create(ItemProto), {
    // figure out what year this item is probably from
    destinyVersion: 1,
    // The bucket the item is currently in
    location: currentBucket,
    // The bucket the item normally resides in (even though it may be in the vault/postmaster)
    bucket: normalBucket,
    hash: item.itemHash,
    // This is the type of the item (see dimCategory/dimBucketService) regardless of location
    type: itemType,
    itemCategoryHashes: itemDef.itemCategoryHashes || [],
    tier: tiers[itemDef.tierType] || 'Common',
    isExotic: tiers[itemDef.tierType] === 'Exotic',
    isVendorItem: !owner || owner.id === null,
    name: itemDef.itemName,
    description: itemDef.itemDescription || '', // Added description for Bounties for now JFLAY2015
    icon: itemDef.icon,
    secondaryIcon: itemDef.secondaryIcon,
    notransfer: Boolean(
      currentBucket.inPostmaster ||
        itemDef.nonTransferrable ||
        !itemDef.allowActions ||
        itemDef.classified
    ),
    id: item.itemInstanceId,
    equipped: item.isEquipped,
    equipment: item.isEquipment,
    equippingLabel:
      item.isEquipment && tiers[itemDef.tierType] === 'Exotic' ? normalBucket.sort : undefined,
    complete: item.isGridComplete,
    amount: item.stackSize,
    primStat: item.primaryStat || null,
    typeName: itemDef.itemTypeName,
    isEngram: (itemDef.itemCategoryHashes || []).includes(34),
    // "perks" are the two or so talent grid items that are "featured" for an
    // item in its popup in the game. We don't currently use these.
    // perks: item.perks,
    equipRequiredLevel: item.equipRequiredLevel,
    maxStackSize: itemDef.maxStackSize > 0 ? itemDef.maxStackSize : 1,
    // 0: titan, 1: hunter, 2: warlock, 3: any
    classType: itemDef.classType,
    classTypeNameLocalized: getClassTypeNameLocalized(itemDef.classType, defs),
    element,
    ammoType: getAmmoType(itemType),
    sourceHashes: itemDef.sourceHashes,
    lockable:
      normalBucket.type !== 'Class' &&
      ((currentBucket.inPostmaster && item.isEquipment) ||
        currentBucket.inWeapons ||
        item.lockable),
    trackable: Boolean(
      currentBucket.inProgress &&
        (currentBucket.hash === 2197472680 || currentBucket.hash === 1801258597)
    ),
    tracked: item.state === 2,
    locked: item.locked,
    redacted: Boolean(itemDef.redacted),
    classified: Boolean(itemDef.classified),
    loreHash: null,
    lastManuallyMoved:
      item.itemInstanceId === '0' ? 0 : _moveTouchTimestamps.get(item.itemInstanceId) || 0,
    percentComplete: null, // filled in later
    talentGrid: null, // filled in later
    stats: null, // filled in later
    objectives: null, // filled in later
    quality: null, // filled in later
    dtrRating: null
  });

  // *able
  createdItem.taggable = Boolean(createdItem.lockable && !createdItem.isEngram);
  createdItem.comparable = Boolean(createdItem.equipment && createdItem.lockable);
  createdItem.reviewable = Boolean(
    $featureFlags.reviewsEnabled &&
      createdItem.primStat &&
      createdItem.primStat.statHash === 368428387
  );

  // Moving rare masks destroys them
  if (createdItem.itemCategoryHashes.includes(55) && createdItem.tier !== 'Legendary') {
    createdItem.notransfer = true;
  }

  if (createdItem.primStat) {
    const statDef = defs.Stat.get(createdItem.primStat.statHash);
    createdItem.primStat.stat = statDef;
    // D2 is much better about display info
    statDef.displayProperties = {
      name: statDef.statName,
      description: statDef.statDescription,
      icon: statDef.icon,
      hasIcon: Boolean(statDef.icon)
    };
  }

  try {
    createdItem.talentGrid = buildTalentGrid(item, defs.TalentGrid, defs.Progression);
  } catch (e) {
    console.error(`Error building talent grid for ${createdItem.name}`, item, itemDef, e);
  }

  createdItem.infusable = Boolean(createdItem.talentGrid?.infusable);

  // An item can be used as infusion fuel if it is equipment, and has a primary stat that isn't Speed
  createdItem.infusionFuel = Boolean(
    createdItem.equipment && createdItem.primStat?.statHash !== 1501155019
  );

  try {
    createdItem.stats = buildStats(item, itemDef, defs.Stat, createdItem.talentGrid, itemType);

    if (createdItem.stats?.length === 0) {
      createdItem.stats = buildStats(item, item, defs.Stat, createdItem.talentGrid, itemType);
    }
  } catch (e) {
    console.error(`Error building stats for ${createdItem.name}`, item, itemDef, e);
  }
  try {
    createdItem.objectives = buildObjectives(item.objectives, defs.Objective);
  } catch (e) {
    console.error(`Error building objectives for ${createdItem.name}`, item, itemDef, e);
  }
  if (createdItem.talentGrid && createdItem.infusable) {
    try {
      createdItem.quality = getQualityRating(createdItem.stats, item.primaryStat, itemType);
    } catch (e) {
      console.error(`Error building quality rating for ${createdItem.name}`, item, itemDef, e);
    }
  }

  createdItem.year = getItemYear(createdItem);

  // More objectives properties
  if (createdItem.objectives) {
    const objectives = createdItem.objectives;
    createdItem.complete =
      (!createdItem.talentGrid || createdItem.complete) &&
      createdItem.objectives.every((o) => o.complete);
    createdItem.percentComplete = _.sumBy(createdItem.objectives, (objective) => {
      if (objective.completionValue) {
        return Math.min(1, objective.progress / objective.completionValue) / objectives.length;
      } else {
        return 0;
      }
    });
  } else if (createdItem.talentGrid) {
    createdItem.percentComplete = Math.min(
      1,
      createdItem.talentGrid.totalXP / createdItem.talentGrid.totalXPRequired
    );
    createdItem.complete =
      createdItem.year === 1
        ? createdItem.talentGrid.totalXP === createdItem.talentGrid.totalXPRequired
        : createdItem.talentGrid.complete;
  }

  // "The Life Exotic" perk means you can equip other exotics, so clear out the equipping label
  if (
    createdItem.isExotic &&
    createdItem.talentGrid &&
    createdItem.talentGrid.nodes.some((n) => n.hash === 4044819214)
  ) {
    createdItem.equippingLabel = undefined;
  }

  // do specific things for specific items
  if (createdItem.hash === 491180618) {
    // Trials Cards
    createdItem.objectives = buildTrials(owner.advisors.activities.trials);
    const best = owner.advisors.activities.trials.extended.highestWinRank;
    createdItem.complete = owner.advisors.activities.trials.completion.success;
    createdItem.percentComplete = createdItem.complete
      ? 1
      : best >= 7
      ? 0.66
      : best >= 5
      ? 0.33
      : 0;
  }

  createdItem.index = createItemIndex(createdItem);

  return createdItem;
}

function getAmmoType(itemType: string) {
  switch (itemType) {
    case 'Primary':
      return DestinyAmmunitionType.Primary;
    case 'Special':
      return DestinyAmmunitionType.Special;
    case 'Heavy':
      return DestinyAmmunitionType.Heavy;
  }

  return DestinyAmmunitionType.None;
}

// Set an ID for the item that should be unique across all items
export function createItemIndex(item: D1Item) {
  // Try to make a unique, but stable ID. This isn't always possible, such as in the case of consumables.
  let index = item.id;
  if (item.id === '0') {
    _idTracker[index] = (_idTracker[index] || 0) + 1;
    index = `${index}-t${_idTracker[index]}`;
  }

  return index;
}

function buildTalentGrid(item, talentDefs, progressDefs): D1TalentGrid | null {
  const talentGridDef = talentDefs.get(item.talentGridHash);
  if (
    !item.progression ||
    !talentGridDef ||
    !item.nodes ||
    !item.nodes.length ||
    !progressDefs.get(item.progression.progressionHash)
  ) {
    return null;
  }

  const totalXP = item.progression.currentProgress;
  const totalLevel = item.progression.level; // Can be way over max

  // progressSteps gives the XP needed to reach each level, with
  // the last element repeating infinitely.
  const progressSteps = progressDefs.get(item.progression.progressionHash).steps;
  // Total XP to get to specified level
  function xpToReachLevel(level) {
    if (level === 0) {
      return 0;
    }
    let totalXPRequired = 0;
    for (let step = 1; step <= level; step++) {
      totalXPRequired += progressSteps[Math.min(step, progressSteps.length) - 1].progressTotal;
    }

    return totalXPRequired;
  }

  const possibleNodes = talentGridDef.nodes;

  // var featuredPerkNames = item.perks.map(function(perk) {
  //   var perkDef = perkDefs.get(perk.perkHash);
  //   return perkDef ? perkDef.displayName : 'Unknown';
  // });

  let gridNodes = (item.nodes as any[]).map((node): D1GridNode | undefined => {
    const talentNodeGroup = possibleNodes[node.nodeHash];
    const talentNodeSelected = talentNodeGroup.steps[node.stepIndex];

    if (!talentNodeSelected) {
      return undefined;
    }

    const nodeName = talentNodeSelected.nodeStepName;

    // Filter out some weird bogus nodes
    if (!nodeName || nodeName.length === 0 || talentNodeGroup.column < 0) {
      return undefined;
    }

    // Only one node in this column can be selected (scopes, etc)
    const exclusiveInColumn = Boolean(talentNodeGroup.exlusiveWithNodes?.length);

    // Unlocked is whether or not the material cost has been paid
    // for the node
    const unlocked =
      node.isActivated ||
      talentNodeGroup.autoUnlocks ||
      // If only one can be activated, the cost only needs to be
      // paid once per row.
      (exclusiveInColumn &&
        _.some(
          talentNodeGroup.exlusiveWithNodes,
          (nodeIndex: number) => item.nodes[nodeIndex].isActivated
        ));

    // Calculate relative XP for just this node
    const startProgressionBarAtProgress = talentNodeSelected.startProgressionBarAtProgress;
    const activatedAtGridLevel = talentNodeSelected.activationRequirement.gridLevel;
    const xpRequired = xpToReachLevel(activatedAtGridLevel) - startProgressionBarAtProgress;
    const xp = Math.max(0, Math.min(totalXP - startProgressionBarAtProgress, xpRequired));

    // Build a perk string for the DTR link. See https://github.com/DestinyItemManager/DIM/issues/934
    let dtrHash: string | null = null;
    if (node.isActivated || talentNodeGroup.isRandom) {
      dtrHash = (node.nodeHash as number).toString(16);
      if (dtrHash.length > 1) {
        dtrHash += '.';
      }

      if (talentNodeGroup.isRandom) {
        dtrHash += node.stepIndex.toString(16);
        if (node.isActivated) {
          dtrHash += 'o';
        }
      }
    }

    // Generate a hash that identifies the weapons permutation and selected perks.
    // This is used by the Weapon Reviewing system.
    const generateNodeDtrRoll = (node, talentNodeSelected): string => {
      let dtrRoll = node.nodeHash.toString(16);

      if (dtrRoll.length > 1) {
        dtrRoll += '.';
      }

      dtrRoll += node.stepIndex.toString(16);

      if (node.isActivated) {
        dtrRoll += 'o';
      }

      if (talentNodeSelected.perkHashes?.length) {
        dtrRoll += `,${talentNodeSelected.perkHashes.join(',')}`;
      }

      return dtrRoll;
    };

    const dtrRoll = generateNodeDtrRoll(node, talentNodeSelected);

    // hacky way to determine if the node is a weapon ornament
    let ornamentComplete = false;
    if (talentNodeGroup.column > 1 && !xpRequired && !exclusiveInColumn && item.primaryStat) {
      ornamentComplete = node.isActivated;
    }

    // There's a lot more here, but we're taking just what we need
    return {
      name: nodeName,
      ornament: ornamentComplete,
      hash: talentNodeSelected.nodeStepHash,
      description: talentNodeSelected.nodeStepDescription,
      icon: talentNodeSelected.icon,
      // XP put into this node
      xp,
      // XP needed for this node to unlock
      xpRequired,
      // Position in the grid
      column: talentNodeGroup.column,
      row: talentNodeGroup.row,
      // Is the node selected (lit up in the grid)
      activated: node.isActivated,
      // The item level at which this node can be unlocked
      activatedAtGridLevel,
      // Only one node in this column can be selected (scopes, etc)
      exclusiveInColumn,
      // Whether there's enough XP in the item to buy the node
      xpRequirementMet: activatedAtGridLevel <= totalLevel,
      // Whether or not the material cost has been paid for the node
      unlocked,
      // Some nodes don't show up in the grid, like purchased ascend nodes
      hidden: node.hidden,

      dtrHash,
      dtrRoll

      // Whether (and in which order) this perk should be
      // "featured" on an abbreviated info panel, as in the
      // game. 0 = not featured, positive numbers signify the
      // order of the featured perks.
      // featuredPerk: (featuredPerkNames.indexOf(nodeName) + 1)

      // This list of material requirements to unlock the
      // item are a mystery. These hashes don't exist anywhere in
      // the manifest database. Also, the activationRequirement
      // object doesn't say how much of the material is
      // needed. There's got to be some missing DB somewhere with
      // this info.
      // materialsNeeded: talentNodeSelected.activationRequirement.materialRequirementHashes

      // These are useful for debugging or searching for new properties,
      // but they don't need to be included in the result.
      // talentNodeGroup: talentNodeGroup,
      // talentNodeSelected: talentNodeSelected,
      // itemNode: node
    };
  }) as D1GridNode[];

  // We need to unique-ify because Ornament nodes show up twice!
  gridNodes = _.uniqBy(_.compact(gridNodes), (n) => n.hash);

  if (!gridNodes.length) {
    return null;
  }

  // This can be handy for visualization/debugging
  // var columns = _.groupBy(gridNodes, 'column');

  const maxLevelRequired = _.maxBy(gridNodes, (n) => n.activatedAtGridLevel)!.activatedAtGridLevel;
  const totalXPRequired = xpToReachLevel(maxLevelRequired);

  const ascendNode = gridNodes.find((n) => n.hash === 1920788875);

  // Fix for stuff that has nothing in early columns
  const minColumn = _.minBy(
    _.reject(gridNodes, (n) => n.hidden),
    (n) => n.column
  )!.column;
  if (minColumn > 0) {
    gridNodes.forEach((node) => {
      node.column -= minColumn;
    });
  }
  const maxColumn = _.maxBy(gridNodes, (n: any) => n.column).column;

  return {
    nodes: _.sortBy(gridNodes, (node) => node.column + 0.1 * node.row),
    xpComplete: totalXPRequired <= totalXP,
    totalXPRequired,
    totalXP: Math.min(totalXPRequired, totalXP),
    hasAscendNode: Boolean(ascendNode),
    ascended: Boolean(ascendNode?.activated),
    infusable: gridNodes.some((n) => n.hash === 1270552711),
    dtrPerks: _.compact(gridNodes.map((i) => i.dtrHash)).join(';'),
    dtrRoll: _.compact(gridNodes.map((i) => i.dtrRoll)).join(';'),
    complete:
      totalXPRequired <= totalXP &&
      _.every(gridNodes, (n: any) => n.unlocked || (n.xpRequired === 0 && n.column === maxColumn))
  };
}

function buildTrials(trials): DimObjective[] {
  const flawless = trials.completion.success;
  trials = trials.extended;
  function buildObjective(
    name: string,
    current: number,
    max: number,
    bool: boolean,
    style?: string
  ): DimObjective {
    // t('TrialsCard.FiveWins')
    // t('TrialsCard.SevenWins')
    // t('TrialsCard.Flawless')
    return {
      displayStyle: style || null,
      displayName: name !== 'Wins' && name !== 'Losses' ? t(`TrialsCard.${name}`) : '',
      progress: current,
      completionValue: max,
      complete: bool ? current >= max : false,
      boolean: bool
    };
  }

  return [
    buildObjective('Wins', trials.scoreCard.wins, trials.scoreCard.maxWins, false, 'trials'),
    buildObjective('Losses', trials.scoreCard.losses, trials.scoreCard.maxLosses, false, 'trials'),
    buildObjective('FiveWins', trials.highestWinRank, trials.winRewardDetails[0].winCount, true),
    buildObjective('SevenWins', trials.highestWinRank, trials.winRewardDetails[1].winCount, true),
    buildObjective('Flawless', flawless, 1, true)
  ];
}

function buildObjectives(objectives, objectiveDefs): DimObjective[] | null {
  if (!objectives || !objectives.length) {
    return null;
  }

  return (objectives as any[]).map((objective) => {
    const def = objectiveDefs.get(objective.objectiveHash);

    return {
      displayName:
        def.displayDescription ||
        (objective.isComplete ? t('Objectives.Complete') : t('Objectives.Incomplete')),
      progress: objective.progress,
      completionValue: def.completionValue,
      complete: objective.isComplete,
      boolean: def.completionValue === 1,
      display: `${objective.progress}/${def.completionValue}`,
      displayStyle: null
    };
  });
}

function getItemYear(item) {
  // determine what year this item came from based on sourceHash value
  // items will hopefully be tagged as follows
  // No value: Vanilla, Crota's End, House of Wolves
  // The Taken King (year 2): 460228854
  // Rise of Iron (year 3): 24296771

  // This could be further refined for CE/HoW based on activity. See
  // DestinyRewardSourceDefinition and filter on %SOURCE%
  // if sourceHash doesn't contain these values, we assume they came from
  // year 1

  let year = 1;
  const ttk = item.sourceHashes.includes(yearHashes.year2[0]);
  const roi = item.sourceHashes.includes(yearHashes.year3[0]);
  if (ttk || item.infusable || _.intersection(yearHashes.year2, item.sourceHashes).length) {
    year = 2;
  }
  if (
    !ttk &&
    (item.classified || roi || _.intersection(yearHashes.year3, item.sourceHashes).length)
  ) {
    year = 3;
  }

  return year;
}

function buildStats(item, itemDef, statDefs, grid: D1TalentGrid | null, type): D1Stat[] | null {
  if (!item.stats || !item.stats.length || !itemDef.stats) {
    return null;
  }

  let armorNodes: D1GridNode[] = [];
  let activeArmorNode;
  if (grid?.nodes && item.primaryStat?.statHash === 3897883278) {
    armorNodes = grid.nodes.filter(
      (node) => [1034209669, 1263323987, 193091484].includes(node.hash) // ['Increase Intellect', 'Increase Discipline', 'Increase Strength']
    );
    if (armorNodes) {
      activeArmorNode = armorNodes.find((n) => n.activated) || { hash: 0 };
    }
  }

  return _.sortBy(
    _.compact(
      _.map(itemDef.stats, (stat: any) => {
        const def = statDefs.get(stat.statHash);
        if (!def) {
          return undefined;
        }

        const identifier = def.statIdentifier;

        // Only include these hidden stats, in this order
        const secondarySort = ['STAT_AIM_ASSISTANCE', 'STAT_EQUIP_SPEED'];
        let secondaryIndex = -1;

        let sort = _.findIndex(item.stats, (s: any) => s.statHash === stat.statHash);
        let itemStat;
        if (sort < 0) {
          secondaryIndex = secondarySort.indexOf(identifier);
          sort = 50 + secondaryIndex;
        } else {
          itemStat = item.stats[sort];
          // Always at the end
          if (identifier === 'STAT_MAGAZINE_SIZE' || identifier === 'STAT_ATTACK_ENERGY') {
            sort = 100;
          }
        }

        if (!itemStat && secondaryIndex < 0) {
          return undefined;
        }

        let maximumValue = 100;
        if (itemStat?.maximumValue) {
          maximumValue = itemStat.maximumValue;
        }

        const val: number = (itemStat ? itemStat.value : stat.value) || 0;
        let base = val;
        let bonus = 0;

        if (item.primaryStat?.stat.statIdentifier === 'STAT_DEFENSE') {
          if (
            (identifier === 'STAT_INTELLECT' &&
              armorNodes.find((n) => n.hash === 1034209669 /* Increase Intellect */)) ||
            (identifier === 'STAT_DISCIPLINE' &&
              armorNodes.find((n) => n.hash === 1263323987 /* Increase Discipline */)) ||
            (identifier === 'STAT_STRENGTH' &&
              armorNodes.find((n) => n.hash === 193091484 /* Increase Strength */))
          ) {
            bonus = getBonus(item.primaryStat.value, type);

            if (
              activeArmorNode &&
              ((identifier === 'STAT_INTELLECT' && activeArmorNode.hash === 1034209669) ||
                (identifier === 'STAT_DISCIPLINE' && activeArmorNode.hash === 1263323987) ||
                (identifier === 'STAT_STRENGTH' && activeArmorNode.hash === 193091484))
            ) {
              base = Math.max(0, val - bonus);
            }
          }
        }

        const dimStat: D1Stat = {
          base,
          bonus,
          investmentValue: base,
          statHash: stat.statHash,
          displayProperties: {
            name: def.statName,
            description: def.statDescription
          } as DestinyDisplayPropertiesDefinition,
          sort,
          value: val,
          maximumValue,
          bar: identifier !== 'STAT_MAGAZINE_SIZE' && identifier !== 'STAT_ATTACK_ENERGY', // energy == magazine for swords
          smallerIsBetter: [447667954, 2961396640].includes(stat.statHash),
          additive: item.primaryStat.stat.statIdentifier === 'STAT_DEFENSE'
        };

        return dimStat;
      })
    ),
    (s) => s.sort
  );
}<|MERGE_RESOLUTION|>--- conflicted
+++ resolved
@@ -106,35 +106,11 @@
  * Process an entire list of items into DIM items.
  * @param owner the ID of the owning store.
  * @param items a list of "raw" items from the Destiny API
- * @param previousItems a set of item IDs representing the previous store's items
- * @param newItems a set of item IDs representing the previous list of new items
  * @return a promise for the list of items
  */
-<<<<<<< HEAD
-export function processItems(owner: D1Store, items: any[]): Promise<D1Item[]> {
-  return Promise.all([getDefinitions(), getBuckets()]).then(([defs, buckets]) => {
-    const result: D1Item[] = [];
-    _.forIn(items, (item) => {
-      let createdItem: D1Item | null = null;
-      try {
-        createdItem = makeItem(defs, buckets, item, owner);
-      } catch (e) {
-        console.error('Error processing item', item, e);
-        reportException('Processing D1 item', e);
-      }
-      if (createdItem !== null) {
-        createdItem.owner = owner.id;
-        result.push(createdItem);
-      }
-    });
-    return result;
-  });
-=======
 export function processItems(
   owner: D1Store,
-  items: any[],
-  previousItems = new Set<string>(),
-  newItems = new Set<string>()
+  items: any[]
 ): Promise<D1Item[]> {
   return Promise.all([getDefinitions(), getBuckets(), previousItems, newItems]).then(
     ([defs, buckets, previousItems, newItems]) => {
@@ -142,7 +118,7 @@
       for (const item of items) {
         let createdItem: D1Item | null = null;
         try {
-          createdItem = makeItem(defs, buckets, previousItems, newItems, item, owner);
+          createdItem = makeItem(defs, buckets, item, owner);
         } catch (e) {
           console.error('Error processing item', item, e);
           reportException('Processing D1 item', e);
@@ -155,7 +131,6 @@
       return result;
     }
   );
->>>>>>> 2658c245
 }
 
 const getClassTypeNameLocalized = _.memoize((type: DestinyClass, defs: D1ManifestDefinitions) => {
