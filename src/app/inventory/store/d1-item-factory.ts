--- conflicted
+++ resolved
@@ -33,32 +33,7 @@
 
 // Prototype for Item objects - add methods to this to add them to all
 // items.
-<<<<<<< HEAD
-const ItemProto = {
-=======
 export const ItemProto = {
-  // Can this item be equipped by the given store?
-  canBeEquippedBy(this: D1Item, store: D1Store) {
-    if (store.isVault) {
-      return false;
-    }
-
-    return (
-      this.equipment &&
-      // For the right class
-      (this.classType === DestinyClass.Unknown || this.classType === store.classType) &&
-      // nothing we are too low-level to equip
-      this.equipRequiredLevel <= store.level &&
-      // can be moved or is already here
-      (!this.notransfer || this.owner === store.id) &&
-      !this.location.inPostmaster &&
-      factionItemAligns(store, this)
-    );
-  },
-  canBeInLoadout(this: D1Item) {
-    return this.equipment || this.type === 'Material' || this.type === 'Consumable';
-  },
->>>>>>> c250ac8c
   // Mark that this item has been moved manually
   updateManualMoveTimestamp(this: D1Item) {
     this.lastManuallyMoved = Date.now();
