import { loadoutDialogOpen } from 'app/loadout/LoadoutDrawer';
import { Inspect } from 'app/mobile-inspect/MobileInspect';
import { ThunkDispatchProp } from 'app/store/types';
import { itemCanBeEquippedBy } from 'app/utils/item-utils';
import React from 'react';
import { useDispatch } from 'react-redux';
import { CompareService } from '../compare/compare.service';
import ConnectedInventoryItem from './ConnectedInventoryItem';
import DraggableInventoryItem from './DraggableInventoryItem';
import { DimItem } from './item-types';
import ItemPopupTrigger from './ItemPopupTrigger';
import { moveItemTo } from './move-item';
import { getCurrentStore } from './stores-helpers';

interface Props {
  item: DimItem;
  isPhonePortrait?: boolean;
}

/**
 * The "full" inventory item, which can be dragged around and which pops up a move popup when clicked.
 */
export default function StoreInventoryItem({ item, isPhonePortrait }: Props) {
  const dispatch = useDispatch<ThunkDispatchProp['dispatch']>();

  const doubleClicked = (e: React.MouseEvent) => {
    if (!loadoutDialogOpen && !CompareService.dialogOpen) {
      e.stopPropagation();
      const active = getCurrentStore(item.getStoresService().getStores())!;

      // Equip if it's not equipped or it's on another character
      const equip = !item.equipped || item.owner !== active.id;

<<<<<<< HEAD
      moveItemTo(item, active, itemCanBeEquippedBy(item, active) ? equip : false);
=======
      dispatch(moveItemTo(item, active, itemCanBeEquippedBy(item, active) ? equip : false));
>>>>>>> 6ec20637
    }
  };

  return (
    <DraggableInventoryItem
      item={item}
      isPhonePortrait={isPhonePortrait}
      inspect={Inspect.showMoveLocations}
    >
      <ItemPopupTrigger item={item}>
        {(ref, onClick) => (
          <ConnectedInventoryItem
            item={item}
            allowFilter={true}
            innerRef={ref}
            onClick={onClick}
            onDoubleClick={doubleClicked}
          />
        )}
      </ItemPopupTrigger>
    </DraggableInventoryItem>
  );
}<|MERGE_RESOLUTION|>--- conflicted
+++ resolved
@@ -31,11 +31,7 @@
       // Equip if it's not equipped or it's on another character
       const equip = !item.equipped || item.owner !== active.id;
 
-<<<<<<< HEAD
-      moveItemTo(item, active, itemCanBeEquippedBy(item, active) ? equip : false);
-=======
       dispatch(moveItemTo(item, active, itemCanBeEquippedBy(item, active) ? equip : false));
->>>>>>> 6ec20637
     }
   };
 
