--- conflicted
+++ resolved
@@ -166,11 +166,6 @@
   };
 }
 
-<<<<<<< HEAD
-/** time in milliseconds after which we could expect Bnet to return an updated response */
-const BUNGIE_CACHE_TTL = 15_000; // TODO: use a latch
-=======
->>>>>>> 7795ac58
 /** How old the profile can be and still trigger cleanup of tags. */
 const FRESH_ENOUGH_TO_CLEAN_INFOS = 90_000; // 90 seconds
 
