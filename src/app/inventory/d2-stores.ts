import { getCurrentHub, startTransaction } from '@sentry/browser';
import { Transaction } from '@sentry/types';
import { handleAuthErrors } from 'app/accounts/actions';
import { DestinyAccount } from 'app/accounts/destiny-account';
import { getPlatforms } from 'app/accounts/platforms';
import { currentAccountSelector } from 'app/accounts/selectors';
import { loadClarity } from 'app/clarity/descriptions/loadDescriptions';
import { t } from 'app/i18next-t';
import { maxLightItemSet } from 'app/loadout-drawer/auto-loadouts';
import { d2ManifestSelector, manifestSelector } from 'app/manifest/selectors';
import { getCharacterProgressions } from 'app/progress/selectors';
import { get, set } from 'app/storage/idb-keyval';
import { ThunkResult } from 'app/store/types';
import { DimError } from 'app/utils/dim-error';
import { errorLog, infoLog, timer, warnLog } from 'app/utils/log';
import {
  DestinyCharacterProgressionComponent,
  DestinyCollectibleComponent,
  DestinyCollectiblesComponent,
  DestinyItemComponent,
  DestinyProfileCollectiblesComponent,
  DestinyProfileResponse,
  DictionaryComponentResponse,
  SingleComponentResponse,
} from 'bungie-api-ts/destiny2';
import { BucketHashes, StatHashes } from 'data/d2/generated-enums';
import _ from 'lodash';
import helmetIcon from '../../../destiny-icons/armor_types/helmet.svg';
import xpIcon from '../../images/xpIcon.svg';
import { getCharacters as d1GetCharacters } from '../bungie-api/destiny1-api';
import { getCharacters, getStores } from '../bungie-api/destiny2-api';
import { bungieErrorToaster } from '../bungie-api/error-toaster';
import { D2ManifestDefinitions, getDefinitions } from '../destiny2/d2-definitions';
import { bungieNetPath } from '../dim-ui/BungieImage';
import { getLight } from '../loadout-drawer/loadout-utils';
import { showNotification } from '../notifications/notifications';
import { loadingTracker } from '../shell/loading-tracker';
import { reportException } from '../utils/exceptions';
import {
  CharacterInfo,
  charactersUpdated,
  error,
  loadNewItems,
  profileError,
  profileLoaded,
  update,
} from './actions';
import { ArtifactXP } from './ArtifactXP';
import { cleanInfos } from './dim-item-info';
import { InventoryBuckets } from './inventory-buckets';
import { DimItem } from './item-types';
import { ItemPowerSet } from './ItemPowerSet';
<<<<<<< HEAD
import {
  d2BucketsSelector,
  getBucketsWithClassifiedItems,
  hasAffectingClassified,
  storesSelector,
} from './selectors';
=======
import { d2BucketsSelector, storesLoadedSelector, storesSelector } from './selectors';
>>>>>>> 8782f94a
import { DimCharacterStat, DimStore } from './store-types';
import { getCharacterStatsData as getD1CharacterStatsData } from './store/character-utils';
import { processItems } from './store/d2-item-factory';
import { getCharacterStatsData, makeCharacter, makeVault } from './store/d2-store-factory';
import { resetItemIndexGenerator } from './store/item-index';
import { getArtifactBonus } from './stores-helpers';

/**
 * Update the high level character information for all the stores
 * (level, power, stats, etc.). This does not update the
 * items in the stores.
 *
 * This works on both D1 and D2.
 *
 * TODO: Instead of this, update per-character after equip/dequip
 */
export function updateCharacters(): ThunkResult {
  return async (dispatch, getState) => {
    const account = currentAccountSelector(getState());
    if (!account) {
      return;
    }

    const defs = manifestSelector(getState());
    if (!defs) {
      return;
    }

    let characters: CharacterInfo[] = [];
    if (account.destinyVersion === 2) {
      const profileInfo = await getCharacters(account);
      characters = profileInfo.characters.data
        ? Object.values(profileInfo.characters.data).map((character) => ({
            characterId: character.characterId,
            level: character.levelProgression.level,
            powerLevel: character.light,
            background: bungieNetPath(character.emblemBackgroundPath),
            icon: bungieNetPath(character.emblemPath),
            stats: getCharacterStatsData(d2ManifestSelector(getState())!, character.stats),
            color: character.emblemColor,
          }))
        : [];
    } else {
      const profileInfo = await d1GetCharacters(account);
      characters = profileInfo.map((character) => ({
        characterId: character.id,
        level: character.base.characterLevel,
        powerLevel: character.base.characterBase.powerLevel,
        percentToNextLevel: character.base.percentToNextLevel / 100,
        background: bungieNetPath(character.base.backgroundPath),
        icon: bungieNetPath(character.base.emblemPath),
        stats: getD1CharacterStatsData(
          getState().manifest.d1Manifest!,
          character.base.characterBase
        ),
      }));
    }

    // If we switched account since starting this, give up
    if (account !== currentAccountSelector(getState())) {
      return;
    }

    dispatch(charactersUpdated(characters));
  };
}

export function mergeCollectibles(
  profileCollectibles: SingleComponentResponse<DestinyProfileCollectiblesComponent>,
  characterCollectibles: DictionaryComponentResponse<DestinyCollectiblesComponent>
) {
  const allCollectibles = {
    ...profileCollectibles?.data?.collectibles,
  };

  _.forIn(characterCollectibles?.data || {}, ({ collectibles }) => {
    Object.assign(allCollectibles, collectibles);
  });

  return allCollectibles;
}

/**
 * Returns a promise for a fresh view of the stores and their items.
 */

export function loadStores(): ThunkResult<DimStore[] | undefined> {
  return async (dispatch, getState) => {
    let account = currentAccountSelector(getState());
    if (!account) {
      // TODO: throw here?
      await dispatch(getPlatforms());
      account = currentAccountSelector(getState());
      if (!account || account.destinyVersion !== 2) {
        return;
      }
    }

    $featureFlags.clarityDescriptions && dispatch(loadClarity()); // no need to await
    await dispatch(loadNewItems(account));
    const stores = await dispatch(loadStoresData(account));
    return stores;
  };
}

// time in milliseconds after which we could expect Bnet to return an updated response
const BUNGIE_CACHE_TTL = 15_000;

let minimumCacheAge = Number.MAX_SAFE_INTEGER;

function loadProfile(account: DestinyAccount): ThunkResult<DestinyProfileResponse | undefined> {
  return async (dispatch, getState) => {
    const mockProfileData = getState().inventory.mockProfileData;
    if (mockProfileData) {
      // TODO: can/should we replace this with profileResponse plus the readOnly flag?
      return mockProfileData;
    }

    // First try loading from IndexedDB
    let profileResponse = getState().inventory.profileResponse;
    if (!profileResponse) {
      profileResponse = await get<DestinyProfileResponse>(`profile-${account.membershipId}`);
      // Check to make sure the profile hadn't been loaded in the meantime
      if (getState().inventory.profileResponse) {
        profileResponse = getState().inventory.profileResponse;
      } else {
        infoLog('d2-stores', 'Loaded cached profile from IndexedDB');
        dispatch(profileLoaded({ profile: profileResponse, live: false }));
      }
    }

    let cachedProfileMintedDate = new Date(0);

    // If our cached profile is up to date
    if (profileResponse) {
      // TODO: need to make sure we still load at the right frequency / for manual cache busts?
      cachedProfileMintedDate = new Date(profileResponse.responseMintedTimestamp ?? 0);
      const profileAge = Date.now() - cachedProfileMintedDate.getTime();
      if (!storesLoadedSelector(getState()) && profileAge > 0 && profileAge < BUNGIE_CACHE_TTL) {
        warnLog(
          'd2-stores',
          'Cached profile is within Bungie.net cache time, skipping remote load.',
          profileAge
        );
        return profileResponse;
      } else {
        warnLog(
          'd2-stores',
          'Cached profile is older than Bungie.net cache time, proceeding.',
          profileAge
        );
      }
    }

    try {
      const remoteProfileResponse = await getStores(account);
      const remoteProfileMintedDate = new Date(remoteProfileResponse.responseMintedTimestamp ?? 0);

      // compare new response against cached response, toss if it's not newer!
      if (profileResponse) {
        if (remoteProfileMintedDate.getTime() <= cachedProfileMintedDate.getTime()) {
          warnLog(
            'd2-stores',
            'Profile from Bungie.net was not newer than cached profile, discarding.',
            remoteProfileMintedDate,
            cachedProfileMintedDate
          );
          // undefined means skip processing, in case we already have computed stores
          return storesLoadedSelector(getState()) ? undefined : profileResponse;
        } else {
          minimumCacheAge = Math.min(
            minimumCacheAge,
            remoteProfileMintedDate.getTime() - cachedProfileMintedDate.getTime()
          );
          infoLog(
            'd2-stores',
            'Profile from Bungie.net was newer than cached profile, using it.',
            remoteProfileMintedDate.getTime() - cachedProfileMintedDate.getTime(),
            minimumCacheAge,
            remoteProfileMintedDate,
            cachedProfileMintedDate
          );
        }
      }

      profileResponse = remoteProfileResponse;
      set(`profile-${account.membershipId}`, profileResponse); // don't await
      dispatch(profileLoaded({ profile: profileResponse, live: true }));
      return profileResponse;
    } catch (e) {
      dispatch(profileError(e));
      if (profileResponse) {
        errorLog(
          'd2-stores',
          'Error loading profile from Bungie.net, falling back to cached profile'
        );
        // undefined means skip processing, in case we already have computed stores
        return storesLoadedSelector(getState()) ? undefined : profileResponse;
      }
      // rethrow
      throw e;
    }
  };
}

function loadStoresData(account: DestinyAccount): ThunkResult<DimStore[] | undefined> {
  return async (dispatch, getState) => {
    const promise = (async () => {
      // If we switched account since starting this, give up
      if (account !== currentAccountSelector(getState())) {
        return;
      }

      const transaction = startTransaction({ name: 'loadStoresD2' });
      // set the transaction on the scope so it picks up any errors
      getCurrentHub()?.configureScope((scope) => scope.setSpan(transaction));

      resetItemIndexGenerator();

      try {
        const { readOnly } = getState().inventory;

        const [defs, profileInfo] = await Promise.all([
          dispatch(getDefinitions())!,
          dispatch(loadProfile(account)),
        ]);

        // If we switched account since starting this, give up
        if (account !== currentAccountSelector(getState())) {
          return;
        }

        if (!defs || !profileInfo) {
          return;
        }

        const stopTimer = timer('Process inventory');

        const buckets = d2BucketsSelector(getState())!;
        const stores = buildStores(defs, buckets, profileInfo, transaction);

        if (readOnly) {
          for (const store of stores) {
            store.hadErrors = true;
            for (const item of store.items) {
              item.lockable = false;
              item.trackable = false;
              item.notransfer = true;
              item.taggable = false;
            }
          }
        }

        // TODO: we can start moving some of this stuff to selectors? characters too
        const currencies = processCurrencies(profileInfo, defs);

        stopTimer();

        const stateSpan = transaction?.startChild({
          op: 'updateInventoryState',
        });
        const stopStateTimer = timer('Inventory state update');

        // If we switched account since starting this, give up before saving
        if (account !== currentAccountSelector(getState())) {
          return;
        }

        dispatch(cleanInfos(stores));
        dispatch(update({ stores, currencies }));

        stopStateTimer();
        stateSpan?.finish();

        return stores;
      } catch (e) {
        errorLog('d2-stores', 'Error loading stores', e);
        reportException('d2stores', e);

        // If we switched account since starting this, give up
        if (account !== currentAccountSelector(getState())) {
          return;
        }

        dispatch(handleAuthErrors(e));

        if (storesSelector(getState()).length > 0) {
          // don't replace their inventory with the error, just notify
          showNotification(bungieErrorToaster(e));
        } else {
          dispatch(error(e));
        }
        return undefined;
      } finally {
        transaction?.finish();
      }
    })();
    loadingTracker.addPromise(promise);
    return promise;
  };
}

export function buildStores(
  defs: D2ManifestDefinitions,
  buckets: InventoryBuckets,
  profileInfo: DestinyProfileResponse,
  transaction?: Transaction
): DimStore[] {
  // TODO: components may be hidden (privacy)

  if (
    !profileInfo.profileInventory.data ||
    !profileInfo.characterInventories.data ||
    !profileInfo.characters.data
  ) {
    errorLog(
      'd2-stores',
      'Vault or character inventory was missing - bailing in order to avoid corruption'
    );
    throw new DimError('BungieService.MissingInventory');
  }

  const lastPlayedDate = findLastPlayedDate(profileInfo);

  const mergedCollectibles = mergeCollectibles(
    profileInfo.profileCollectibles,
    profileInfo.characterCollectibles
  );

  const processSpan = transaction?.startChild({
    op: 'processItems',
  });
  const vault = processVault(defs, buckets, profileInfo, mergedCollectibles);

  const characters = Object.keys(profileInfo.characters.data).map((characterId) =>
    processCharacter(defs, buckets, characterId, profileInfo, mergedCollectibles, lastPlayedDate)
  );
  processSpan?.finish();

  const stores = [...characters, vault];

  const allItems = stores.flatMap((s) => s.items);
  const bucketsWithClassifieds = getBucketsWithClassifiedItems(allItems);
  const characterProgress = getCharacterProgressions(profileInfo);

  for (const s of stores) {
    updateBasePower(
      allItems,
      s,
      defs,
      characterProgress,
      // optional chaining here accounts for a edge-case possible, but type-unadvertised,
      // missing artifact power bonus. please keep this here.
      profileInfo.profileProgression?.data?.seasonalArtifact?.powerBonusProgression
        ?.progressionHash,
      bucketsWithClassifieds
    );
  }

  return stores;
}

function processCurrencies(profileInfo: DestinyProfileResponse, defs: D2ManifestDefinitions) {
  const profileCurrencies = profileInfo.profileCurrencies.data
    ? profileInfo.profileCurrencies.data.items
    : [];
  const currencies = profileCurrencies.map((c) => ({
    itemHash: c.itemHash,
    quantity: c.quantity,
    displayProperties: defs.InventoryItem.get(c.itemHash)?.displayProperties ?? {
      name: 'Unknown',
      description: 'Unknown item',
    },
  }));
  return currencies;
}

/**
 * Process a single character from its raw form to a DIM store, with all the items.
 */
function processCharacter(
  defs: D2ManifestDefinitions,
  buckets: InventoryBuckets,
  characterId: string,
  profileInfo: DestinyProfileResponse,
  mergedCollectibles: {
    [hash: number]: DestinyCollectibleComponent;
  },
  lastPlayedDate: Date
): DimStore {
  const character = profileInfo.characters.data![characterId];
  const characterInventory = profileInfo.characterInventories.data?.[characterId]?.items || [];
  const profileInventory = profileInfo.profileInventory.data?.items || [];
  const characterEquipment = profileInfo.characterEquipment.data?.[characterId]?.items || [];
  const profileRecords = profileInfo.profileRecords?.data;
  const itemComponents = profileInfo.itemComponents;
  const uninstancedItemObjectives =
    getCharacterProgressions(profileInfo, characterId)?.uninstancedItemObjectives || [];

  const store = makeCharacter(defs, character, lastPlayedDate, profileRecords);

  // We work around the weird account-wide buckets by assigning them to the current character
  const items = characterInventory.concat(characterEquipment.flat());

  if (store.current) {
    for (const i of profileInventory) {
      const bucket = buckets.byHash[i.bucketHash];
      // items that can be stored in a vault
      if (bucket && (bucket.vaultBucket || bucket.hash === BucketHashes.SpecialOrders)) {
        items.push(i);
      }
    }
  }

  const processedItems = processItems(
    defs,
    buckets,
    store,
    items,
    itemComponents,
    mergedCollectibles,
    uninstancedItemObjectives,
    profileRecords
  );
  store.items = processedItems;
  return store;
}

function processVault(
  defs: D2ManifestDefinitions,
  buckets: InventoryBuckets,
  profileInfo: DestinyProfileResponse,
  mergedCollectibles: {
    [hash: number]: DestinyCollectibleComponent;
  }
): DimStore {
  const profileInventory = profileInfo.profileInventory.data
    ? profileInfo.profileInventory.data.items
    : [];
  const profileRecords = profileInfo.profileRecords?.data; // Not present in the initial load
  const itemComponents = profileInfo.itemComponents;

  const store = makeVault();

  const items: DestinyItemComponent[] = [];
  for (const i of profileInventory) {
    const bucket = buckets.byHash[i.bucketHash];
    // items that cannot be stored in the vault, and are therefore *in* a vault
    if (bucket && !bucket.vaultBucket && bucket.hash !== BucketHashes.SpecialOrders) {
      items.push(i);
    }
  }

  const processedItems = processItems(
    defs,
    buckets,
    store,
    items,
    itemComponents,
    mergedCollectibles,
    undefined,
    profileRecords
  );
  store.items = processedItems;

  return store;
}

/**
 * Find the date of the most recently played character.
 */
function findLastPlayedDate(profileInfo: DestinyProfileResponse) {
  const dateLastPlayed = profileInfo.profile.data?.dateLastPlayed;
  if (dateLastPlayed) {
    return new Date(dateLastPlayed);
  }
  return new Date(0);
}

export const fakeCharacterStatHashes = {
  maxGearPower: -3,
  powerBonus: -2,
  maxTotalPower: -1,
};

// Add a fake stat for "max base power"
function updateBasePower(
  allItems: DimItem[],
  store: DimStore,
  defs: D2ManifestDefinitions,
  characterProgress: DestinyCharacterProgressionComponent | undefined,
  bonusPowerProgressionHash: number | undefined,
  bucketsWithClassifieds: Set<number>
) {
  if (!store.isVault) {
    const def = defs.Stat.get(StatHashes.Power);
    const { equippable, unrestricted } = maxLightItemSet(allItems, store);

    // ALL WEAPONS count toward your drops. armor on another character doesn't count.
    // (maybe just because it's on a different class? who knows. can't test.)
    const dropPowerItemSet = maxLightItemSet(
      allItems.filter((i) => i.bucket.inWeapons || i.owner === 'vault' || i.owner === store.id),
      store
    ).unrestricted;
    const dropPowerLevel = getLight(store, dropPowerItemSet);

    const unrestrictedMaxGearPower = getLight(store, unrestricted);
    const unrestrictedPowerFloor = Math.floor(unrestrictedMaxGearPower);
    const equippableMaxGearPower = getLight(store, equippable);

    const statProblems: DimCharacterStat['statProblems'] = {};

    statProblems.notEquippable = unrestrictedMaxGearPower !== equippableMaxGearPower;
    statProblems.notOnStore = dropPowerLevel !== unrestrictedMaxGearPower;
    statProblems.hasClassified = hasAffectingClassified(unrestricted, bucketsWithClassifieds);
    store.stats.maxGearPower = {
      hash: fakeCharacterStatHashes.maxGearPower,
      name: t('Stats.MaxGearPowerAll'),
      // used to be t('Stats.MaxGearPower'), a translation i don't want to lose yet
      statProblems,
      description: '',
      richTooltip: ItemPowerSet(unrestricted, unrestrictedPowerFloor),
      value: unrestrictedMaxGearPower,
      icon: helmetIcon,
    };

    const artifactPower = getArtifactBonus(store);
    store.stats.powerModifier = {
      hash: fakeCharacterStatHashes.powerBonus,
      name: t('Stats.PowerModifier'),
      description: '',
      richTooltip: ArtifactXP(characterProgress, bonusPowerProgressionHash),
      value: artifactPower,
      icon: xpIcon,
    };

    store.stats.maxTotalPower = {
      hash: fakeCharacterStatHashes.maxTotalPower,
      name: t('Stats.MaxTotalPower'),
      statProblems,
      description: '',
      value: unrestrictedMaxGearPower + artifactPower,
      icon: bungieNetPath(def.displayProperties.icon),
    };
  }
}<|MERGE_RESOLUTION|>--- conflicted
+++ resolved
@@ -50,16 +50,15 @@
 import { InventoryBuckets } from './inventory-buckets';
 import { DimItem } from './item-types';
 import { ItemPowerSet } from './ItemPowerSet';
-<<<<<<< HEAD
+
 import {
   d2BucketsSelector,
   getBucketsWithClassifiedItems,
   hasAffectingClassified,
+  storesLoadedSelector,
   storesSelector,
 } from './selectors';
-=======
-import { d2BucketsSelector, storesLoadedSelector, storesSelector } from './selectors';
->>>>>>> 8782f94a
+
 import { DimCharacterStat, DimStore } from './store-types';
 import { getCharacterStatsData as getD1CharacterStatsData } from './store/character-utils';
 import { processItems } from './store/d2-item-factory';
