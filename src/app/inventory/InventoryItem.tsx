--- conflicted
+++ resolved
@@ -4,10 +4,6 @@
 import './InventoryItem.scss';
 import { TagValue, itemTags } from './dim-item-info';
 import getBadgeInfo from './get-badge-info';
-<<<<<<< HEAD
-import TallTile from './TallTile';
-import { InventoryCuratedRoll } from '../curated-rolls/curatedRollService';
-=======
 import BungieImage, { bungieBackgroundStyle } from '../dim-ui/BungieImage';
 import { percent } from './dimPercentWidth.directive';
 import { getColor } from '../shell/dimAngularFilters.filter';
@@ -28,7 +24,6 @@
     <img className="new_overlay" src={newOverlay} height="44" width="44" />
   </div>
 );
->>>>>>> b5b4e940
 
 interface Props {
   item: DimItem;
@@ -84,18 +79,6 @@
         title={`${item.name}\n${item.typeName}`}
         className={classNames('item', itemImageStyles)}
       >
-<<<<<<< HEAD
-        <TallTile
-          item={item}
-          badgeInfo={badgeInfo}
-          rating={rating}
-          hideRating={hideRating}
-          tag={tag}
-          isNew={Boolean(isNew)}
-          curationEnabled={curationEnabled}
-          inventoryCuratedRoll={inventoryCuratedRoll}
-        />
-=======
         {item.percentComplete > 0 && !item.complete && (
           <div className="item-xp-bar">
             <div className="item-xp-bar-amount" style={{ width: percent(item.percentComplete) }} />
@@ -132,7 +115,6 @@
           </div>
         )}
         {isNew && newOverlayElement}
->>>>>>> b5b4e940
       </div>
     );
   }
