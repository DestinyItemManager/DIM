import React from 'react';
import classNames from 'classnames';
import { DimItem, DimTalentGrid } from './item-types';
import { TagValue, itemTags } from './dim-item-info';
import BadgeInfo from './BadgeInfo';
import BungieImage from '../dim-ui/BungieImage';
import { percent } from '../shell/filters';
import { AppIcon, lockIcon, stickyNoteIcon } from '../shell/icons';
import { IconDefinition } from '@fortawesome/fontawesome-svg-core';
import { InventoryCuratedRoll } from '../wishlists/wishlists';
import styles from './InventoryItem.m.scss';
import NewItemIndicator from './NewItemIndicator';
import subclassArc from 'images/subclass-arc.png';
import subclassSolar from 'images/subclass-solar.png';
import subclassVoid from 'images/subclass-void.png';

const tagIcons: { [tag: string]: IconDefinition | undefined } = {};
itemTags.forEach((tag) => {
  if (tag.type) {
    tagIcons[tag.type] = tag.icon;
  }
});

interface Props {
  item: DimItem;
  /** Show this item as new? */
  isNew?: boolean;
  /** User defined tag */
  tag?: TagValue;
  /**  */
  notes?: boolean;
  /** Rating value */
  rating?: number;
  /** Has this been hidden by a search? */
  searchHidden?: boolean;
  curationEnabled?: boolean;
  inventoryCuratedRoll?: InventoryCuratedRoll;
  /** Don't show information that relates to currently selected perks (only used for subclasses currently) */
  ignoreSelectedPerks?: boolean;
  innerRef?: React.Ref<HTMLDivElement>;
  /** TODO: item locked needs to be passed in */
  onClick?(e);
  onShiftClick?(e): void;
  onDoubleClick?(e);
}

export default function InventoryItem({
  item,
  isNew,
  tag,
  notes,
  rating,
  searchHidden,
  curationEnabled,
  inventoryCuratedRoll,
  ignoreSelectedPerks,
  onClick,
  onShiftClick,
  onDoubleClick,
  innerRef
}: Props) {
  const isCapped = item.maxStackSize > 1 && item.amount === item.maxStackSize && item.uniqueStack;
<<<<<<< HEAD
  const treatAsCurated = Boolean(curationEnabled && inventoryCuratedRoll);
=======

  const itemImageStyles = {
    [styles.searchHidden]: searchHidden
  };

  const isWishListRoll = Boolean(curationEnabled && inventoryCuratedRoll);
>>>>>>> 2777cce6

  let enhancedOnClick = onClick;
  if (onShiftClick) {
    enhancedOnClick = (e: React.MouseEvent<HTMLDivElement>) => {
      if (e.shiftKey) {
        onShiftClick(e);
      } else if (onClick) {
        onClick(e);
      }
    };
  }

  const subclassPath =
    (!ignoreSelectedPerks &&
      item.isDestiny2() &&
      item.talentGrid &&
      selectedSubclassPath(item.talentGrid)) ||
    null;
  const itemStyles = {
    [styles.searchHidden]: searchHidden,
    [styles.subclassPathTop]: subclassPath && subclassPath.position === 'top',
    [styles.subclassPathMiddle]: subclassPath && subclassPath.position === 'middle',
    [styles.subclassPathBottom]: subclassPath && subclassPath.position === 'bottom'
  };
  const itemImageStyles = classNames('item-img', {
    [styles.complete]: item.complete || isCapped,
    [styles.borderless]: borderless(item),
    [styles.masterwork]: item.masterwork
  });

  return (
    <div
      id={item.index}
      onClick={enhancedOnClick}
      onDoubleClick={onDoubleClick}
      title={`${item.name}\n${item.typeName}`}
      className={classNames('item', itemStyles)}
      ref={innerRef}
    >
      {item.percentComplete > 0 && !item.complete && (
        <div className={styles.xpBar}>
          <div className={styles.xpBarAmount} style={{ width: percent(item.percentComplete) }} />
        </div>
      )}
<<<<<<< HEAD
      {(subclassPath && subclassPath.base && (
        <img src={subclassPath.base} className={itemImageStyles} />
      )) || <BungieImage src={item.icon} className={itemImageStyles} />}
      <BadgeInfo item={item} rating={rating} isCapped={isCapped} />
=======
      <BungieImage
        src={item.icon}
        className={classNames('item-img', {
          [styles.complete]: item.complete || isCapped,
          [styles.borderless]: borderless(item),
          [styles.masterwork]: item.masterwork
        })}
      />
      <BadgeInfo item={item} rating={rating} isCapped={isCapped} isWishListRoll={isWishListRoll} />
>>>>>>> 2777cce6
      {item.masterwork && (
        <div className={classNames(styles.masterworkOverlay, { [styles.exotic]: item.isExotic })} />
      )}
      {(tag || item.locked || notes) && (
        <div className={styles.icons}>
          {item.locked && <AppIcon className={styles.icon} icon={lockIcon} />}
          {tag && tagIcons[tag] && <AppIcon className={styles.icon} icon={tagIcons[tag]!} />}
          {notes && <AppIcon className={styles.icon} icon={stickyNoteIcon} />}
        </div>
      )}
      {isNew && <NewItemIndicator />}
      {subclassPath && subclassPath.super && (
        <BungieImage src={subclassPath.super} className={styles.subclass} />
      )}
    </div>
  );
}

export function borderless(item: DimItem) {
  return (
    (item.isDestiny2 &&
      item.isDestiny2() &&
      (item.bucket.hash === 3284755031 ||
        (item.itemCategoryHashes && item.itemCategoryHashes.includes(268598612)))) ||
    item.isEngram
  );
}

const superIconNodeHashes = {
  arcStaff: 2936898795,
  whirlwindGuard: 3006627468,
  goldenGun: 675014898,
  bladeBarrage: 1590824323,
  shadowshot: 3931765019,
  spectralBlades: 499823166,

  stormtrance: 178252917,
  chaosReach: 3882393894,
  daybreak: 4102085486,
  wellOfRadiance: 935376049,
  novaBomb: 3082407249,
  novaWarp: 194702279,

  fistsofHavoc: 1757742244,
  thundercrash: 2795355746,
  sentinelShield: 368405360,
  bannerShield: 3504292102,
  hammerOfSol: 1722642322,
  burningMaul: 1323416107
};

const nodeHashToSubclassPath: {
  [hash: number]: {
    base: string;
    position: 'top' | 'middle' | 'bottom';
    superHash: number;
  };
} = {
  // Arcstrider
  1690891826: { base: subclassArc, position: 'top', superHash: superIconNodeHashes.arcStaff },
  3006627468: {
    base: subclassArc,
    position: 'middle',
    superHash: superIconNodeHashes.whirlwindGuard
  },
  313617030: { base: subclassArc, position: 'bottom', superHash: superIconNodeHashes.arcStaff },
  // Gunslinger
  637433069: { base: subclassSolar, position: 'top', superHash: superIconNodeHashes.goldenGun },
  1590824323: {
    base: subclassSolar,
    position: 'middle',
    superHash: superIconNodeHashes.bladeBarrage
  },
  2382523579: { base: subclassSolar, position: 'bottom', superHash: superIconNodeHashes.goldenGun },
  // Nightstalker
  277476372: { base: subclassVoid, position: 'top', superHash: superIconNodeHashes.shadowshot },
  499823166: {
    base: subclassVoid,
    position: 'middle',
    superHash: superIconNodeHashes.spectralBlades
  },
  4025960910: { base: subclassVoid, position: 'bottom', superHash: superIconNodeHashes.shadowshot },
  // Dawnblade
  3352782816: { base: subclassSolar, position: 'top', superHash: superIconNodeHashes.daybreak },
  935376049: {
    base: subclassSolar,
    position: 'middle',
    superHash: superIconNodeHashes.wellOfRadiance
  },
  966868917: { base: subclassSolar, position: 'bottom', superHash: superIconNodeHashes.daybreak },
  // Stormcaller
  487158888: { base: subclassArc, position: 'top', superHash: superIconNodeHashes.stormtrance },
  3882393894: { base: subclassArc, position: 'middle', superHash: superIconNodeHashes.chaosReach },
  3297679786: { base: subclassArc, position: 'bottom', superHash: superIconNodeHashes.stormtrance },
  // Voidwalker
  2718724912: { base: subclassVoid, position: 'top', superHash: superIconNodeHashes.novaBomb },
  194702279: { base: subclassVoid, position: 'middle', superHash: superIconNodeHashes.novaWarp },
  1389184794: { base: subclassVoid, position: 'bottom', superHash: superIconNodeHashes.novaBomb },
  // Striker
  4099943028: { base: subclassArc, position: 'top', superHash: superIconNodeHashes.fistsofHavoc },
  2795355746: {
    base: subclassArc,
    position: 'middle',
    superHash: superIconNodeHashes.thundercrash
  },
  4293830764: {
    base: subclassArc,
    position: 'bottom',
    superHash: superIconNodeHashes.fistsofHavoc
  },
  // Sentinel
  3806272138: {
    base: subclassVoid,
    position: 'top',
    superHash: superIconNodeHashes.sentinelShield
  },
  3504292102: {
    base: subclassVoid,
    position: 'middle',
    superHash: superIconNodeHashes.bannerShield
  },
  1347995538: {
    base: subclassVoid,
    position: 'bottom',
    superHash: superIconNodeHashes.sentinelShield
  },
  // Sunbreaker
  3928207649: { base: subclassSolar, position: 'top', superHash: superIconNodeHashes.hammerOfSol },
  1323416107: {
    base: subclassSolar,
    position: 'middle',
    superHash: superIconNodeHashes.burningMaul
  },
  1236431642: {
    base: subclassSolar,
    position: 'bottom',
    superHash: superIconNodeHashes.hammerOfSol
  }
};

function selectedSubclassPath(talentGrid: DimTalentGrid) {
  for (const node of talentGrid.nodes) {
    if (node.activated && nodeHashToSubclassPath[node.hash]) {
      const def = nodeHashToSubclassPath[node.hash];
      const superNode = def.superHash && talentGrid.nodes.find((n) => n.hash === def.superHash);
      return {
        base: def.base,
        position: def.position,
        super: superNode && superNode.icon
      };
    }
  }

  return null;
}<|MERGE_RESOLUTION|>--- conflicted
+++ resolved
@@ -60,16 +60,7 @@
   innerRef
 }: Props) {
   const isCapped = item.maxStackSize > 1 && item.amount === item.maxStackSize && item.uniqueStack;
-<<<<<<< HEAD
-  const treatAsCurated = Boolean(curationEnabled && inventoryCuratedRoll);
-=======
-
-  const itemImageStyles = {
-    [styles.searchHidden]: searchHidden
-  };
-
   const isWishListRoll = Boolean(curationEnabled && inventoryCuratedRoll);
->>>>>>> 2777cce6
 
   let enhancedOnClick = onClick;
   if (onShiftClick) {
@@ -114,22 +105,10 @@
           <div className={styles.xpBarAmount} style={{ width: percent(item.percentComplete) }} />
         </div>
       )}
-<<<<<<< HEAD
       {(subclassPath && subclassPath.base && (
         <img src={subclassPath.base} className={itemImageStyles} />
       )) || <BungieImage src={item.icon} className={itemImageStyles} />}
-      <BadgeInfo item={item} rating={rating} isCapped={isCapped} />
-=======
-      <BungieImage
-        src={item.icon}
-        className={classNames('item-img', {
-          [styles.complete]: item.complete || isCapped,
-          [styles.borderless]: borderless(item),
-          [styles.masterwork]: item.masterwork
-        })}
-      />
       <BadgeInfo item={item} rating={rating} isCapped={isCapped} isWishListRoll={isWishListRoll} />
->>>>>>> 2777cce6
       {item.masterwork && (
         <div className={classNames(styles.masterworkOverlay, { [styles.exotic]: item.isExotic })} />
       )}
