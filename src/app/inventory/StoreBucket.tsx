--- conflicted
+++ resolved
@@ -154,13 +154,8 @@
         {unequippedItems.map((item) => (
           <StoreInventoryItem key={item.index} item={item} isPhonePortrait={isPhonePortrait} />
         ))}
-<<<<<<< HEAD
-        {store.isDestiny2() &&
-        bucket.hash === ENGRAMS_BUCKET && // Engrams. D1 uses this same bucket hash for "Missions"
-=======
         {store.destinyVersion === 2 &&
-          bucket.hash === BucketHashes.Engrams && // Engrams. D1 uses this same bucket hash for "Missions"
->>>>>>> 8b75f08c
+        bucket.hash === BucketHashes.Engrams && // Engrams. D1 uses this same bucket hash for "Missions"
           _.times(bucket.capacity - unequippedItems.length, (index) => (
             <img src={emptyEngram} className="empty-engram" aria-hidden="true" key={index} />
           ))}
