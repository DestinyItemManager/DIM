import { getCurrentHub } from '@sentry/browser';
import { Span } from '@sentry/tracing';
import { currentAccountSelector } from 'app/accounts/selectors';
import { t } from 'app/i18next-t';
import { isInInGameLoadoutForSelector } from 'app/loadout-drawer/selectors';
import type { ItemTierName } from 'app/search/d2-known-values';
import { RootState, ThunkResult } from 'app/store/types';
import { CancelToken } from 'app/utils/cancel';
import { DimError } from 'app/utils/dim-error';
import { itemCanBeEquippedBy } from 'app/utils/item-utils';
import { errorLog, infoLog, timer, warnLog } from 'app/utils/log';
import { count } from 'app/utils/util';
import { DestinyClass } from 'bungie-api-ts/destiny2';
import { PlatformErrorCodes } from 'bungie-api-ts/user';
import { BucketHashes } from 'data/d2/generated-enums';
import { Immutable } from 'immer';
import _ from 'lodash';
import { AnyAction } from 'redux';
import { ThunkAction } from 'redux-thunk';
import {
  equipItems as d1EquipItems,
  setItemState as d1SetItemState,
  transfer as d1Transfer,
  equip as d1equip,
} from '../bungie-api/destiny1-api';
import {
  equipItems as d2EquipItems,
  setLockState as d2SetLockState,
  setTrackedState as d2SetTrackedState,
  transfer as d2Transfer,
  equip as d2equip,
} from '../bungie-api/destiny2-api';
import { chainComparator, compareBy, reverseComparator } from '../utils/comparators';
import { itemLockStateChanged, itemMoved } from './actions';
import {
  TagValue,
  characterDisplacePriority,
  equipReplacePriority,
  vaultDisplacePriority,
} from './dim-item-info';
import { DimItem } from './item-types';
import { getLastManuallyMoved } from './manual-moves';
import { currentStoreSelector, getTagSelector, storesSelector } from './selectors';
import { DimStore } from './store-types';
import {
  amountOfItem,
  findItemsByBucket,
  getCurrentStore,
  getStore,
  getVault,
  spaceLeftForItem,
} from './stores-helpers';

/**
 * An object we can use to track state across a "session" of move operations.
 * That might be just the moves involved in a single move request (including
 * move-asides), or it may encompass an entire loadout application.
 */
export interface MoveSession {
  /** Keep track of which buckets we tried to blindly move to but were actually full */
  bucketsFullOnCurrentStore: Set<number>;
  /** A token that can be checked to see if the whole operation is canceled. */
  readonly cancelToken: CancelToken;
  /**
   * Items explicitly involved in the requested move.
   * Used to distinguish user-intentional moves vs make-space moves.
   * Contains instanceIds, or for uninstanced items, item hashes.
   */
  involvedItems: Set<string | number>;
  // TODO: a record of moves? something to prevent infinite moves loops?
}

export function createMoveSession(
  cancelToken: CancelToken,
  /** Items explicitly involved in the move. */
  items: DimItem[]
): MoveSession {
  const involvedItems = new Set<string | number>();
  for (const item of items) {
    involvedItems.add(item.instanced ? item.id : item.hash);
  }
  return {
    bucketsFullOnCurrentStore: new Set(),
    involvedItems,
    cancelToken,
  };
}

/**
 * You can reserve a number of spaces in each BucketHash in each store.
 */
export interface MoveReservations {
  [storeId: string]: {
    [type: number]: number;
  };
}

/**
 * Minimum specification to identify an item that should be excluded from some consideration.
 */
export interface Exclusion {
  id: string;
  hash: number;
}

/**
 * Lock/unlock or track/untrack an item.
 */
export function setItemLockState(
  item: DimItem,
  state: boolean,
  type: 'lock' | 'track' = 'lock'
): ThunkResult {
  return async (dispatch, getState) => {
    const account = currentAccountSelector(getState())!;
    // The state APIs require either the ID of the character that owns the item, or
    // the current character ID if the item is in the vault.
    const storeId = item.owner === 'vault' ? currentStoreSelector(getState())!.id : item.owner;

    if (item.destinyVersion === 2) {
      if (type === 'lock') {
        await d2SetLockState(account, storeId, item, state);
      } else {
        await d2SetTrackedState(account, storeId, item, state);
      }
    } else if (item.destinyVersion === 1) {
      await d1SetItemState(account, item, storeId, state, type);
    }

    dispatch(itemLockStateChanged({ item, state, type }));
  };
}

function equipApi(item: DimItem): typeof d2equip {
  return item.destinyVersion === 2 ? d2equip : d1equip;
}

function equipItemsApi(item: DimItem): typeof d2EquipItems {
  return item.destinyVersion === 2 ? d2EquipItems : d1EquipItems;
}

function transferApi(item: DimItem): typeof d2Transfer {
  return item.destinyVersion === 2 ? d2Transfer : d1Transfer;
}

/**
 * Update our item and store models after an item has been moved (or equipped/dequipped).
 * @return the new or updated item (it may create a new item!)
 */
function updateItemModel(
  item: DimItem,
  source: DimStore,
  target: DimStore,
  equip: boolean,
  amount: number = item.amount
): ThunkAction<DimItem, RootState, undefined, AnyAction> {
  return (dispatch, getState) => {
    const transaction = getCurrentHub()?.getScope()?.getTransaction();
    let span: Span | undefined;
    if (transaction) {
      span = transaction.startChild({
        op: 'updateItemModel',
      });
    }
    const stopTimer = timer('itemMovedUpdate');
    try {
      dispatch(itemMoved({ item, source, target, equip, amount }));
      const stores = storesSelector(getState());
      return getItemAcrossStores(stores, item) || item;
    } finally {
      stopTimer();
      span?.finish();
    }
  };
}

/**
 * Find an item among all stores that matches the params provided.
 */
function getItemAcrossStores<Item extends DimItem, Store extends DimStore<Item>>(
  stores: Store[],
  params: DimItem
) {
  for (const store of stores) {
    for (const item of store.items) {
      if (
        params.id === item.id &&
        params.hash === item.hash &&
        params.notransfer === item.notransfer &&
        params.amount === item.amount
      ) {
        return item;
      }
    }
  }
  return undefined;
}

/**
 * Finds an item similar to "item" which can be equipped on the item's owner in order to move "item".
 */
export function getSimilarItem(
  getState: () => RootState,
  stores: DimStore[],
  item: DimItem,
  {
    exclusions,
    excludeExotic = false,
  }: {
    exclusions?: readonly Exclusion[];
    /** Don't pick an exotic to equip in this item's place (because we're specifically trying to dequip an exotic) */
    excludeExotic?: boolean;
  } = {}
): DimItem | null {
  const target = getStore(stores, item.owner)!;

  // Try each store, preferring getting something from the same character, then vault, then any other character
  const sortedStores = _.sortBy(stores, (store) => {
    if (target.id === store.id) {
      return 0;
    } else if (store.isVault) {
      return 1;
    } else {
      return 2;
    }
  });

  let result: DimItem | null = null;
  for (const store of sortedStores) {
    result = searchForSimilarItem(getState, item, store, exclusions, target, excludeExotic);
    if (result) {
      break;
    }
  }

  return result;
}

/**
 * Bulk equip items. Only use for multiple equips at once (just loadouts).
 * Returns a map of item ids to their success status (PlatformErrorCodes.Success if it succeeded), which can be less
 * that what was passed in or even more than what was passed in because
 * sometimes we have to de-equip an exotic to equip another exotic.
 */
export function equipItems(
  store: DimStore,
  items: DimItem[],
  /** A list of items to not consider equipping in order to de-equip an exotic */
  exclusions: readonly Exclusion[],
  session: MoveSession
): ThunkResult<{ [itemInstanceId: string]: PlatformErrorCodes }> {
  return async (dispatch, getState) => {
    const getStores = () => storesSelector(getState());

    // Check for (and move aside) exotics
    const extraItemsToEquip: Promise<DimItem>[] = _.compact(
      items.map((i) => {
        if (i.equippingLabel) {
          const otherExotic = getOtherExoticThatNeedsDequipping(i, store);
          // If we aren't already equipping into that slot...
          if (otherExotic && !items.find((i) => i.bucket.hash === otherExotic.bucket.hash)) {
            const similarItem = getSimilarItem(getState, getStores(), otherExotic, {
              excludeExotic: true,
              exclusions,
            });
            if (!similarItem) {
              return Promise.reject(
                new DimError(
                  'ItemService.Deequip',
                  t('ItemService.Deequip', { itemname: otherExotic.name })
                )
              );
            }
            const target = getStore(getStores(), similarItem.owner)!;

            if (store.id === target.id) {
              return Promise.resolve(similarItem);
            } else {
              // If we need to get the similar item from elsewhere, do that first
              return dispatch(executeMoveItem(similarItem, store, { equip: true }, session)).then(
                () => similarItem
              );
            }
          }
        }
        return undefined;
      })
    );

    const extraItems = await Promise.all(extraItemsToEquip);
    items = items.concat(extraItems);
    if (items.length === 0) {
      return {};
    }

    // It's faster to call equipItem for a single item
    if (items.length === 1) {
      try {
        await dispatch(equipItem(items[0], session.cancelToken));
        return { [items[0].id]: PlatformErrorCodes.Success };
      } catch (e) {
        return {
          [items[0].id]:
            (e instanceof DimError && e.bungieErrorCode()) || PlatformErrorCodes.UnhandledException,
        };
      }
    }

    session.cancelToken.checkCanceled();
    const results = await equipItemsApi(items[0])(
      currentAccountSelector(getState())!,
      store,
      items
    );
    // Update our view of each successful item
    for (const [itemInstanceId, resultCode] of Object.entries(results)) {
      if (resultCode === PlatformErrorCodes.Success) {
        const item = items.find((i) => i.id === itemInstanceId);
        if (item) {
          dispatch(updateItemModel(item, store, store, true));
        }
      }
    }
    return results;
  };
}

function equipItem(item: DimItem, cancelToken: CancelToken): ThunkResult<DimItem> {
  return async (dispatch, getState) => {
    const store = getStore(storesSelector(getState()), item.owner)!;
    if ($featureFlags.debugMoves) {
      infoLog('equip', 'Equip', item.name, item.type, 'to', store.name);
    }
    cancelToken.checkCanceled();
    await equipApi(item)(currentAccountSelector(getState())!, item);
    return dispatch(updateItemModel(item, store, store, true));
  };
}

/** De-equip an item, which really means find another item to equip in its place. */
function dequipItem(
  item: DimItem,
  session: MoveSession,
  {
    excludeExotic = false,
  }: {
    /** Don't pick an exotic to equip in this item's place (because we're specifically trying to dequip an exotic) */
    excludeExotic?: boolean;
  } = { excludeExotic: false }
): ThunkResult<DimItem> {
  return async (dispatch, getState) => {
    const stores = storesSelector(getState());
    const similarItem = getSimilarItem(getState, stores, item, { excludeExotic });
    if (!similarItem) {
      throw new DimError('ItemService.Deequip', t('ItemService.Deequip', { itemname: item.name }));
    }

    const ownerStore = getStore(stores, item.owner)!;
    await dispatch(executeMoveItem(similarItem, ownerStore, { equip: true }, session));
    return item;
  };
}

function moveToVault(item: DimItem, amount: number, session: MoveSession): ThunkResult<DimItem> {
  return async (dispatch, getState) =>
    dispatch(moveToStore(item, getVault(storesSelector(getState()))!, false, amount, session));
}

function moveToStore(
  item: DimItem,
  store: DimStore,
  equip: boolean,
  amount: number,
  session: MoveSession
): ThunkResult<DimItem> {
  return async (dispatch, getState) => {
    const getStores = () => storesSelector(getState());
    const ownerStore = getStore(getStores(), item.owner)!;

    if ($featureFlags.debugMoves) {
      item.location.inPostmaster
        ? infoLog('move', 'Pull', amount, item.name, item.type, 'to', store.name, 'from Postmaster')
        : infoLog(
            'move',
            'Move',
            amount,
            item.name,
            item.type,
            'to',
            store.name,
            'from',
            ownerStore.name
          );
    }

    // Work around https://github.com/Bungie-net/api/issues/764#issuecomment-437614294 by recording lock state for items before moving.
    // Note that this can result in the wrong lock state if DIM is out of date (they've locked/unlocked in game but we haven't refreshed).
    // Only apply this hack if the source bucket contains duplicates of the same item hash.
    const overrideLockState =
      item.lockable &&
      count(findItemsByBucket(ownerStore, item.location.hash), (i) => i.hash === item.hash) > 1
        ? item.locked
        : undefined;

    session.cancelToken.checkCanceled();

    try {
      await transferApi(item)(currentAccountSelector(getState())!, item, store, amount);
    } catch (e) {
      // Not sure why this happens - maybe out of sync game state?
      if (
        e instanceof DimError &&
        e.bungieErrorCode() === PlatformErrorCodes.DestinyCannotPerformActionOnEquippedItem
      ) {
        await dispatch(dequipItem(item, session));
        await transferApi(item)(currentAccountSelector(getState())!, item, store, amount);
      } else {
        throw e;
      }
    }
    const source = getStore(getStores(), item.owner)!;
    const newItem = dispatch(updateItemModel(item, source, store, false, amount));
    item =
      newItem.owner !== 'vault' && equip
        ? await dispatch(equipItem(newItem, session.cancelToken))
        : newItem;

    if (overrideLockState !== undefined) {
      // Run this async, without waiting for the result
      (async () => {
        infoLog(
          'move',
          'Resetting lock status of',
          item.name,
          'to',
          overrideLockState,
          'when moving to',
          store.name,
          'to work around Bungie.net lock state bug'
        );
        try {
          await dispatch(setItemLockState(item, overrideLockState));
        } catch (e) {
          errorLog('move', 'Lock state override failed', e);
        }
      })();
    }

    return item;
  };
}

/**
 * This returns a promise for true if the exotic can be
 * equipped. In the process it will move aside any existing exotic
 * that would conflict. If it could not move aside, this
 * rejects. It never returns false.
 */
function canEquipExotic(
  item: DimItem,
  store: DimStore,
  session: MoveSession
): ThunkResult<boolean> {
  return async (dispatch) => {
    const otherExotic = getOtherExoticThatNeedsDequipping(item, store);
    if (otherExotic) {
      try {
        await dispatch(dequipItem(otherExotic, session, { excludeExotic: true }));
        return true;
      } catch (e) {
        throw new Error(
          t('ItemService.ExoticError', {
            itemname: item.name,
            slot: otherExotic.type,
            error: e.message,
          })
        );
      }
    } else {
      return true;
    }
  };
}

/**
 * Identify the other exotic, if any, that needs to be moved
 * aside. This is not a promise, it returns immediately.
 */
function getOtherExoticThatNeedsDequipping(item: DimItem, store: DimStore): DimItem | undefined {
  if (!item.equippingLabel) {
    return undefined;
  }

  // Find an item that's not in the slot we're equipping, but has a matching equipping label
  return store.items.find(
    (i) =>
      i.equipped && i.equippingLabel === item.equippingLabel && i.bucket.hash !== item.bucket.hash
  );
}

interface MoveContext {
  /** Bucket hash */
  originalItemType: number;
  excludes: readonly Exclusion[];
  spaceLeft: (s: DimStore, i: DimItem) => number;
}

/**
 * Choose another item that we can move out of "target" in order to
 * make room for "item". We already know when this function is
 * called that store has no room for item.
 *
 * The concept is that DIM is able to make "smart moves" by moving other items
 * out of the way, but it should do so in the least disruptive way possible, and
 * should generally cause your inventory to move towards a state of organization.
 * Especially important is that we avoid moving items back onto the active character
 * unless there's no other option.
 *
 * @param target the store to choose a move aside item from.
 * @param item the item we're making space for.
 * @param moveContext a helper object that can answer questions about how much space is left.
 * @return An object with item and target properties representing both the item and its destination. This won't ever be undefined.
 * @throws {Error} An error if no move aside item could be chosen.
 */
function chooseMoveAsideItem(
  getState: () => RootState,
  target: DimStore,
  item: DimItem,
  moveContext: MoveContext
): {
  item: DimItem;
  target: DimStore;
} {
  // Check whether an item cannot or should not be moved
  function isMovable(otherItem: DimItem) {
    return (
      !otherItem.notransfer &&
      !moveContext.excludes.some((i) => i.id === otherItem.id && i.hash === otherItem.hash)
    );
  }

  const stores = storesSelector(getState());
  const otherStores = stores.filter((s) => s.id !== target.id);

  // Start with candidates of the same type (or vault bucket if it's vault)
  // TODO: This try/catch is to help debug https://sentry.io/destiny-item-manager/dim/issues/484361056/
  let allItems: DimItem[];
  try {
    allItems = target.isVault
      ? target.items.filter(
          (i) =>
            i.bucket.vaultBucket &&
            item.bucket.vaultBucket &&
            i.bucket.vaultBucket.hash === item.bucket.vaultBucket.hash
        )
      : findItemsByBucket(target, item.bucket.hash);
  } catch (e) {
    if (target.isVault && !item.bucket.vaultBucket) {
      errorLog(
        'move',
        'Item',
        item.name,
        "has no vault bucket, but we're trying to move aside room in the vault for it"
      );
    } else if (target.items.some((i) => !i.bucket.vaultBucket)) {
      errorLog(
        'move',
        'The vault has items with no vault bucket: ',
        target.items.filter((i) => !i.bucket.vaultBucket).map((i) => i.name)
      );
    }
    throw e;
  }
  const moveAsideCandidates = allItems.filter(isMovable);

  // if there are no candidates at all, fail
  if (moveAsideCandidates.length === 0) {
    throw new DimError(
      'no-space',
      t('ItemService.NotEnoughRoom', { store: target.name, itemname: item.name })
    ).withError(new DimError('ItemService.NotEnoughRoomGeneral'));
  }

  // Find any stackable that could be combined with another stack
  // on a different store to form a single stack
  let otherStore: DimStore | undefined;
  const stackable = moveAsideCandidates.find((i) => {
    if (i.maxStackSize > 1) {
      // Find another store that has an appropriate stackable
      otherStore = otherStores.find((s) =>
        s.items.some(
          (otherItem) =>
            // Same basic item
            otherItem.hash === i.hash &&
            !otherItem.location.inPostmaster &&
            // Enough space to absorb this stack
            i.maxStackSize - otherItem.amount >= i.amount
        )
      );
    }
    return Boolean(otherStore);
  });
  if (stackable && otherStore) {
    return {
      item: stackable,
      target: otherStore,
    };
  }

  const getTag = getTagSelector(getState());
  const isInInGameLoadoutFor = isInInGameLoadoutForSelector(getState());

  // A cached version of the space-left function
  const cachedSpaceLeft = _.memoize(
    (store: DimStore, item: DimItem) => moveContext.spaceLeft(store, item),
    (store, item) => {
      // cache key
      if (item.maxStackSize > 1) {
        return store.id + item.hash;
      } else {
        return store.id + item.type;
      }
    }
  );

  let moveAsideCandidate:
    | {
        item: DimItem;
        target: DimStore;
      }
    | undefined;

  const vault = getVault(stores)!;

  // Iterate through other stores from least recently played to most recently played.
  // The concept is that we prefer filling up the least-recently-played character before even
  // bothering with the others.
  _.sortBy(
    otherStores.filter((s) => !s.isVault),
    (s) => s.lastPlayed.getTime()
  ).find((targetStore) =>
    sortMoveAsideCandidatesForStore(
      moveAsideCandidates,
      target,
      targetStore,
      getTag,
      isInInGameLoadoutFor,
      item
    ).find((candidate) => {
      const spaceLeft = cachedSpaceLeft(targetStore, candidate);

      if (target.isVault) {
        // If we're moving from the vault
        // If the target character has any space, put it there
        if (candidate.amount <= spaceLeft) {
          moveAsideCandidate = {
            item: candidate,
            target: targetStore,
          };
          return true;
        }
      } else {
        // If we're moving from a character
        // If there's exactly one *slot* left on the vault, and
        // we're not moving the original item *from* the vault, put
        // the candidate on another character in order to avoid
        // gumming up the vault.
        const openVaultAmount = cachedSpaceLeft(vault, candidate);
        const openVaultSlotsBeforeMove = Math.floor(openVaultAmount / candidate.maxStackSize);
        const openVaultSlotsAfterMove = Math.max(
          0,
          Math.floor((openVaultAmount - candidate.amount) / candidate.maxStackSize)
        );
        if (openVaultSlotsBeforeMove === 1 && openVaultSlotsAfterMove === 0 && spaceLeft) {
          moveAsideCandidate = {
            item: candidate,
            target: targetStore,
          };
          return true;
        }
      }

      return false;
    })
  );

  // If we're moving off a character (into the vault) and we couldn't find a better match,
  // just try to shove it in the vault, and we'll recursively squeeze something else out of the vault.
  if (!moveAsideCandidate && !target.isVault) {
    moveAsideCandidate = {
      item: moveAsideCandidates[0],
      target: vault,
    };
  }

  if (!moveAsideCandidate) {
    throw new DimError(
      'no-space',
      t('ItemService.NotEnoughRoom', { store: target.name, itemname: item.name })
    ).withError(new DimError('ItemService.NotEnoughRoomGeneral'));
  }

  return moveAsideCandidate;
}

/**
 * Ensures there is enough space to move the given item into store.
 * This will refresh data and/or move items aside in an attempt to make a move possible.
 *
 * This recursively calls itself to accommodate multi-step moves.
 * Returns `true` if you're good to go (or if the item's already there).
 *
 * @param item The item we're trying to move.
 * @param store The destination store.
 * @param options.triedFallback True if we've already tried reloading stores
 * @param options.excludes A list of items that should not be moved in
 *                         order to make space for this move.
 * @param options.reservations A map from store => type => number of spaces to leave open.
 * @param options.numRetries A count of how many alternate items we've tried.
 * @return a promise that's either resolved if the move can proceed or rejected with an error.
 */
function ensureCanMoveToStore(
  item: DimItem,
  store: DimStore,
  amount: number,
  options: {
    excludes: Exclusion[];
    reservations: Immutable<MoveReservations>;
    numRetries?: number;
  },
  session: MoveSession
): ThunkResult<boolean> {
  return async (dispatch, getState) => {
    const { excludes = [], reservations = {}, numRetries = 0 } = options;

    function spaceLeftWithReservations(s: DimStore, i: DimItem) {
      let left = spaceLeftForItem(s, i, storesSelector(getState()));
      // minus any reservations
      if (reservations[s.id]?.[i.bucket.hash]) {
        left -= reservations[s.id][i.bucket.hash];
      }

      // but not counting the original item that's moving
      if (
        s.id === item.owner &&
        i.bucket.hash === item.bucket.hash &&
        !item.location.inPostmaster
      ) {
        left--;
      }

      // if this is a consumable, and wasn't an explicitly requested move,
      // pretend the consumables bucket is 1 stack smaller, so we don't automatically max it out
      if (i.bucket.hash === BucketHashes.Consumables && !session.involvedItems.has(i.hash)) {
        left -= i.maxStackSize;
      }

      return Math.max(0, left);
    }

    if (item.owner === store.id && !item.location.inPostmaster) {
      return true;
    }

    // You can't move more than the max stack of a unique stack item.
    if (item.uniqueStack && amountOfItem(store, item) + amount > item.maxStackSize) {
      throw new DimError('no-space', t('ItemService.StackFull', { name: item.name }));
    }

    const stores = storesSelector(getState());

    // How much space will be needed (in amount, not stacks) in the target store in order to make the transfer?
    const storeReservations: { [storeId: string]: number } = {};
    storeReservations[store.id] = amount;

    // guardian-to-guardian transfer will also need space in the vault
    if (item.owner !== 'vault' && !store.isVault && item.owner !== store.id) {
      storeReservations.vault = amount;
    }

    // How many items need to be moved away from each store (in amount, not stacks)
    const movesNeeded: { [storeId: string]: number } = {};
    for (const s of stores) {
      if (storeReservations[s.id]) {
        movesNeeded[s.id] = Math.max(
          0,
          storeReservations[s.id] - spaceLeftWithReservations(s, item)
        );
      }
    }

    if (Object.values(movesNeeded).every((m) => m === 0)) {
      // If there are no moves needed, we're clear to go
      return true;
    } else {
      // Move aside one of the items that's in the way
      const moveContext: MoveContext = {
        originalItemType: item.bucket.hash,
        excludes,
        spaceLeft(s, i) {
          let left = spaceLeftWithReservations(s, i);
          if (i.bucket.hash === this.originalItemType && storeReservations[s.id]) {
            left -= storeReservations[s.id];
          }
          return Math.max(0, left);
        },
      };

      // Move starting from the vault (which is always last)
      const [sourceStoreId] = Object.entries(movesNeeded)
        .reverse()
        .find(([_storeId, moveAmount]) => moveAmount > 0)!;
      const moveAsideSource = getStore(stores, sourceStoreId)!;
      const { item: moveAsideItem, target: moveAsideTarget } = chooseMoveAsideItem(
        getState,
        moveAsideSource,
        item,
        moveContext
      );

      if (
        !moveAsideTarget ||
        (!moveAsideTarget.isVault && spaceLeftForItem(moveAsideTarget, moveAsideItem, stores) <= 0)
      ) {
        const itemtype = moveAsideTarget.isVault
          ? moveAsideItem.destinyVersion === 1
            ? moveAsideItem.bucket.sort
            : ''
          : moveAsideItem.type;

        throw new DimError(
          'no-space',
          moveAsideTarget.isVault
            ? t('ItemService.BucketFull.Vault', {
                itemtype,
                store: moveAsideTarget.name,
              })
            : t('ItemService.BucketFull.Guardian', {
                itemtype,
                store: moveAsideTarget.name,
                context: moveAsideTarget.genderName,
              })
        );
      } else {
        // Make one move and start over!
        try {
          const moveAsideOpts = {
            equip: false,
            amount: moveAsideItem.amount,
            excludes,
            reservations,
          };
          await dispatch(executeMoveItem(moveAsideItem, moveAsideTarget, moveAsideOpts, session));
          return await dispatch(ensureCanMoveToStore(item, store, amount, options, session));
        } catch (e) {
          if (numRetries < 3) {
            // Exclude this item and try again so we pick another
            excludes.push(moveAsideItem);
            options.excludes = excludes;
            options.numRetries = numRetries + 1;
            errorLog(
              'move',
              `Unable to move aside ${moveAsideItem.name} to ${moveAsideTarget.name}. Trying again.`,
              e
            );
            return dispatch(ensureCanMoveToStore(item, store, amount, options, session));
          } else {
            throw e;
          }
        }
      }
    }
  };
}

/**
 * Returns if possible, or throws an exception if the item can't be equipped.
 */
function canEquip(item: DimItem, store: DimStore): void {
  if (itemCanBeEquippedBy(item, store)) {
    return;
  } else if (item.classified) {
    throw new DimError('ItemService.Classified');
  } else {
    const message =
      item.classType === DestinyClass.Unknown
        ? t('ItemService.OnlyEquippedLevel', { level: item.equipRequiredLevel })
        : t('ItemService.OnlyEquippedClassLevel', {
            class: item.classTypeNameLocalized.toLowerCase(),
            level: item.equipRequiredLevel,
          });

    throw new DimError('wrong-level', message);
  }
}

/**
 * Ensures there is enough space to move the given item into store.
 * This will refresh data/move items aside/de-equip exotics,
 * in an attempt to make a move possible.
 *
 * This is functionally just ensureCanMoveToStore, with an
 * additional accommodation for equips and the one-exotic rule.
 */
function ensureValidTransfer(
  equip: boolean,
  store: DimStore,
  item: DimItem,
  amount: number,
  excludes: Exclusion[],
  reservations: Immutable<MoveReservations>,
  session: MoveSession
): ThunkResult<boolean> {
  return async (dispatch) => {
    if (equip) {
      canEquip(item, store); // may throw
      if (item.equippingLabel) {
        await dispatch(canEquipExotic(item, store, session)); // may throw
      }
    }
    return dispatch(ensureCanMoveToStore(item, store, amount, { excludes, reservations }, session));
  };
}

/**
 * Move item to target store, optionally equipping it. This is the "low level" smart move, which will move items out of
 * the way if necessary, but it doesn't have error/progress notification or any of that. Use the functions in `move-item.ts` for
 * user-initiated moves, while this function is meant for implementing things that move items such as those user-initiated functions,
 * loadout apply, etc.
 *
 * @param item the item to move.
 * @param target the store to move it to.
 * @param equip true to equip the item, false to leave it unequipped.
 * @param amount how much of the item to move (for stacks). Can span more than one stack's worth.
 * @param excludes A list of {id, hash} objects representing items that should not be moved aside to make the move happen.
 * @param reservations A map of store id to the amount of space to reserve in it for items like "item".
 * @param session An object used to track properties such as cancellation or stores filling up for a whole sequence of moves.
 * @return A promise for the completion of the whole sequence of moves, or a rejection if the move cannot complete.
 */
export function executeMoveItem(
  item: DimItem,
  target: DimStore,
  {
    equip = false,
    amount = item.amount || 1,
    excludes = [],
    reservations = {},
  }: {
    equip?: boolean;
    amount?: number;
    excludes?: Exclusion[];
    reservations?: Immutable<MoveReservations>;
  },
  session: MoveSession
): ThunkResult<DimItem> {
  return async (dispatch, getState) => {
    const getStores = () => storesSelector(getState());

    let source = getStore(getStores(), item.owner)!;
    // Reassign the target store to the active store if we're moving the item to an account-wide bucket
    if (!target.isVault && item.bucket.accountWide) {
      target = getCurrentStore(getStores())!;
    }

    // We're moving from the vault to the current character. Maybe they're
    // playing the game and deleting stuff? Try just jamming it in there, and
    // catch any errors. If we find out that the store is full through this
    // probe, don't try again for the rest of this move session.
    if (
      // Either pulling from the vault,
      (source.isVault ||
        // or pulling from the postmaster
        (item.location.inPostmaster && (source.id === target.id || item.bucket.accountWide))) &&
      // To the current character
      target.current &&
      // don't blind move if this destination bucket already had a blind move failure
      !session.bucketsFullOnCurrentStore.has(item.bucket.hash) &&
      // don't blind move consumables to character,
      // because we don't want to unintentionally max out consumables
      item.bucket.hash !== BucketHashes.Consumables
    ) {
      try {
        infoLog('move', 'Try blind move of', item.name, 'to', target.name);
        return await dispatch(moveToStore(item, target, equip, amount, session));
      } catch (e) {
        if (
          e instanceof DimError &&
          // TODO: does this fire for pull from postmaster?
          e.bungieErrorCode() === PlatformErrorCodes.DestinyNoRoomInDestination
        ) {
          warnLog(
            'move',
            'Tried blindly moving',
            item.name,
            'to',
            target.name,
            'but the bucket is really full'
          );
          session.bucketsFullOnCurrentStore.add(item.bucket.hash);
        } else {
          throw e;
        }
      }
    }

    await dispatch(
      ensureValidTransfer(equip, target, item, amount, excludes, reservations, session)
    );

    // Replace the target store - ensureValidTransfer may have reloaded it
    target = getStore(getStores(), target.id)!;
    source = getStore(getStores(), item.owner)!;

    // Get from postmaster first
    if (item.location.inPostmaster) {
      if (source.id === target.id || item.bucket.accountWide) {
        item = await dispatch(moveToStore(item, target, equip, amount, session));
      } else {
        item = await dispatch(
          executeMoveItem(item, source, { equip, amount, excludes, reservations }, session)
        );
        target = getStore(getStores(), target.id)!;
        source = getStore(getStores(), item.owner)!;
      }
    }

    if (!source.isVault && !target.isVault) {
      // Guardian to Guardian
      if (source.id !== target.id && !item.bucket.accountWide) {
        // Different Guardian
        if (item.equipped) {
          item = await dispatch(dequipItem(item, session));
        }
        item = await dispatch(moveToVault(item, amount, session));
        item = await dispatch(moveToStore(item, target, equip, amount, session));
      }
      if (equip && !item.equipped) {
        item = await dispatch(equipItem(item, session.cancelToken));
      } else if (!equip && item.equipped) {
        item = await dispatch(dequipItem(item, session));
      }
    } else if (source.isVault && target.isVault) {
      // Vault to Vault
      // Do Nothing.
    } else if (source.isVault || target.isVault) {
      // Guardian to Vault or Vault to Guardian
      if (item.equipped) {
        item = await dispatch(dequipItem(item, session));
      }
      item = await dispatch(moveToStore(item, target, equip, amount, session));
    }

    return item;
  };
}

// weight "move an item aside" options, according to their rarity
const moveAsideWeighting: Record<ItemTierName, number> = {
  Unknown: 0,
  Currency: 0,
  Common: 0,
  Uncommon: 1,
  Rare: 2,
  Legendary: 4,
  Exotic: 3,
};

/**
 * Sort a list of items to determine a prioritized order for which should be moved from fromStore
 * assuming they'll end up in targetStore.
 */
export function sortMoveAsideCandidatesForStore(
  moveAsideCandidates: DimItem[],
  fromStore: DimStore,
  targetStore: DimStore,
  getTag: (item: DimItem) => TagValue | undefined,
  isInInGameLoadoutFor: (item: DimItem, ownerId: string) => boolean,
  /** The item we're trying to make space for. May be missing. */
  displacer?: DimItem
) {
  // A sort for items to use for ranking *which item to move*
  // aside. The highest ranked items are the most likely to be moved.
  // Note that this is reversed, so higher values (including true over false)
  // come first in the list.
  const itemValueComparator: (a: DimItem, b: DimItem) => number = reverseComparator(
    chainComparator(
      // MECHANICAL CONSIDERATIONS RELATED TO MOVING ITEMS

      // Try our hardest never to unequip something
      compareBy((displaced) => !displaced.equipped),
      // prefer same bucket over everything, because that makes space in the correct "pocket"
<<<<<<< HEAD
      compareBy((displaced) => displacer && displaced.bucket.hash === displacer.bucket.hash),

      // THIS SEEMS LIKE SOMETHING FROM D1
=======
      compareBy(
        (displaced) =>
          !fromStore.isVault && displacer && displaced.bucket.hash === displacer.bucket.hash
      ),

      // TODO: Prefer moving from vault into Inventory (consumables)
      // TODO: Prefer moving from vault into the bucket with the most free space

      // D1 HAD ENGRAMS MIXED IN WITH INVENTORY
>>>>>>> a2a6e52c

      // Engrams prefer to be in the vault, so not-engram is larger than engram
      compareBy((displaced) => (fromStore.isVault ? !displaced.isEngram : displaced.isEngram)),

      // DON'T ANNOY PEOPLE

      // Always prefer keeping something that was manually moved where it is
      compareBy((displaced) => -getLastManuallyMoved(displaced)),

      // CONVENIENCES RELATED TO WHETHER ITEMS ARE USEFUL, AND TO WHICH CHARACTER

      // Prefer displacing on-char items that AREN'T in their owner's in-game loadouts
      compareBy(
        (displaced) => !fromStore.isVault && !isInInGameLoadoutFor(displaced, fromStore.id)
      ),
      // prefer displacing a vaulted item to a char with the item in a loadout
      compareBy(
        (displaced) => !targetStore.isVault && isInInGameLoadoutFor(displaced, targetStore.id)
      ),
      // Prefer moving an item if the owner can't use it
      compareBy((displaced) => !fromStore.isVault && !itemCanBeEquippedBy(displaced, fromStore)),
      // Prefer moving things the target store can use
      compareBy((displaced) => !targetStore.isVault && itemCanBeEquippedBy(displaced, targetStore)),

      // TRYING TO ESTIMATE USER INTENTION AND ITEM VALUE

      // Tagged items sort by orders defined in dim-item-info
      compareBy((displaced) => {
        const tag = getTag(displaced);
        return -(fromStore.isVault ? vaultDisplacePriority : characterDisplacePriority).indexOf(
          tag || 'none'
        );
      }),
      // Prefer moving lower-tier into the vault and higher tier out
      compareBy((i) =>
        fromStore.isVault ? moveAsideWeighting[i.tier] : -moveAsideWeighting[i.tier]
      ),
      // Prefer keeping higher-stat items on characters
      compareBy(
        (i) =>
          (i.primaryStat && (fromStore.isVault ? i.primaryStat.value : -i.primaryStat.value)) || 0
      )
    )
  );

  // Sort all candidates
  moveAsideCandidates.sort(itemValueComparator);
  return moveAsideCandidates;
}

/**
 * Find an item in store like "item", excluding the exclusions, to be equipped
 * on target. Generally used to help with de-equipping item.
 * @param exclusions a list of {id, hash} objects that won't be considered for equipping.
 * @param excludeExotic exclude any item matching the equippingLabel of item, used when dequipping an exotic so we can equip an exotic in another slot.
 */
function searchForSimilarItem(
  getState: () => RootState,
  item: DimItem,
  store: DimStore,
  exclusions: readonly Exclusion[] = [],
  target: DimStore,
  excludeExotic: boolean
): DimItem | null {
  const candidates = store.items.filter(
    (i) =>
      i.location.hash === item.location.hash &&
      !i.equipped &&
      // Not the same item
      i.id !== item.id &&
      itemCanBeEquippedBy(i, target) &&
      // Not on the exclusion list
      !exclusions.some((item) => item.id === i.id && item.hash === i.hash) &&
      (!excludeExotic || i.equippingLabel !== item.equippingLabel)
  );

  if (!candidates.length) {
    return null;
  }

  const getTag = getTagSelector(getState());

  // A sort for items to use for ranking which item to use to replace the
  // already equipped item. The highest ranked items are the most likely to be
  // used. Note that this is reversed, so higher values (including true over
  // false) come first in the list.
  const itemValueComparator: (a: DimItem, b: DimItem) => number = reverseComparator(
    chainComparator(
      // Try hard not to choose exotics - it's weird to replace an exotic with another random exotic.
      // But we might have to if there's no other option.
      compareBy((i) => !i.equippingLabel),
      // try to match type (e.g. scout rifle). TODO: look into using ItemSubType instead
      compareBy((i) => i.typeName === item.typeName),
      compareBy((i) => {
        const tag = getTag(i);
        return -equipReplacePriority.indexOf(tag || 'none');
      }),
      // Prefer higher-tier items
      compareBy((i) => moveAsideWeighting[i.tier]),
      // Prefer higher-stat items
      compareBy((i) => i.primaryStat?.value ?? 0)
    )
  );

  const sortedCandidates = candidates.sort(itemValueComparator);

  return (
    sortedCandidates.find((result) => {
      if (result.equippingLabel) {
        const otherExotic = getOtherExoticThatNeedsDequipping(result, store);
        // If there aren't other exotics equipped, or the equipped one is the one we're dequipping, we're good
        return !otherExotic || otherExotic.id === item.id;
      } else {
        return true;
      }
    }) || null
  );
}<|MERGE_RESOLUTION|>--- conflicted
+++ resolved
@@ -1089,11 +1089,6 @@
       // Try our hardest never to unequip something
       compareBy((displaced) => !displaced.equipped),
       // prefer same bucket over everything, because that makes space in the correct "pocket"
-<<<<<<< HEAD
-      compareBy((displaced) => displacer && displaced.bucket.hash === displacer.bucket.hash),
-
-      // THIS SEEMS LIKE SOMETHING FROM D1
-=======
       compareBy(
         (displaced) =>
           !fromStore.isVault && displacer && displaced.bucket.hash === displacer.bucket.hash
@@ -1103,7 +1098,6 @@
       // TODO: Prefer moving from vault into the bucket with the most free space
 
       // D1 HAD ENGRAMS MIXED IN WITH INVENTORY
->>>>>>> a2a6e52c
 
       // Engrams prefer to be in the vault, so not-engram is larger than engram
       compareBy((displaced) => (fromStore.isVault ? !displaced.isEngram : displaced.isEngram)),
