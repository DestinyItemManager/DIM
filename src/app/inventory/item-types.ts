--- conflicted
+++ resolved
@@ -127,15 +127,8 @@
   loreHash?: number;
   /** Metrics that can be used with this item. */
   availableMetricCategoryNodeHashes?: number[];
-<<<<<<< HEAD
-  /** Information about how this item works with infusion. */
-  infusionQuality: DestinyItemQualityBlockDefinition | null;
-=======
-  /** If this exists, it's the limit of an item's PL. If NOT, display no information. Maybe it's unlimited PL. Maybe it's a weird item. */
-  powerCap: number | null;
   /** If any two items share at least one number on this list, they can be infused into each other. */
   infusionCategoryHashes: number[] | null;
->>>>>>> 0a5dfaf4
   /** The DestinyVendorDefinition hash of the vendor that can preview the contents of this item, if there is one. */
   previewVendor?: number;
   /** Localized string for where this item comes from... or other stuff like it not being recoverable from collections */
