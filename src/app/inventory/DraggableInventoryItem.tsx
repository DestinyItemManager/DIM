import { compareSessionSelector } from 'app/compare/selectors';
import { hideItemPopup } from 'app/item-popup/item-popup';
import { loadoutDialogOpen } from 'app/loadout/LoadoutDrawer';
import { showMobileInspect } from 'app/mobile-inspect/mobile-inspect';
import { Inspect } from 'app/mobile-inspect/MobileInspect';
<<<<<<< HEAD
import store from 'app/store/store';
=======
import { Observable } from 'app/utils/observable';
>>>>>>> 273b144d
import clsx from 'clsx';
import React, { useRef, useState } from 'react';
import { ConnectDragSource, DragSource, DragSourceConnector, DragSourceSpec } from 'react-dnd';
import { showDragGhost } from './drag-ghost-item';
import { DimItem } from './item-types';

interface ExternalProps {
  item: DimItem;
  inspect?: Inspect;
  isPhonePortrait?: boolean;
  children?: React.ReactNode;
}

interface InternalProps {
  connectDragSource: ConnectDragSource;
}

type Props = InternalProps & ExternalProps;

export const mobileDragType = 'mobile-drag';

function dragType(props: ExternalProps): string {
  const item = props.item;
  if ($featureFlags.mobileInspect && props.isPhonePortrait) {
    return mobileDragType;
  }
  return item.location.inPostmaster
    ? 'postmaster'
    : item.notransfer
    ? `${item.owner}-${item.bucket.type}`
    : item.bucket.type!;
}

export interface DragObject {
  item: DimItem;
}

export const isDragging$ = new Observable<boolean>(false);
export let isDragging = false;

const LONGPRESS_TIMEOUT = 200;

let dragTimeout: number | null = null;

const dragSpec: DragSourceSpec<Props, DragObject> = {
  beginDrag(props) {
    hideItemPopup();

    dragTimeout = requestAnimationFrame(() => {
      dragTimeout = null;
      document.body.classList.add('drag-perf-show');
    });

    isDragging = true;
    isDragging$.next(true);
    return { item: props.item };
  },

  endDrag() {
    if (dragTimeout !== null) {
      cancelAnimationFrame(dragTimeout);
    }

    document.body.classList.remove('drag-perf-show');

    isDragging = false;
    isDragging$.next(false);
  },

  canDrag(props): boolean {
    const item = props.item;
    return (!item.location.inPostmaster || item.destinyVersion === 2) && item.notransfer
      ? item.equipment
      : item.equipment || item.bucket.hasTransferDestination;
  },
};

function collect(connect: DragSourceConnector): InternalProps {
  return {
    // Call this function inside render()
    // to let React DnD handle the drag events:
    connectDragSource: connect.dragSource(),
    // TODO: The monitor param has interesting things for doing animation
  };
}

// TODO: break this out for inspect = true!
function DraggableInventoryItem({
  connectDragSource,
  inspect,
  isPhonePortrait,
  children,
  item,
}: Props) {
  const [touchActive, setTouchActive] = useState(false);
  const longPressed = useRef<boolean>(false);
  const timer = useRef<number>(0);

  const resetTouch = () => {
    setTouchActive(false);
    showMobileInspect(undefined);
    showDragGhost(undefined);
    window.clearTimeout(timer.current);
    longPressed.current = false;
  };

  const onTouch = (e: React.TouchEvent) => {
    setTouchActive(e.type === 'touchstart');

    // We don't need this to rerender on store / compare changes. But gotta figure out a better way to look at this.
    // TODO: Do we need these checks at all?
    if (!inspect || loadoutDialogOpen || Boolean(compareSessionSelector(store.getState()))) {
      return;
    }

    // It a longpress happend and the touch move event files, do nothing.
    if (longPressed.current && e.type === 'touchmove') {
      if ($featureFlags.mobileInspect && isPhonePortrait) {
        return;
      }
      showDragGhost({
        item,
        transform: `translate(${e.touches[0].clientX}px, ${e.touches[0].clientY}px)`,
      });
      return;
    }

    // Always reset the touch event before any other event fires.
    // Useful because if the start event happens twice before another type (it happens.)
    resetTouch();

    if (e.type !== 'touchstart') {
      // Abort longpress timer if touch moved, ended, or cancelled.
      return;
    }

    // Start a timer for the longpress action
    timer.current = window.setTimeout(() => {
      longPressed.current = true;
      if ($featureFlags.mobileInspect && isPhonePortrait) {
        showMobileInspect(item, inspect);
      }
    }, LONGPRESS_TIMEOUT);
  };

  return connectDragSource(
    <div
      onTouchStart={onTouch}
      onTouchMove={onTouch}
      onTouchEnd={onTouch}
      onTouchCancel={onTouch}
      className={clsx('item-drag-container', `item-type-${item.type}`, {
        'touch-active': touchActive,
      })}
    >
      {children}
    </div>
  );
}

/**
 * DraggableInventoryItem is a wrapper component that makes its children draggable,
 * according to the rules for the given inventory item. When dropped, it passes the full item
 * as the drop result.
 */
export default DragSource(dragType, dragSpec, collect)(DraggableInventoryItem);<|MERGE_RESOLUTION|>--- conflicted
+++ resolved
@@ -3,11 +3,8 @@
 import { loadoutDialogOpen } from 'app/loadout/LoadoutDrawer';
 import { showMobileInspect } from 'app/mobile-inspect/mobile-inspect';
 import { Inspect } from 'app/mobile-inspect/MobileInspect';
-<<<<<<< HEAD
 import store from 'app/store/store';
-=======
 import { Observable } from 'app/utils/observable';
->>>>>>> 273b144d
 import clsx from 'clsx';
 import React, { useRef, useState } from 'react';
 import { ConnectDragSource, DragSource, DragSourceConnector, DragSourceSpec } from 'react-dnd';
