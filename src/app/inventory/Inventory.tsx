--- conflicted
+++ resolved
@@ -21,19 +21,11 @@
 import { useSubscription } from 'app/utils/hooks';
 import ShowPageLoading from 'app/dim-ui/ShowPageLoading';
 import DragGhostItem from './DragGhostItem';
-<<<<<<< HEAD
-=======
 import { t } from 'app/i18next-t';
 import MobileInspect from 'app/mobile-inspect/MobileInspect';
->>>>>>> c9c18952
 
 interface ProvidedProps {
   account: DestinyAccount;
-<<<<<<< HEAD
-}
-
-export default function Inventory({ account }: Props) {
-=======
 }
 
 interface StoreProps {
@@ -72,7 +64,6 @@
     return <ShowPageLoading message={t('Loading.Profile')} />;
   }
 
->>>>>>> c9c18952
   return (
     <ErrorBoundary name="Inventory">
       <Stores />
@@ -82,6 +73,7 @@
       <DragPerformanceFix />
       {account.destinyVersion === 1 ? <D1Farming /> : <D2Farming />}
       {account.destinyVersion === 2 && <GearPower />}
+      {$featureFlags.mobileInspect && isPhonePortrait && <MobileInspect />}
       <DragGhostItem />
       <InfusionFinder destinyVersion={account.destinyVersion} />
       <ClearNewItems account={account} />
