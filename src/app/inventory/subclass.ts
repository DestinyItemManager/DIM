import { damageNamesByEnum } from 'app/search/search-filter-values';
import { getFirstSocketByCategoryHash } from 'app/utils/socket-utils';
import { LookupTable } from 'app/utils/util-types';
import { DamageType } from 'bungie-api-ts/destiny2';
import { emptyPlugHashes } from 'data/d2/empty-plug-hashes';
import { ItemCategoryHashes, SocketCategoryHashes } from 'data/d2/generated-enums';
import subclassArc from 'images/subclass-arc.png';
import subclassPrismatic from 'images/subclass-prismatic.png';
import subclassSolar from 'images/subclass-solar.png';
import subclassStasis from 'images/subclass-stasis.png';
import subclassStrand from 'images/subclass-strand.png';
import subclassVoid from 'images/subclass-void.png';
import _ from 'lodash';
import { DimItem, PluggableInventoryItemDefinition } from './item-types';

const baseImagesByDamageType: LookupTable<DamageType, string> = {
  [DamageType.Arc]: subclassArc,
  [DamageType.Thermal]: subclassSolar,
  [DamageType.Void]: subclassVoid,
  [DamageType.Stasis]: subclassStasis,
  [DamageType.Strand]: subclassStrand,
  [DamageType.Kinetic]: subclassPrismatic,
};

interface SubclassIconInfo {
  base: string | undefined;
  super: string;
}
export function getSubclassIconInfo(item: DimItem): SubclassIconInfo | undefined {
  if (item.sockets) {
    const superSocket = getFirstSocketByCategoryHash(item.sockets, SocketCategoryHashes.Super);
    const superPlug = superSocket?.plugged?.plugDef;
    const superIcon = superPlug?.displayProperties?.icon;
    if (superIcon) {
      const damageType = item.element?.enumValue;
<<<<<<< HEAD
      if (damageType === DamageType.Kinetic || (damageType && baseImagesByDamageType[damageType])) {
=======
      if (damageType && baseImagesByDamageType[damageType]) {
>>>>>>> 77e8ae5a
        const base = baseImagesByDamageType[damageType];
        return {
          base: base,
          super: superIcon,
        };
      }
    }
  }
}

const nameToDamageType = _.invert(damageNamesByEnum);

export function getDamageTypeForSubclassPlug(item: PluggableInventoryItemDefinition) {
  // ignore empty plugs because they'll be present across all subclasses
  if (emptyPlugHashes.has(item.hash)) {
    return null;
  }

  // early out to avoid building subclass plug categories
  if (!item.itemCategoryHashes?.includes(ItemCategoryHashes.SubclassMods)) {
    return null;
  }

  for (const name in nameToDamageType) {
    if (item.plug.plugCategoryIdentifier.includes(name)) {
      return parseInt(nameToDamageType[name], 10) as DamageType;
    }
  }
  return null;
}<|MERGE_RESOLUTION|>--- conflicted
+++ resolved
@@ -33,11 +33,7 @@
     const superIcon = superPlug?.displayProperties?.icon;
     if (superIcon) {
       const damageType = item.element?.enumValue;
-<<<<<<< HEAD
-      if (damageType === DamageType.Kinetic || (damageType && baseImagesByDamageType[damageType])) {
-=======
       if (damageType && baseImagesByDamageType[damageType]) {
->>>>>>> 77e8ae5a
         const base = baseImagesByDamageType[damageType];
         return {
           base: base,
