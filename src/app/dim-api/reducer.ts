--- conflicted
+++ resolved
@@ -221,13 +221,7 @@
         settings: fixBadSettingsTypes({
           ...state.settings,
           ...profileResponse.settings,
-<<<<<<< HEAD
-          itemSortOrderCustom: sortOrder,
-          itemSortReversals: reversals,
-        },
-=======
         }),
->>>>>>> d436fb07
         itemHashTags: profileResponse.itemHashTags
           ? _.keyBy(profileResponse.itemHashTags, (t) => t.hash)
           : state.itemHashTags,
