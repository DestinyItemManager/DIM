import {
  defaultGlobalSettings,
  DestinyVersion,
  GlobalSettings,
  ItemAnnotation,
  ItemHashTag,
  Loadout,
  ProfileUpdateResult,
  Search,
  TagValue,
} from '@destinyitemmanager/dim-api-types';
import { DestinyAccount } from 'app/accounts/destiny-account';
import { convertDimLoadoutToApiLoadout } from 'app/loadout-drawer/loadout-type-converters';
import { recentSearchComparator } from 'app/search/autocomplete';
import { searchConfigSelector } from 'app/search/search-config';
import { parseAndValidateQuery } from 'app/search/search-utils';
import { RootState } from 'app/store/types';
import { emptyArray } from 'app/utils/empty';
import { errorLog, infoLog, timer } from 'app/utils/log';
import { count } from 'app/utils/util';
import { clearWishLists } from 'app/wishlists/actions';
import { deepEqual } from 'fast-equals';
import produce, { Draft } from 'immer';
import _ from 'lodash';
import { ActionType, getType } from 'typesafe-actions';
import * as inventoryActions from '../inventory/actions';
import * as loadoutActions from '../loadout-drawer/actions';
import { Loadout as DimLoadout } from '../loadout-drawer/loadout-types';
import * as settingsActions from '../settings/actions';
import { initialSettingsState, Settings } from '../settings/initial-settings';
import { DeleteLoadoutUpdateWithRollback, ProfileUpdateWithRollback } from './api-types';
import * as actions from './basic-actions';
import { makeProfileKey, makeProfileKeyFromAccount } from './selectors';

// After you've got a search history of more than this many items, we start deleting the older ones
const MAX_SEARCH_HISTORY = 300;

export interface DimApiState {
  globalSettings: GlobalSettings;
  globalSettingsLoaded: boolean;

  /** Has the user granted us permission to store their info? */
  apiPermissionGranted: boolean | null;

  profileLoadedFromIndexedDb: boolean;
  profileLoaded: boolean;
  profileLoadedError?: Error;
  // unix timestamp for when the profile was last loaded
  profileLastLoaded: number;

  /**
   * App settings. Settings are global, not per-platform-membership
   */
  settings: Settings;

  /**
   * Tags-by-item-hash are only available for D2 and are not profile-specific. Mostly for tagging shaders.
   */
  itemHashTags: {
    [itemHash: string]: ItemHashTag;
  };

  /*
   * DIM API profile data, per account. The key is `${platformMembershipId}-d${destinyVersion}`.
   */
  profiles: {
    [accountKey: string]: {
      /** Loadouts stored by loadout ID */
      loadouts: {
        [id: string]: Loadout;
      };
      /** Tags/notes stored by inventory item ID */
      tags: {
        [itemId: string]: ItemAnnotation;
      };
      /** Tracked triumphs */
      triumphs: number[];
    };
  };

  /**
   * Saved searches are per-Destiny-version
   */
  searches: {
    [version in DestinyVersion]: Search[];
  };

  /**
   * Updates that haven't yet been flushed to the API. Each one is optimistic - we apply its
   * effects to local state immediately, but if they fail later we undo their effects. This
   * is stored locally to be redriven.
   */
  updateQueue: ProfileUpdateWithRollback[];

  /**
   * This watermark indicates how many items in the update queue (starting with the head of the
   * queue) are currently in the process of being flushed to the server. Items at indexes
   * less than the watermark should not be modified. Once the flush is done, those items can
   * be removed from the queue and this watermark set back to 0.
   */
  updateInProgressWatermark: number;
}

function getInitialApiPermissionSetting() {
  const setting = localStorage.getItem('dim-api-enabled');
  if (setting === null) {
    return null;
  } else if (setting === 'true') {
    return true;
  } else {
    return false;
  }
}

/**
 * Global DIM platform settings from the DIM API.
 */
export const initialState: DimApiState = {
  globalSettingsLoaded: false,
  globalSettings: {
    ...defaultGlobalSettings,
    // 2019-12-17 we've been asked to disable auto-refresh
    autoRefresh: false,
    showIssueBanner: false,
  },

  apiPermissionGranted: getInitialApiPermissionSetting(),

  profileLoaded: false,
  profileLoadedFromIndexedDb: false,
  profileLastLoaded: 0,

  settings: initialSettingsState,

  itemHashTags: {},
  profiles: {},
  searches: {
    1: [],
    2: [],
  },

  updateQueue: [],
  updateInProgressWatermark: 0,
};

type DimApiAction =
  | ActionType<typeof actions>
  | ActionType<typeof settingsActions>
  | ActionType<typeof clearWishLists>
  | ActionType<typeof loadoutActions>
  | ActionType<typeof inventoryActions>;

export const dimApi = (
  state: DimApiState = initialState,
  action: DimApiAction,
  // This is a specially-handled reducer (see reducers.ts) which gets the current account (based on incoming state) passed along
  account?: DestinyAccount
): DimApiState => {
  switch (action.type) {
    case getType(actions.globalSettingsLoaded):
      return {
        ...state,
        globalSettingsLoaded: true,
        globalSettings: {
          ...state.globalSettings,
          ...action.payload,
        },
      };

    case getType(actions.profileLoadedFromIDB): {
      // When loading from IDB, merge with current state
      const newUpdateQueue = action.payload
        ? [...action.payload.updateQueue, ...state.updateQueue]
        : [];
      return action.payload
        ? {
            ...state,
            profileLoadedFromIndexedDb: true,
            settings: migrateSettings({
              ...state.settings,
              ...action.payload.settings,
            }),
            profiles: {
              ...state.profiles,
              ...action.payload.profiles,
            },
            updateQueue: newUpdateQueue,
            itemHashTags: action.payload.itemHashTags || initialState.itemHashTags,
            searches: {
              ...state.searches,
              ...action.payload.searches,
            },
          }
        : {
            ...state,
            profileLoadedFromIndexedDb: true,
          };
    }

    case getType(actions.profileLoaded): {
      const { profileResponse, account } = action.payload;

<<<<<<< HEAD
      const profileKey = account ? makeProfileKeyFromAccount(account) : '';
      const existingProfile = account ? state.profiles[profileKey] : undefined;

=======
>>>>>>> b3e2a236
      // TODO: clean out invalid/simple searches on first load?
      const newState: DimApiState = {
        ...state,
        profileLoaded: true,
        profileLoadedError: undefined,
        profileLastLoaded: Date.now(),
        settings: migrateSettings({
          ...state.settings,
          ...profileResponse.settings,
        }),
        itemHashTags: profileResponse.itemHashTags
          ? _.keyBy(profileResponse.itemHashTags, (t) => t.hash)
          : state.itemHashTags,
        profiles: account
          ? {
              ...state.profiles,
              // Overwrite just this account's profile. If a specific key is missing from the response, don't overwrite it.
              [profileKey]: {
                loadouts: profileResponse.loadouts
                  ? _.keyBy(profileResponse.loadouts, (l) => l.id)
                  : existingProfile?.loadouts ?? {},
                tags: profileResponse.tags
                  ? _.keyBy(profileResponse.tags, (t) => t.id)
                  : existingProfile?.tags ?? {},
                triumphs: profileResponse.triumphs
                  ? profileResponse.triumphs.map((t) => parseInt(t.toString(), 10))
                  : existingProfile?.triumphs ?? [],
              },
            }
          : state.profiles,
        searches:
          account && profileResponse.searches
            ? {
                ...state.searches,
                [account.destinyVersion]: profileResponse.searches || [],
              }
            : state.searches,
      };

      // If this is the first load, cleanup searches
      if (account && !state.profileLoaded) {
        return produce(newState, (state) => cleanupInvalidSearches(state, account));
      }

      return newState;
    }

    case getType(actions.profileLoadError): {
      return {
        ...state,
        profileLoadedError: action.payload,
      };
    }

    case getType(actions.setApiPermissionGranted): {
      const apiPermissionGranted = action.payload;
      return apiPermissionGranted
        ? {
            ...state,
            apiPermissionGranted,
          }
        : // If we're disabling DIM Sync, unset profile loaded and clear the update queue
          {
            ...state,
            apiPermissionGranted,
            profileLoaded: false,
            updateQueue: [],
            updateInProgressWatermark: 0,
          };
    }

    case getType(actions.prepareToFlushUpdates): {
      return prepareUpdateQueue(state);
    }

    case getType(actions.allDataDeleted): {
      return {
        ...state,
        profiles: initialState.profiles,
        settings: initialState.settings,
        updateQueue: [],
        updateInProgressWatermark: 0,
      };
    }

    case getType(actions.finishedUpdates): {
      return applyFinishedUpdatesToQueue(state, action.payload);
    }

    // For now, a failed update just resets state so we can flush again. Note that flushing will happen immediately...
    case getType(actions.flushUpdatesFailed):
      return {
        ...state,
        updateInProgressWatermark: 0,
      };

    // *** Settings ***

    case getType(settingsActions.setSettingAction):
      return changeSetting(state, action.payload.property, action.payload.value);

    case getType(settingsActions.toggleCollapsedSection):
      return changeSetting(state, 'collapsedSections', {
        ...state.settings.collapsedSections,
        [action.payload]: !state.settings.collapsedSections[action.payload],
      });

    case getType(settingsActions.setCharacterOrder): {
      const order = action.payload;
      return changeSetting(
        state,
        'customCharacterSort',
        // The order includes characters from multiple profiles, so we can't just replace it
        state.settings.customCharacterSort.filter((id) => !order.includes(id)).concat(order)
      );
    }

    // Clearing wish lists also clears the wishListSource setting
    case getType(clearWishLists):
      return changeSetting(state, 'wishListSource', '');

    // *** Loadouts ***

    case getType(loadoutActions.deleteLoadout):
      return deleteLoadout(state, action.payload);

    case getType(loadoutActions.updateLoadout):
      return updateLoadout(state, action.payload, account!);

    // *** Tags/Notes ***

    case getType(inventoryActions.setItemTag):
      return produce(state, (draft) => {
        setTag(draft, action.payload.itemId, action.payload.tag as TagValue, account!);
      });

    case getType(inventoryActions.setItemTagsBulk):
      return produce(state, (draft) => {
        for (const info of action.payload) {
          setTag(draft, info.itemId, info.tag as TagValue, account!);
        }
      });

    case getType(inventoryActions.setItemNote):
      return produce(state, (draft) => {
        setNote(draft, action.payload.itemId, action.payload.note, account!);
      });

    case getType(inventoryActions.tagCleanup):
      return tagCleanup(state, action.payload, account!);

    case getType(inventoryActions.setItemHashTag):
      return produce(state, (draft) => {
        setItemHashTag(draft, action.payload.itemHash, action.payload.tag as TagValue, account!);
      });

    case getType(inventoryActions.setItemHashNote):
      return produce(state, (draft) => {
        setItemHashNote(draft, action.payload.itemHash, action.payload.note, account!);
      });

    // *** Searches ***

    case getType(actions.searchUsed):
      return produce(state, (draft) => {
        searchUsed(draft, account!, action.payload);
      });

    case getType(actions.saveSearch):
      return produce(state, (draft) => {
        saveSearch(account!, draft, action.payload.query, action.payload.saved);
      });

    case getType(actions.searchDeleted):
      return produce(state, (draft) => {
        deleteSearch(draft, account!.destinyVersion, action.payload);
      });

    // *** Triumphs ***

    case getType(actions.trackTriumph):
      return produce(state, (draft) => {
        trackTriumph(draft, account!, action.payload.recordHash, action.payload.tracked);
      });

    default:
      return state;
  }
};

function migrateSettings(settings: Settings) {
  // Fix some integer settings being stored as strings
  if (typeof settings.charCol === 'string') {
    settings = { ...settings, charCol: parseInt(settings.charCol, 10) };
  }
  if (typeof settings.charColMobile === 'string') {
    settings = { ...settings, charColMobile: parseInt(settings.charColMobile, 10) };
  }
  if (typeof settings.inventoryClearSpaces === 'string') {
    settings = { ...settings, inventoryClearSpaces: parseInt(settings.inventoryClearSpaces, 10) };
  }
  if (typeof settings.itemSize === 'string') {
    settings = { ...settings, itemSize: parseInt(settings.itemSize, 10) };
  }

  // Replace 'element' sort with 'elementWeapon' and 'elementArmor'
  const sortOrder = settings.itemSortOrderCustom || [];
  const reversals = settings.itemSortReversals || [];

  if (sortOrder.includes('element')) {
    sortOrder.splice(sortOrder.indexOf('element'), 1, 'elementWeapon', 'elementArmor');
  }

  if (reversals.includes('element')) {
    reversals.splice(sortOrder.indexOf('element'), 1, 'elementWeapon', 'elementArmor');
  }

  settings = { ...settings, itemSortOrderCustom: sortOrder, itemSortReversals: reversals };

  return settings;
}

function changeSetting<V extends keyof Settings>(state: DimApiState, prop: V, value: Settings[V]) {
  // Don't worry about changing settings to their current value
  if (deepEqual(state.settings[prop], value)) {
    return state;
  }

  return produce(state, (draft) => {
    const beforeValue = draft.settings[prop];
    draft.settings[prop] = value;
    draft.updateQueue.push({
      action: 'setting',
      payload: {
        [prop]: value,
      },
      before: {
        [prop]: beforeValue,
      },
    });
  });
}

/**
 * This prepares the update queue to be flushed to the DIM API. It first
 * compacts the updates so that there aren't redundant actions, and then sets
 * the update watermark.
 */
function prepareUpdateQueue(state: DimApiState) {
  const stopTimer = timer('prepareUpdateQueue');
  try {
    return produce(state, (draft) => {
      // If the user only wants to save data locally, then throw away the update queue.
      if (state.apiPermissionGranted === false) {
        draft.updateQueue = emptyArray();
        draft.updateInProgressWatermark = 0;
        return;
      }

      let platformMembershipId: string | undefined;
      let destinyVersion: DestinyVersion | undefined;

      // Multiple updates to a particular object can be coalesced into a single update
      // before being sent. We iterate from beginning (oldest update) to end (newest update).
      const compacted: {
        [key: string]: ProfileUpdateWithRollback;
      } = {};
      const rest: ProfileUpdateWithRollback[] = [];
      for (const update of draft.updateQueue) {
        // The first time we see a profile-specific update, keep track of which
        // profile it was, and reject updates for the other profiles. This is
        // because DIM API update can only work one profile at a time.
        if (!platformMembershipId && !destinyVersion) {
          platformMembershipId = update.platformMembershipId;
          destinyVersion = update.destinyVersion;
        } else if (
          update.platformMembershipId &&
          (update.platformMembershipId !== platformMembershipId ||
            update.destinyVersion !== destinyVersion)
        ) {
          // Put it on the list of other updates that won't be flushed, and move on.
          // Some updates, like settings, aren't profile-specific and can always
          // be sent.
          rest.push(update);
          continue;
        }

        compactUpdate(compacted, update);
      }

      draft.updateQueue = Object.values(compacted);

      // Set watermark to what we're going to flush.
      // TODO: Maybe add a maximum update length?
      draft.updateInProgressWatermark = draft.updateQueue.length;

      // Put the other updates we aren't going to send back on the end of the queue.
      draft.updateQueue.push(...rest);
    });
  } finally {
    stopTimer();
  }
}

let unique = 0;

/**
 * Combine this update with any update to the same object that's already in the queue.
 * This is meant to reduce how many updates the API has to process - especially if the
 * app has been offline for some time.
 *
 * For example, if I edit a loadout twice then delete it, we can just issue a delete.
 *
 * Note that this may result in taking two updates, one of which would succeed and one
 * which would fail, and turning them into a single update that will fail and roll back
 * to the initial state before either of them. Hopefully this is rare.
 */
function compactUpdate(
  compacted: {
    [key: string]: ProfileUpdateWithRollback;
  },
  update: ProfileUpdateWithRollback
) {
  // Figure out the ID of the object being acted on
  let key: string;
  switch (update.action) {
    case 'setting':
    case 'tag_cleanup':
      // These don't act on a specific object
      key = update.action;
      break;
    case 'loadout':
    case 'tag':
      // These store their ID in an object
      key = `${update.action}-${update.payload.id}`;
      break;
    case 'delete_loadout':
      // The payload is the ID, and it should coalesce with other loadout actions
      key = `loadout-${update.payload}`;
      break;
    case 'save_search':
      key = `${update.action}-${update.payload.query}`;
      break;
    case 'item_hash_tag':
      // These store their ID in an object
      key = `${update.action}-${update.payload.hash}`;
      break;
    case 'track_triumph':
      key = `${update.action}-${update.payload.recordHash}`;
      break;
    case 'search':
    case 'delete_search':
      // These don't combine (though maybe they should be extended to include an array of usage times?)
      key = `unique-${unique++}`;
      break;
  }

  const existingUpdate = compacted[key];
  if (!existingUpdate) {
    compacted[key] = update;
    return;
  }

  let combinedUpdate: ProfileUpdateWithRollback | undefined;

  // The if statements checking existingUpdate's action are to inform types
  switch (update.action) {
    case 'setting': {
      if (existingUpdate.action === 'setting') {
        const payload = {
          // Merge settings, newer overwriting older
          ...existingUpdate.payload,
          ...update.payload,
        };
        const before = {
          // Reversed order
          ...update.before,
          ...existingUpdate.before,
        };

        // Eliminate chains of settings that get back to the initial state
        for (const key in payload) {
          if (payload[key] === before[key]) {
            delete payload[key];
            delete before[key];
          }
        }
        if (_.isEmpty(payload)) {
          break;
        }

        combinedUpdate = {
          ...existingUpdate,
          payload,
          before,
        };
      }
      break;
    }

    case 'tag_cleanup': {
      if (existingUpdate.action === 'tag_cleanup') {
        combinedUpdate = {
          ...existingUpdate,
          // Combine into a unique set
          payload: [...new Set([...existingUpdate.payload, ...update.payload])],
        };
      }
      break;
    }

    case 'loadout': {
      if (existingUpdate.action === 'loadout') {
        combinedUpdate = {
          ...existingUpdate,
          // Loadouts completely overwrite
          payload: update.payload,
          // We keep the "before" from the existing update
        };
      } else if (existingUpdate.action === 'delete_loadout') {
        // Someone deleted then recreated. Maybe a future undo delete case? It's not possible today.
        combinedUpdate = {
          ...update,
          // Before is whatever loadout existed before being deleted.
          before: existingUpdate.before as Loadout,
        };
      }
      break;
    }

    case 'delete_loadout': {
      if (existingUpdate.action === 'loadout') {
        // If there was no before (a new loadout) and now we're deleting it, there's nothing to update.
        if (!existingUpdate.before) {
          break;
        }

        combinedUpdate = {
          // Turn it into a delete loadout
          ...update,
          // Loadouts completely overwrite
          before: existingUpdate.before,
          // We keep the "before" from the existing update
        } as DeleteLoadoutUpdateWithRollback;
      } else if (existingUpdate.action === 'delete_loadout') {
        // Doesn't seem like we should get two delete loadouts for the same thing. Ignore the new update.
        combinedUpdate = existingUpdate;
      }
      break;
    }
    case 'tag': {
      if (existingUpdate.action === 'tag') {
        // Successive tag/notes updates overwrite
        combinedUpdate = {
          ...existingUpdate,
          payload: {
            ...existingUpdate.payload,
            ...update.payload,
          },
          before: existingUpdate.before,
        };
      }
      break;
    }
    case 'item_hash_tag': {
      if (existingUpdate.action === 'item_hash_tag') {
        // Successive tag/notes updates overwrite
        combinedUpdate = {
          ...existingUpdate,
          payload: {
            ...existingUpdate.payload,
            ...update.payload,
          },
          before: existingUpdate.before,
        };
      }
      break;
    }
    case 'track_triumph': {
      if (existingUpdate.action === 'track_triumph') {
        // Successive track state updates overwrite
        combinedUpdate = {
          ...existingUpdate,
          payload: {
            ...existingUpdate.payload,
            ...update.payload,
          },
          before: existingUpdate.before,
        };
      }
      break;
    }
    case 'save_search': {
      if (existingUpdate.action === 'save_search') {
        // Successive save state updates overwrite
        combinedUpdate = {
          ...existingUpdate,
          payload: {
            ...existingUpdate.payload,
            ...update.payload,
          },
          before: existingUpdate.before,
        };
      }
      break;
    }
    case 'search':
    case 'delete_search':
      break;
  }

  if (combinedUpdate) {
    compacted[key] = combinedUpdate;
  } else {
    delete compacted[key];
  }
}

/**
 * Record the result of an update call to the API
 */
function applyFinishedUpdatesToQueue(state: DimApiState, results: ProfileUpdateResult[]) {
  return produce(state, (draft) => {
    const total = Math.min(state.updateInProgressWatermark, results?.length || 0);

    for (let i = 0; i < total; i++) {
      const update = state.updateQueue[i];
      const result = results[i];

      if (!(result.status === 'Success' || result.status === 'NotFound')) {
        errorLog(
          'applyFinishedUpdatesToQueue',
          'failed to update:',
          result.status,
          ':',
          result.message,
          update
        );
        reverseEffects(draft, update);
      }
    }

    // There's currently no error that would leave them in the array
    draft.updateQueue.splice(0, state.updateInProgressWatermark);
    draft.updateInProgressWatermark = 0;
  });
}

/**
 * Delete a loadout by ID, from any profile it may be in.
 */
function deleteLoadout(state: DimApiState, loadoutId: string) {
  return produce(state, (draft) => {
    let profileWithLoadout: string | undefined;
    let loadout: Loadout | undefined;
    for (const profile in draft.profiles) {
      const loadouts = draft.profiles[profile]?.loadouts;

      if (loadouts[loadoutId]) {
        profileWithLoadout = profile;
        loadout = loadouts[loadoutId];
        delete loadouts[loadoutId];
        break;
      }
    }

    if (!loadout || !profileWithLoadout) {
      return;
    }

    const [platformMembershipId, destinyVersion] = parseProfileKey(profileWithLoadout);

    draft.updateQueue.push({
      action: 'delete_loadout',
      payload: loadoutId,
      before: loadout,
      platformMembershipId,
      destinyVersion,
    });
  });
}

function updateLoadout(state: DimApiState, loadout: DimLoadout, account: DestinyAccount) {
  return produce(state, (draft) => {
    const profileKey = makeProfileKey(account.membershipId, account.destinyVersion);
    const profile = ensureProfile(draft, profileKey);
    const loadouts = profile.loadouts;
    const newLoadout = convertDimLoadoutToApiLoadout(loadout);
    const updateAction: ProfileUpdateWithRollback = {
      action: 'loadout',
      payload: newLoadout,
      platformMembershipId: account.membershipId,
      destinyVersion: account.destinyVersion,
    };

    if (loadouts[loadout.id]) {
      updateAction.before = loadouts[loadout.id];
      loadouts[loadout.id] = newLoadout;
      draft.updateQueue.push(updateAction);
    } else {
      loadouts[loadout.id] = newLoadout;
      draft.updateQueue.push(updateAction);
    }
  });
}

function setTag(
  draft: Draft<DimApiState>,
  itemId: string,
  tag: TagValue | undefined,
  account: DestinyAccount
) {
  if (!itemId || itemId === '0') {
    errorLog('setTag', 'Cannot tag a non-instanced item. Use setItemHashTag instead');
    return;
  }

  const profileKey = makeProfileKeyFromAccount(account);
  const profile = ensureProfile(draft, profileKey);
  const tags = profile.tags;
  const existingTag = tags[itemId];

  const updateAction: ProfileUpdateWithRollback = {
    action: 'tag',
    payload: {
      id: itemId,
      tag: tag ?? null,
    },
    before: existingTag ? { ...existingTag } : undefined,
    platformMembershipId: account.membershipId,
    destinyVersion: account.destinyVersion,
  };

  if (tag) {
    if (existingTag) {
      if (existingTag.tag === tag) {
        return; // nothing to do
      }
      existingTag.tag = tag;
    } else {
      tags[itemId] = {
        id: itemId,
        tag,
      };
    }
  } else {
    if (existingTag?.tag) {
      delete existingTag.tag;
      if (!existingTag.notes) {
        delete tags[itemId];
      }
    } else {
      return; // nothing to do
    }
  }

  draft.updateQueue.push(updateAction);
}

function setItemHashTag(
  draft: Draft<DimApiState>,
  itemHash: number,
  tag: TagValue | undefined,
  account: DestinyAccount
) {
  const tags = draft.itemHashTags;
  const existingTag = tags[itemHash];

  const updateAction: ProfileUpdateWithRollback = {
    action: 'item_hash_tag',
    payload: {
      hash: itemHash,
      tag: tag ?? null,
    },
    before: existingTag ? { ...existingTag } : undefined,
    platformMembershipId: account.membershipId,
    destinyVersion: account.destinyVersion,
  };

  if (tag) {
    if (existingTag) {
      existingTag.tag = tag;
    } else {
      tags[itemHash] = {
        hash: itemHash,
        tag,
      };
    }
  } else {
    delete existingTag?.tag;
    if (!existingTag?.tag && !existingTag?.notes) {
      delete tags[itemHash];
    }
  }

  draft.updateQueue.push(updateAction);
}

function setNote(
  draft: Draft<DimApiState>,
  itemId: string,
  notes: string | undefined,
  account: DestinyAccount
) {
  if (!itemId || itemId === '0') {
    errorLog('setNote', 'Cannot note a non-instanced item. Use setItemHashNote instead');
    return;
  }
  const profileKey = makeProfileKeyFromAccount(account);
  const profile = ensureProfile(draft, profileKey);
  const tags = profile.tags;
  const existingTag = tags[itemId];

  const updateAction: ProfileUpdateWithRollback = {
    action: 'tag',
    payload: {
      id: itemId,
      notes: notes && notes.length > 0 ? notes : null,
    },
    before: existingTag ? { ...existingTag } : undefined,
    platformMembershipId: account.membershipId,
    destinyVersion: account.destinyVersion,
  };

  if (notes && notes.length > 0) {
    if (existingTag) {
      existingTag.notes = notes;
    } else {
      tags[itemId] = {
        id: itemId,
        notes,
      };
    }
  } else {
    delete existingTag?.notes;
    if (!existingTag?.tag && !existingTag?.notes) {
      delete tags[itemId];
    }
  }

  draft.updateQueue.push(updateAction);
}

function setItemHashNote(
  draft: Draft<DimApiState>,
  itemHash: number,
  notes: string | undefined,
  account: DestinyAccount
) {
  const tags = draft.itemHashTags;
  const existingTag = tags[itemHash];

  const updateAction: ProfileUpdateWithRollback = {
    action: 'item_hash_tag',
    payload: {
      hash: itemHash,
      notes: notes && notes.length > 0 ? notes : null,
    },
    before: existingTag ? { ...existingTag } : undefined,
    platformMembershipId: account.membershipId,
    destinyVersion: account.destinyVersion,
  };

  if (notes && notes.length > 0) {
    if (existingTag) {
      existingTag.notes = notes;
    } else {
      tags[itemHash] = {
        hash: itemHash,
        notes,
      };
    }
  } else {
    delete existingTag?.notes;
    if (!existingTag?.tag && !existingTag?.notes) {
      delete tags[itemHash];
    }
  }

  draft.updateQueue.push(updateAction);
}

function tagCleanup(state: DimApiState, itemIdsToRemove: string[], account: DestinyAccount) {
  if (!state.profileLoaded) {
    // Don't try to cleanup anything if we haven't loaded yet
    return state;
  }
  return produce(state, (draft) => {
    const profileKey = makeProfileKeyFromAccount(account);
    const profile = ensureProfile(draft, profileKey);
    for (const itemId of itemIdsToRemove) {
      delete profile.tags[itemId];
    }

    draft.updateQueue.push({
      action: 'tag_cleanup',
      payload: itemIdsToRemove,
      // "before" isn't really valuable here
      platformMembershipId: account.membershipId,
      destinyVersion: account.destinyVersion,
    });
  });
}

function trackTriumph(
  draft: Draft<DimApiState>,
  account: DestinyAccount,
  recordHash: number,
  tracked: boolean
) {
  const profileKey = makeProfileKeyFromAccount(account);
  const profile = ensureProfile(draft, profileKey);

  const updateAction: ProfileUpdateWithRollback = {
    action: 'track_triumph',
    payload: {
      recordHash: recordHash,
      tracked,
    },
    before: {
      recordHash: recordHash,
      tracked: !tracked,
    },
    platformMembershipId: account.membershipId,
    destinyVersion: account.destinyVersion,
  };

  const triumphs = profile.triumphs.filter((h) => h !== recordHash);
  if (tracked) {
    triumphs.push(recordHash);
  }
  profile.triumphs = triumphs;

  draft.updateQueue.push(updateAction);
}

// Real hack to fake out enough store to select out the search configs
function stubSearchRootState(account: DestinyAccount) {
  return {
    accounts: {
      accounts: [account],
      currentAccount: 0,
    },
    inventory: { stores: [] },
    dimApi: { profiles: {} },
    manifest: {},
  } as any as RootState;
}

function searchUsed(draft: Draft<DimApiState>, account: DestinyAccount, query: string) {
  const destinyVersion = account.destinyVersion;
  const searchConfigs = searchConfigSelector(stubSearchRootState(account));

  // Canonicalize the query so we always save it the same way
  const { canonical, saveInHistory } = parseAndValidateQuery(query, searchConfigs);
  if (!saveInHistory) {
    errorLog('searchUsed', 'Query not eligible to be saved in history', query);
    return;
  }
  query = canonical;

  const updateAction: ProfileUpdateWithRollback = {
    action: 'search',
    payload: {
      query,
    },
    destinyVersion,
  };

  const searches = draft.searches[destinyVersion];
  const existingSearch = searches.find((s) => s.query === query);

  if (existingSearch) {
    existingSearch.lastUsage = Date.now();
    existingSearch.usageCount++;
  } else {
    searches.push({
      query,
      usageCount: 1,
      saved: false,
      lastUsage: Date.now(),
    });
  }

  if (searches.length > MAX_SEARCH_HISTORY) {
    const sortedSearches = [...searches].sort(recentSearchComparator);

    const numBuiltinSearches = count(sortedSearches, (s) => s.usageCount <= 0);

    // remove bottom-sorted search until we get to the limit
    while (sortedSearches.length > MAX_SEARCH_HISTORY - numBuiltinSearches) {
      const lastSearch = sortedSearches.pop()!;
      // Never try to delete the built-in searches or saved searches
      if (!lastSearch.saved && lastSearch.usageCount > 0) {
        deleteSearch(draft, destinyVersion, lastSearch.query);
      }
    }
  }

  draft.updateQueue.push(updateAction);
}

function saveSearch(
  account: DestinyAccount,
  draft: Draft<DimApiState>,
  query: string,
  saved: boolean
) {
  const destinyVersion = account.destinyVersion;
  const searchConfigs = searchConfigSelector(stubSearchRootState(account));

  // Canonicalize the query so we always save it the same way
  const { canonical, saveable } = parseAndValidateQuery(query, searchConfigs);
  if (!saveable) {
    errorLog('searchUsed', 'Query not eligible to be saved', query);
    return;
  }
  query = canonical;

  const updateAction: ProfileUpdateWithRollback = {
    action: 'save_search',
    payload: {
      query,
      saved,
    },
    destinyVersion,
  };

  const searches = draft.searches[destinyVersion];
  const existingSearch = searches.find((s) => s.query === query);

  if (existingSearch) {
    existingSearch.saved = saved;
  } else {
    // Save this as a "used" search first. This may happen if it's a type of search we
    // wouldn't normally save to history like a "simple" filter.
    searches.push({
      query,
      usageCount: 1,
      saved: true,
      lastUsage: Date.now(),
    });
    draft.updateQueue.push({
      action: 'search',
      payload: {
        query,
      },
      destinyVersion,
    });
  }

  draft.updateQueue.push(updateAction);
}

function deleteSearch(draft: Draft<DimApiState>, destinyVersion: DestinyVersion, query: string) {
  const updateAction: ProfileUpdateWithRollback = {
    action: 'delete_search',
    payload: {
      query,
    },
    destinyVersion,
  };

  draft.searches[destinyVersion] = draft.searches[destinyVersion].filter((s) => s.query !== query);

  draft.updateQueue.push(updateAction);
}

function cleanupInvalidSearches(draft: Draft<DimApiState>, account: DestinyAccount) {
  // Filter out saved and builtin searches
  const searches = draft.searches[account.destinyVersion].filter(
    (s) => !s.saved && s.usageCount > 0
  );

  if (!searches.length) {
    return;
  }

  const searchConfigs = searchConfigSelector(stubSearchRootState(account));
  for (const search of draft.searches[account.destinyVersion]) {
    if (search.saved || search.usageCount <= 0) {
      continue;
    }

    const { saveInHistory } = parseAndValidateQuery(search.query, searchConfigs);
    if (!saveInHistory) {
      deleteSearch(draft, account.destinyVersion, search.query);
    }
  }
}

function reverseEffects(draft: Draft<DimApiState>, update: ProfileUpdateWithRollback) {
  // TODO: put things back the way they were
  infoLog('reverseEffects', 'TODO: Reversing', draft, update);
}

export function parseProfileKey(profileKey: string): [string, DestinyVersion] {
  const match = profileKey.match(/(\d+)-d(1|2)/);
  if (!match) {
    throw new Error("Profile key didn't match expected format");
  }
  return [match[1], parseInt(match[2], 10) as DestinyVersion];
}

function ensureProfile(draft: Draft<DimApiState>, profileKey: string) {
  if (!draft.profiles[profileKey]) {
    draft.profiles[profileKey] = {
      loadouts: {},
      tags: {},
      triumphs: [],
    };
  }
  return draft.profiles[profileKey];
}<|MERGE_RESOLUTION|>--- conflicted
+++ resolved
@@ -200,12 +200,9 @@
     case getType(actions.profileLoaded): {
       const { profileResponse, account } = action.payload;
 
-<<<<<<< HEAD
       const profileKey = account ? makeProfileKeyFromAccount(account) : '';
       const existingProfile = account ? state.profiles[profileKey] : undefined;
 
-=======
->>>>>>> b3e2a236
       // TODO: clean out invalid/simple searches on first load?
       const newState: DimApiState = {
         ...state,
