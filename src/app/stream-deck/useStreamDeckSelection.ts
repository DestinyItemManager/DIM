--- conflicted
+++ resolved
@@ -75,13 +75,8 @@
         icon: item.icon,
         overlay: item.iconOverlay,
         isExotic: item.isExotic,
-<<<<<<< HEAD
-        isSubClass: data.isSubClass ?? false,
-        isCrafted: item.crafted,
-=======
         isSubClass: data.isSubClass,
         isCrafted: Boolean(item.crafted),
->>>>>>> 6518148b
         element:
           item.element?.enumValue === DamageType.Kinetic
             ? undefined
