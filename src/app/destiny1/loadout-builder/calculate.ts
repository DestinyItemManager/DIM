--- conflicted
+++ resolved
@@ -1,13 +1,6 @@
 import { infoLog } from 'app/utils/log';
-<<<<<<< HEAD
-import { delay } from 'app/utils/util';
+import { delay } from 'app/utils/promises';
 import { StatHashes } from 'data/d2/generated-enums';
-=======
-import { delay } from 'app/utils/promises';
-import disciplineIcon from 'images/discipline.png';
-import intellectIcon from 'images/intellect.png';
-import strengthIcon from 'images/strength.png';
->>>>>>> b2467286
 import _ from 'lodash';
 import { D1Item } from '../../inventory/item-types';
 import { D1ManifestDefinitions } from '../d1-definitions';
