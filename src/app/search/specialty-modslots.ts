--- conflicted
+++ resolved
@@ -102,20 +102,6 @@
     emptyModSocketHashes: [2493100093],
     emptyModSocketHash: 2493100093,
   },
-<<<<<<< HEAD
-  // {
-  //   slotTag: 'reveriedawn',
-  //   compatibleModTags: [...legacyCompatibleTags, 'reveriedawn'],
-  //   socketTypeHashes: [1540673283],
-  //   compatiblePlugCategoryHashes: [
-  //     ...legacyCompatiblePlugCategoryHashes,
-  //     2149155760, // riven's curse/transcendant blessing
-  //   ],
-  //   emptyModSocketHashes: [3625698764],
-  //   emptyModSocketHash: 3625698764,
-  // },
-=======
->>>>>>> a57a2bfa
 ];
 
 export default modSocketMetadata;
