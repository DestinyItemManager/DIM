--- conflicted
+++ resolved
@@ -65,53 +65,21 @@
     keywords: 'randomroll',
     description: tl('Filter.RandomRoll'),
     destinyVersion: 2,
-<<<<<<< HEAD
-    filter: () => (item) =>
-      Boolean(item.energy) || item.sockets?.allSockets.some((s) => s.hasRandomizedPlugItems),
-=======
-    filter: () => (item: DimItem) =>
+    filter: () => (item) =>
       Boolean(item.bucket.inArmor && item.energy) ||
       (!item.crafted &&
         item.sockets?.allSockets.some(
           (s) => s.isPerk && s.plugOptions.length > 0 && s.hasRandomizedPlugItems
         )),
->>>>>>> 4e5de291
   },
   {
     keywords: 'curated',
     description: tl('Filter.Curated'),
     destinyVersion: 2,
-<<<<<<< HEAD
-    filter: () => (item) => {
-      if (!item) {
-        return false;
-      }
-
-      const legendaryWeapon = item.bucket?.sort === 'Weapons' && item.tier === 'Legendary';
-
-      if (!legendaryWeapon) {
-        return false;
-      }
-
-      const matchesCollectionsRoll = item.sockets?.allSockets
-        // curatedRoll is only set for perk-style sockets
-        .filter((socket) => socket.plugOptions.length && socket.curatedRoll)
-        .every(
-          (socket) =>
-            socket.curatedRoll!.length === socket.plugOptions.length &&
-            socket.plugOptions.every(function (e, i) {
-              return e.plugDef.hash === socket.curatedRoll![i];
-            })
-        );
-
-      return matchesCollectionsRoll;
-    },
-=======
     filter:
       ({ d2Definitions }) =>
-      (item: DimItem) =>
+      (item) =>
         matchesCuratedRoll(d2Definitions!, item),
->>>>>>> 4e5de291
   },
   {
     keywords: 'extraperk',
