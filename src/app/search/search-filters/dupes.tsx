--- conflicted
+++ resolved
@@ -233,20 +233,11 @@
   const statsCache = new Map<DimItem, number[][]>();
   for (const item of armor) {
     if (item.stats && item.power && item.bucket.hash !== BucketHashes.ClassArmor) {
-<<<<<<< HEAD
       const customStatsToConsider = customStats.filter((c) => c.class === item.classType);
       const statsToConsider = customStatsToConsider.length
         ? customStatsToConsider.map((c) => c.statHash)
         : armorStats;
-      statsCache.set(
-        item,
-        _.sortBy(
-          item.stats.filter((s) => statsToConsider.includes(s.statHash)),
-          (s) => s.statHash
-        ).map((s) => s.base)
-      );
-=======
-      const statsToConsider = customStats[item.classType] ?? armorStats;
+
       const statValues = item.stats
         .filter((s) => statsToConsider.includes(s.statHash))
         .sort((a, b) => a.statHash - b.statHash)
@@ -266,7 +257,6 @@
       } else {
         statsCache.set(item, [statValues]);
       }
->>>>>>> 8d327b6c
     }
   }
 
