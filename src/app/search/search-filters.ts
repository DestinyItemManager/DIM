--- conflicted
+++ resolved
@@ -245,14 +245,7 @@
       reacquirable: ['reacquirable'],
       hasLight: ['light', 'haslight', 'haspower'],
       complete: ['goldborder', 'yellowborder', 'complete'],
-<<<<<<< HEAD
-<<<<<<< HEAD
       curated: ['curated'],
-=======
->>>>>>> remove is:curated as alias for is:wishlist
-=======
-      curated: ['curated'],
->>>>>>> 86c4a85f
       wishlist: ['wishlist'],
       wishlistdupe: ['wishlistdupe'],
       masterwork: ['masterwork', 'masterworks'],
@@ -1236,18 +1229,10 @@
           item.sockets &&
           item.sockets.sockets
             .filter(
-<<<<<<< HEAD
               (socket) =>
                 socket &&
                 socket.plug &&
                 curatedPlugsWhitelist.includes(socket.plug.plugItem.plug.plugCategoryHash)
-=======
-              // Remove Ornaments and Trackers
-              (socket) =>
-                socket &&
-                socket.plug &&
-                ![2947756142, 3940152116].includes(socket.plug.plugItem.plug.plugCategoryHash)
->>>>>>> 86c4a85f
             )
             .every((socket) => socket && socket.plugOptions.length === 1);
 
