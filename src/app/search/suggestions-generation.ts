--- conflicted
+++ resolved
@@ -13,10 +13,7 @@
   getNotesSelector,
   getTagSelector,
 } from '../inventory/selectors';
-<<<<<<< HEAD
-=======
-import { loadoutsSelector } from '../loadout-drawer/selectors';
->>>>>>> 3710d51a
+
 import { FilterDefinition, SuggestionsContext, canonicalFilterFormats } from './filter-types';
 
 //
