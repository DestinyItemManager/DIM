import { Search } from '@destinyitemmanager/dim-api-types';
import {
  autocompleteTermSuggestions,
  filterSortRecentSearches,
  makeFilterComplete,
} from './autocomplete';
import { quoteFilterString } from './query-parser';
import { buildSearchConfig } from './search-config';

/**
 * Given a string like "foo ba|r", find where the "|" is and remove it,
 * returning its index. This allows for readable test cases that depend on
 * cursor position. If the cursor should be at the end of the string, it can be
 * omitted entirely.
 */
function extractCaret(stringWithCaretPlaceholder: string): [caretIndex: number, query: string] {
  const caretIndex = stringWithCaretPlaceholder.indexOf('|');
  if (caretIndex == -1) {
    return [stringWithCaretPlaceholder.length, stringWithCaretPlaceholder];
  }
  return [caretIndex, stringWithCaretPlaceholder.replace('|', '')];
}

describe('autocompleteTermSuggestions', () => {
  const searchConfig = buildSearchConfig(2, 'en');
  const filterComplete = makeFilterComplete(searchConfig);

  const cases: [query: string, expected: string][] = [
    ['is:haspower is:b', 'is:haspower is:bow'],
    ['(is:blue ju|n)', '(is:blue tag:junk)'],
    ['is:bow is:v|oid', 'is:bow is:void'],
    // TODO: range overloads should really work
    ['season:>outl', 'Expected failure'],
    ['not(', 'Expected failure'],
  ];

  test.each(cases)(
    'autocomplete within query for {%s}',
    (queryWithCaret: string, expected: string) => {
      const [caretIndex, query] = extractCaret(queryWithCaret);
      const candidates = autocompleteTermSuggestions(
        query,
        caretIndex,
        filterComplete,
        searchConfig
      );
      expect(candidates[0]?.query.body ?? 'Expected failure').toBe(expected);
    }
  );

  const multiWordCases: [query: string, expected: string][] = [
    ['arctic haz', 'name:"arctic haze"'],
    ['is:weapon arctic haz| -is:exotic', 'is:weapon name:"arctic haze" -is:exotic'],
    ['name:"arctic haz', 'name:"arctic haze"'],
    ["name:'arctic haz", 'name:"arctic haze"'],
    ['name:"foo" arctic haz', 'name:"foo" name:"arctic haze"'],
    ["ager's sce", 'name:"ager\'s scepter"'],
    ['the last word', 'name:"the last word"'],
    ['acd/0 fee', 'name:"acd/0 feedback fence"'],
    ['stat:rpm:200 first in, last', 'stat:rpm:200 name:"first in, last out"'],
    ['two-tail', 'name:"two-tailed fox"'],
    ['(is:a or is:b) and (is:c or multi w|)', '(is:a or is:b) and (is:c or name:"multi word")'],
    ['"rare curio" arctic haz', '"rare curio" name:"arctic haze"'],
    ['"rare curio" or arctic haz', '"rare curio" or name:"arctic haze"'],
    ['toil and trou', 'name:"toil and trouble"'],
    ['perkname:"fate of', 'perkname:"fate of all fools"'],
    ['perkname:fate of', 'perkname:"fate of all fools"'],
    // Expected (or at least not yet supported) failures:
    ['rare curio or arctic haz', 'No fake autocomplete for: rare curio or arctic haz'], // no way to know that isn't one name
    ['name:heritage arctic haze', 'No fake autocomplete for: name:heritage arctic haze'], // this actually works in the app but relies on the full manifest
  ];

<<<<<<< HEAD
  // Item names the autocompleter should know about for the above multiWordCases to complete
  const itemNames = [
    'heritage',
    'arctic haze',
    "ager's scepter",
    'the last word',
    'acd/0 feedback fence',
    'first in, last out',
    'two-tailed fox',
    'multi word',
    'toil and trouble',
    'not forgotten',
    'fate of all fools',
=======
  const plainStringCases: [query: string, mockCandidate: string][] = [['jotu', 'jötunn']];

  test.each(plainStringCases)(
    'autocomplete within query for plain string match {%s} - {%s}',
    (queryWithCaret, mockCandidate) => {
      const [caretIndex, query] = extractCaret(queryWithCaret);
      const candidates = autocompleteTermSuggestions(
        query,
        caretIndex,
        () => [`name:"${mockCandidate}"`],
        searchConfig
      );
      expect(candidates).toMatchSnapshot();
    }
  );

  const multiWordCases: [query: string, mockCandidate: string][] = [
    ['arctic haz', 'arctic haze'],
    ['is:weapon arctic haz| -is:exotic', 'arctic haze'],
    ['name:"foo" arctic haz', 'arctic haze'],
    ["ager's sce", "ager's scepter"],
    ['the last word', 'the last word'],
    ['acd/0 fee', 'acd/0 feedback fence'],
    ['stat:rpm:200 first in, last', 'first in, last out'],
    ['two-tail', 'two-tailed fox'],
    ['(is:a or is:b) and (is:c or multi w|)', 'multi word'],
    ['arctic  haz', 'arctic haze'], // two spaces inbetween words
    ['"rare curio" arctic haz', 'arctic haze'],
    ['"rare curio" or arctic haz', 'arctic haze'],
    ['toil and trou', 'toil and trouble'], // todo: not handled due to the `and`
    ['rare curio or arctic haz', 'arctic haze'], // todo: parser result is unexpected here
>>>>>>> bdebd08d
  ];

  // Mocked out filterComplete function that only knows a few tricks
  const filterCompleteMock = (term: string) => {
    console.log('TERM', term);
    const parts = term.split(':');
    let filter = 'name';
    if (parts.length > 1) {
      filter = parts.shift()!;
    }

    let value = parts[0];
    if (value.startsWith("'") || value.startsWith('"')) {
      value = value.slice(1);
    }
    if (value.endsWith("'") || value.endsWith('"')) {
      value = value.slice(0, value.length - 1);
    }
    const result = itemNames.find((i) => i.startsWith(value));
    return result
      ? [`${filter}:${quoteFilterString(result)}`]
      : [`No fake autocomplete for: ${term}`];
  };

  test.each(multiWordCases)(
    'autocomplete within multi-word query for {%s} should suggest {%s}',
    (queryWithCaret: string, expected: string) => {
      const [caretIndex, query] = extractCaret(queryWithCaret);
      const candidates = autocompleteTermSuggestions(
        query,
        caretIndex,
        filterCompleteMock,
        searchConfig
      );
      expect(candidates[0]?.query.body).toBe(expected);
    }
  );
});

describe('filterSortRecentSearches', () => {
  const recentSearches: Search[] = [
    { query: 'recent saved', usageCount: 1, saved: true, lastUsage: Date.now() },
    {
      query: 'yearold saved',
      usageCount: 1,
      saved: true,
      lastUsage: Date.now() - 365 * 24 * 60 * 60 * 1000,
    },
    {
      query: 'yearold unsaved',
      usageCount: 1,
      saved: false,
      lastUsage: Date.now() - 365 * 24 * 60 * 60 * 1000,
    },
    {
      query: 'yearold highuse',
      usageCount: 100,
      saved: false,
      lastUsage: Date.now() - 365 * 24 * 60 * 60 * 1000,
    },
    {
      query: 'dayold highuse',
      usageCount: 15,
      saved: false,
      lastUsage: Date.now() - 1 * 24 * 60 * 60 * 1000,
    },
    {
      query: 'dim api autosuggest',
      usageCount: 0,
      saved: false,
      lastUsage: 0,
    },
  ];

  for (let day = 0; day < 30; day++) {
    for (let usageCount = 1; usageCount < 10; usageCount++) {
      recentSearches.push({
        query: `${day} days old, ${usageCount} uses`,
        lastUsage: Date.now() - day * 24 * 60 * 60 * 1000,
        usageCount,
        saved: false,
      });
    }
  }

  const cases = [[''], ['high']];

  test.each(cases)('filter/sort recent searches for query |%s|', (query) => {
    const candidates = filterSortRecentSearches(query, recentSearches);
    expect(candidates.map((c) => c.query.fullText)).toMatchSnapshot();
  });

  const savedSearches: Search[] = [
    {
      query: 'is:patternunlocked -is:crafted',
      usageCount: 1,
      saved: true,
      lastUsage: Date.now(),
    },
    {
      query: '/* random-roll craftable guns */ is:patternunlocked -is:crafted',
      usageCount: 1,
      saved: true,
      lastUsage: Date.now() - 24 * 60 * 60 * 1000,
    },
  ];
  const highlightCases: string[] = ['', 'craft', 'craftable', 'crafted'];
  test.each(highlightCases)('check saved search highlighting for query |%s|', (query: string) => {
    const candidates = filterSortRecentSearches(query, savedSearches);
    expect(candidates).toMatchSnapshot();
  });
});

describe('filterComplete', () => {
  const searchConfig = buildSearchConfig(2, 'en');
  const filterComplete = makeFilterComplete(searchConfig);

  const terms = [['is:b'], ['jun'], ['sni'], ['stat:mob'], ['stat'], ['stat:'], ['ote']];

  test.each(terms)('autocomplete terms for |%s|', (term) => {
    const candidates = filterComplete(term);
    expect(candidates).toMatchSnapshot();
  });
});<|MERGE_RESOLUTION|>--- conflicted
+++ resolved
@@ -29,10 +29,25 @@
     ['is:haspower is:b', 'is:haspower is:bow'],
     ['(is:blue ju|n)', '(is:blue tag:junk)'],
     ['is:bow is:v|oid', 'is:bow is:void'],
-    // TODO: range overloads should really work
-    ['season:>outl', 'Expected failure'],
+    ['season:>outl', 'season:>outlaw'],
     ['not(', 'Expected failure'],
   ];
+
+  const plainStringCases: [query: string, mockCandidate: string][] = [['jotu', 'jötunn']];
+
+  test.each(plainStringCases)(
+    'autocomplete within query for plain string match {%s} - {%s}',
+    (queryWithCaret, mockCandidate) => {
+      const [caretIndex, query] = extractCaret(queryWithCaret);
+      const candidates = autocompleteTermSuggestions(
+        query,
+        caretIndex,
+        () => [`name:"${mockCandidate}"`],
+        searchConfig
+      );
+      expect(candidates).toMatchSnapshot();
+    }
+  );
 
   test.each(cases)(
     'autocomplete within query for {%s}',
@@ -70,7 +85,6 @@
     ['name:heritage arctic haze', 'No fake autocomplete for: name:heritage arctic haze'], // this actually works in the app but relies on the full manifest
   ];
 
-<<<<<<< HEAD
   // Item names the autocompleter should know about for the above multiWordCases to complete
   const itemNames = [
     'heritage',
@@ -84,39 +98,6 @@
     'toil and trouble',
     'not forgotten',
     'fate of all fools',
-=======
-  const plainStringCases: [query: string, mockCandidate: string][] = [['jotu', 'jötunn']];
-
-  test.each(plainStringCases)(
-    'autocomplete within query for plain string match {%s} - {%s}',
-    (queryWithCaret, mockCandidate) => {
-      const [caretIndex, query] = extractCaret(queryWithCaret);
-      const candidates = autocompleteTermSuggestions(
-        query,
-        caretIndex,
-        () => [`name:"${mockCandidate}"`],
-        searchConfig
-      );
-      expect(candidates).toMatchSnapshot();
-    }
-  );
-
-  const multiWordCases: [query: string, mockCandidate: string][] = [
-    ['arctic haz', 'arctic haze'],
-    ['is:weapon arctic haz| -is:exotic', 'arctic haze'],
-    ['name:"foo" arctic haz', 'arctic haze'],
-    ["ager's sce", "ager's scepter"],
-    ['the last word', 'the last word'],
-    ['acd/0 fee', 'acd/0 feedback fence'],
-    ['stat:rpm:200 first in, last', 'first in, last out'],
-    ['two-tail', 'two-tailed fox'],
-    ['(is:a or is:b) and (is:c or multi w|)', 'multi word'],
-    ['arctic  haz', 'arctic haze'], // two spaces inbetween words
-    ['"rare curio" arctic haz', 'arctic haze'],
-    ['"rare curio" or arctic haz', 'arctic haze'],
-    ['toil and trou', 'toil and trouble'], // todo: not handled due to the `and`
-    ['rare curio or arctic haz', 'arctic haze'], // todo: parser result is unexpected here
->>>>>>> bdebd08d
   ];
 
   // Mocked out filterComplete function that only knows a few tricks
