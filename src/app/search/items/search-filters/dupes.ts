import { AssumeArmorMasterwork } from '@destinyitemmanager/dim-api-types';
import { stripAdept } from 'app/compare/compare-utils';
import { D2ManifestDefinitions } from 'app/destiny2/d2-definitions';
import { tl } from 'app/i18next-t';
import { TagValue } from 'app/inventory/dim-item-info';
import { DimItem } from 'app/inventory/item-types';
import { calculateAssumedMasterworkStats } from 'app/loadout-drawer/loadout-utils';
import { DEFAULT_SHADER, armorStats } from 'app/search/d2-known-values';
import { chainComparator, compareBy, reverseComparator } from 'app/utils/comparators';
import { getArmor3TuningStat, isArtifice } from 'app/utils/item-utils';
import { DestinyClass } from 'bungie-api-ts/destiny2';
import { BucketHashes } from 'data/d2/generated-enums';
import { ItemFilterDefinition } from '../item-filter-types';
import { PerksSet } from './perks-set';
import { StatsSet } from './stats-set';

const notableTags = ['favorite', 'keep'];

/** outputs a string combination of the identifying features of an item, or the hash if classified */
export const makeDupeID = (item: DimItem) =>
  (item.classified && `${item.hash}`) ||
  `${
    // Consider adept versions of weapons to be the same as the normal type
    item.bucket.inWeapons ? stripAdept(item.name) : item.name
  }${
    // Some items have the same name across different classes, e.g. "Kairos Function Boots"
    item.classType
  }${
    // Some items have the same name across different tiers, e.g. "Traveler's Chosen"
    item.rarity
  }${
    // The engram that dispenses the Taraxippos scout rifle is also called Taraxippos
    item.bucket.hash
  }`;

const sortDupes = (
  dupes: {
    [dupeID: string]: DimItem[];
  },
  getTag: (item: DimItem) => TagValue | undefined,
) => {
  // The comparator for sorting dupes - the first item will be the "best" and all others are "dupelower".
  const dupeComparator = reverseComparator(
    chainComparator<DimItem>(
      // primary stat
      compareBy((item) => item.power),
      compareBy((item) => {
        const tag = getTag(item);
        return Boolean(tag && notableTags.includes(tag));
      }),
      compareBy((item) => item.masterwork),
      compareBy((item) => item.locked),
      compareBy((i) => i.id), // tiebreak by ID
    ),
  );

  for (const dupeList of Object.values(dupes)) {
    if (dupeList.length > 1) {
      dupeList.sort(dupeComparator);
    }
  }

  return dupes;
};

const computeDupesByIdFn = (allItems: DimItem[], makeDupeIdFn: (item: DimItem) => string) => {
  // Holds a map from item hash to count of occurrences of that hash
  const duplicates: { [dupeID: string]: DimItem[] } = {};

  for (const i of allItems) {
    if (!i.comparable) {
      continue;
    }
    const dupeID = makeDupeIdFn(i);
    if (!duplicates[dupeID]) {
      duplicates[dupeID] = [];
    }
    duplicates[dupeID].push(i);
  }

  return duplicates;
};

/**
 * Find a map of duplicate items using the makeDupeID function.
 */
export const computeDupes = (allItems: DimItem[]) => computeDupesByIdFn(allItems, makeDupeID);

const dupeFilters: ItemFilterDefinition[] = [
  {
    keywords: 'dupe',
    description: tl('Filter.Dupe'),
    filter: ({ allItems }) => {
      const duplicates = computeDupes(allItems);
      return (item) => {
        const dupeId = makeDupeID(item);
        return checkIfIsDupe(duplicates, dupeId, item);
      };
    },
  },
  {
    keywords: 'dupelower',
    description: tl('Filter.DupeLower'),
    filter: ({ allItems, getTag }) => {
      const duplicates = sortDupes(computeDupes(allItems), getTag);
      return (item) => {
        if (
          !(
            item.bucket &&
            (item.bucket.sort === 'Weapons' || item.bucket.sort === 'Armor') &&
            !item.notransfer
          )
        ) {
          return false;
        }

        const dupeId = makeDupeID(item);
        const dupes = duplicates[dupeId];
        if (dupes?.length > 1) {
          const bestDupe = dupes[0];
          return item !== bestDupe;
        }

        return false;
      };
    },
  },
  {
    keywords: 'infusionfodder',
    description: tl('Filter.InfusionFodder'),
    destinyVersion: 2,
    filter: ({ allItems }) => {
      const duplicates = computeDupesByIdFn(
        allItems.filter((i) => i.infusionFuel),
        (i) => i.hash.toString(),
      );
      return (item) => {
        if (!item.infusionFuel) {
          return false;
        }

        return duplicates[item.hash.toString()]?.some((i) => i.power < item.power);
      };
    },
  },
  {
    keywords: 'count',
    description: tl('Filter.DupeCount'),
    format: 'range',
    filter: ({ compare, allItems }) => {
      const duplicates = computeDupes(allItems);
      return (item) => {
        const dupeId = makeDupeID(item);
        return compare!(duplicates[dupeId]?.length ?? 0);
      };
    },
  },
  {
    keywords: 'statlower',
    description: tl('Filter.StatLower'),
    filter: ({ allItems, d2Definitions }) => {
      const duplicates = computeStatDupeLower(allItems, d2Definitions);
      return (item) => item.bucket.inArmor && duplicates.has(item.id);
    },
  },
  {
    keywords: 'customstatlower',
    description: tl('Filter.CustomStatLower'),
    filter: ({ allItems, customStats, d2Definitions }) => {
      const duplicateSetsByClass: Partial<Record<DimItem['classType'], Set<string>[]>> = {};

      for (const customStat of customStats) {
        const relevantStatHashes: number[] = [];
        const statWeights = customStat.weights;
        for (const statHash in statWeights) {
          const weight = statWeights[statHash];
          if (weight && weight > 0) {
            relevantStatHashes.push(parseInt(statHash, 10));
          }
        }
        (duplicateSetsByClass[customStat.class] ||= []).push(
          computeStatDupeLower(allItems, d2Definitions, relevantStatHashes),
        );
      }

      return (item) =>
        item.bucket.inArmor &&
        // highlight the item if it's statlower for all class-relevant custom stats.
        // this duplicates existing behavior for old style default-named custom stat,
        // but should be extended to also be a stat name-based filter
        // for users with multiple stats per class, a la customstatlower:pve
        duplicateSetsByClass[item.classType]?.every((dupeSet) => dupeSet.has(item.id));
    },
  },
  {
    keywords: ['crafteddupe', 'shapeddupe'],
    description: tl('Filter.CraftedDupe'),
    filter: ({ allItems }) => {
      const duplicates = computeDupes(allItems);
      return (item) => {
        const dupeId = makeDupeID(item);
        if (!checkIfIsDupe(duplicates, dupeId, item)) {
          return false;
        }
        const itemDupes = duplicates?.[dupeId];
        return itemDupes?.some((d) => d.crafted);
      };
    },
  },
  {
    keywords: ['dupeperks'],
    description: tl('Filter.DupePerks'),
    filter: ({ allItems }) => {
      const duplicates = new Map<string, PerksSet>();
      function getDupeId(item: DimItem) {
        // Don't compare across buckets or across types (e.g. Titan armor vs Hunter armor)
        return `${item.bucket.hash}|${item.classType}`;
      }
      for (const i of allItems) {
        if (i.sockets?.allSockets.some((s) => s.isPerk && s.socketDefinition.defaultVisible)) {
          const dupeId = getDupeId(i);
          if (!duplicates.has(dupeId)) {
            duplicates.set(dupeId, new PerksSet());
          }
          duplicates.get(dupeId)!.insert(i);
        }
      }
      return (item) =>
        item.sockets?.allSockets.some((s) => s.isPerk && s.socketDefinition.defaultVisible) &&
        Boolean(duplicates.get(getDupeId(item))?.hasPerkDupes(item));
    },
  },
];

export default dupeFilters;

export function checkIfIsDupe(
  duplicates: {
    [dupeID: string]: DimItem[];
  },
  dupeId: string,
  item: DimItem,
) {
  return (
    duplicates[dupeId]?.length > 1 &&
    item.hash !== DEFAULT_SHADER &&
    item.bucket.hash !== BucketHashes.SeasonalArtifact
  );
}

/**
 * Compute a set of items that are "stat lower" dupes. These are items for which
 * there exists another item with strictly better stats (i.e. better in at least
 * one stat and not worse in any stat).
 */
export function computeStatDupeLower(
  allItems: DimItem[],
  defs: D2ManifestDefinitions | undefined,
  relevantStatHashes: number[] = armorStats,
  getArmorStats?: (item: DimItem) => number[],
) {
  // disregard no-class armor
  const armor = allItems.filter((i) => i.bucket.inArmor && i.classType !== DestinyClass.Classified);

  const getStats =
    getArmorStats ??
    ((item: DimItem) => {
      // Always compare items as if they were fully masterworked
      const masterworkedStatValues = calculateAssumedMasterworkStats(item, {
        assumeArmorMasterwork: AssumeArmorMasterwork.All,
        minItemEnergy: 1,
      });
      return relevantStatHashes.map((statHash) => masterworkedStatValues[statHash] ?? 0);
    });

  // A mapping from an item to a list of all of its stat configurations
  // (Artifice armor can have multiple). This is just a cache to prevent
  // recalculating it.
  const statsCache = new Map<DimItem, number[][]>();
  for (const item of armor) {
    if (item.stats && item.power) {
<<<<<<< HEAD
      const statValues = getStats(item);
=======
      // Always compare items as if they were fully masterworked
      const masterworkedStatValues = calculateAssumedMasterworkStats(item, {
        assumeArmorMasterwork: AssumeArmorMasterwork.All,
        minItemEnergy: 1,
      });

      // Start with the stats before any artifice/tuning mods
      const statValues = relevantStatHashes.map(
        (statHash) => masterworkedStatValues[statHash] ?? 0,
      );
>>>>>>> 59c9ecb1
      let statMixes = [statValues];

      // Add in tuning mod variations if applicable
      const tuningStat = defs ? getArmor3TuningStat(item, defs) : undefined;
      if (tuningStat) {
        const tuningStatIndex = relevantStatHashes.indexOf(tuningStat);
        if (tuningStatIndex >= 0) {
<<<<<<< HEAD
          statMixes = relevantStatHashes.map((statHash, i) => {
            const modifiedStats = [...statValues];
            for (let vi = 0; vi < relevantStatHashes.length; vi++) {
              const v = statValues[vi];
              if (statHash === tuningStat) {
                // Apply the balanced tuning mod which gives +1 to the three zero-base stats.
                modifiedStats[vi] = v === 0 ? 1 : v;
              } else {
                // Apply the tuning mod that sacrifices one stat for +5 to the
                // tuning stat. We always boost the tuning stat, but each other
                // stat is boosted only if it is the one being sacrificed
                modifiedStats[vi] = vi === tuningStatIndex ? v + 5 : vi === i ? v - 5 : v;
              }
            }
            return modifiedStats;
          });
=======
          // Get the indexes of the three lowest stats, which will be boosted by the tuning mod
          // to +1.
          const worstThreeStatIndexes = [...statValues.entries()]
            .sort((a, b) => a[1] - b[1])
            .splice(0, 3)
            .map((e) => e[0]);

          statMixes = relevantStatHashes.map((statHash, i) =>
            statHash === tuningStat
              ? // Apply the balanced tuning mod which gives +1 to the three zero-base stats.
                statValues.map((v, vi) => (worstThreeStatIndexes.includes(vi) ? v + 1 : v))
              : // Apply the tuning mod that sacrifices one stat for +5 to the tuning stat
                statValues.map((v, vi) =>
                  // We always boost the tuning stat, but each other stat is boosted
                  // only if it is the one being sacrificed
                  vi === tuningStatIndex ? v + 5 : vi === i ? v - 5 : v,
                ),
          );
>>>>>>> 59c9ecb1
        }
      } else if (isArtifice(item)) {
        // We assume armor cannot be both artifice and tunable.
        statMixes =
          // Artifice armor can be +3 in any one stat, so we compute a separate
          // version of the stats for each stat considered
          relevantStatHashes.map((_s, i) => {
            const modifiedStats = [...statValues];
            // One stat gets +3
            modifiedStats[i] += 3;
            return modifiedStats;
          });
      }
      statsCache.set(item, statMixes);
    }
  }

  const dupes = new Set<string>();

  // Group by class and armor type. Also, compare exotics with each other, not the general pool.
  const grouped = Object.values(
    Object.groupBy(armor, (i) => `${i.bucket.hash}-${i.classType}-${i.isExotic ? i.hash : ''}`),
  );
  for (const group of grouped) {
    const statSet = new StatsSet<DimItem>();
    // Add a mapping from stats => item to the statsSet for each item in the group
    for (const item of group) {
      const stats = statsCache.get(item);
      if (stats) {
        for (const statValues of stats) {
          statSet.insert(statValues, item);
        }
      }
    }

    // Now run through the items in the group again, checking against the fully
    // populated stats set to see if there's something better
    for (const item of group) {
      const stats = statsCache.get(item);
      // All configurations must have a better version somewhere for this to count as statlower
      if (stats?.every((statValues) => statSet.doBetterStatsExist(statValues))) {
        dupes.add(item.id);
      }
    }
  }

  return dupes;
}<|MERGE_RESOLUTION|>--- conflicted
+++ resolved
@@ -279,20 +279,7 @@
   const statsCache = new Map<DimItem, number[][]>();
   for (const item of armor) {
     if (item.stats && item.power) {
-<<<<<<< HEAD
       const statValues = getStats(item);
-=======
-      // Always compare items as if they were fully masterworked
-      const masterworkedStatValues = calculateAssumedMasterworkStats(item, {
-        assumeArmorMasterwork: AssumeArmorMasterwork.All,
-        minItemEnergy: 1,
-      });
-
-      // Start with the stats before any artifice/tuning mods
-      const statValues = relevantStatHashes.map(
-        (statHash) => masterworkedStatValues[statHash] ?? 0,
-      );
->>>>>>> 59c9ecb1
       let statMixes = [statValues];
 
       // Add in tuning mod variations if applicable
@@ -300,14 +287,22 @@
       if (tuningStat) {
         const tuningStatIndex = relevantStatHashes.indexOf(tuningStat);
         if (tuningStatIndex >= 0) {
-<<<<<<< HEAD
+          // Get the indexes of the three lowest stats, which will be boosted by the tuning mod
+          // to +1. This assumes that the first stat values in statValues are armor stats
+          // in the same order as relevantStatHashes.
+          const worstThreeStatIndexes = [
+            ...statValues.splice(0, relevantStatHashes.length).entries(),
+          ]
+            .sort((a, b) => a[1] - b[1])
+            .splice(0, 3)
+            .map((e) => e[0]);
           statMixes = relevantStatHashes.map((statHash, i) => {
             const modifiedStats = [...statValues];
             for (let vi = 0; vi < relevantStatHashes.length; vi++) {
               const v = statValues[vi];
               if (statHash === tuningStat) {
                 // Apply the balanced tuning mod which gives +1 to the three zero-base stats.
-                modifiedStats[vi] = v === 0 ? 1 : v;
+                modifiedStats[vi] = worstThreeStatIndexes.includes(vi) ? v + 1 : v;
               } else {
                 // Apply the tuning mod that sacrifices one stat for +5 to the
                 // tuning stat. We always boost the tuning stat, but each other
@@ -317,26 +312,6 @@
             }
             return modifiedStats;
           });
-=======
-          // Get the indexes of the three lowest stats, which will be boosted by the tuning mod
-          // to +1.
-          const worstThreeStatIndexes = [...statValues.entries()]
-            .sort((a, b) => a[1] - b[1])
-            .splice(0, 3)
-            .map((e) => e[0]);
-
-          statMixes = relevantStatHashes.map((statHash, i) =>
-            statHash === tuningStat
-              ? // Apply the balanced tuning mod which gives +1 to the three zero-base stats.
-                statValues.map((v, vi) => (worstThreeStatIndexes.includes(vi) ? v + 1 : v))
-              : // Apply the tuning mod that sacrifices one stat for +5 to the tuning stat
-                statValues.map((v, vi) =>
-                  // We always boost the tuning stat, but each other stat is boosted
-                  // only if it is the one being sacrificed
-                  vi === tuningStatIndex ? v + 5 : vi === i ? v - 5 : v,
-                ),
-          );
->>>>>>> 59c9ecb1
         }
       } else if (isArtifice(item)) {
         // We assume armor cannot be both artifice and tunable.
