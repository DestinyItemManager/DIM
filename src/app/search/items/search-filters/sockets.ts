--- conflicted
+++ resolved
@@ -9,11 +9,8 @@
 import {
   getInterestingSocketMetadatas,
   getSpecialtySocketMetadatas,
-<<<<<<< HEAD
   isArtifice,
-=======
   isShiny,
->>>>>>> a0b70f35
   modSlotTags,
   modTypeTags,
 } from 'app/utils/item-utils';
