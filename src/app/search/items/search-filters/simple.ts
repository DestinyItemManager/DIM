--- conflicted
+++ resolved
@@ -1,10 +1,6 @@
 import { tl } from 'app/i18next-t';
-<<<<<<< HEAD
+import { compact } from 'app/utils/collections';
 import { isArmor3 } from 'app/utils/item-utils';
-=======
-import { compact } from 'app/utils/collections';
-import { isEdgeOfFateArmorMasterwork } from 'app/utils/item-utils';
->>>>>>> a31b774f
 import { BucketHashes } from 'data/d2/generated-enums';
 import { ItemFilterDefinition } from '../item-filter-types';
 
