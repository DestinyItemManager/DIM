--- conflicted
+++ resolved
@@ -14,11 +14,8 @@
 import { useIsPhonePortrait } from 'app/shell/selectors';
 import { useThunkDispatch } from 'app/store/thunk-dispatch';
 import { isiOSBrowser } from 'app/utils/browsers';
-<<<<<<< HEAD
 import { emptyArray } from 'app/utils/empty';
-=======
 import { Portal } from 'app/utils/temp-container';
->>>>>>> c65aa1bb
 import clsx from 'clsx';
 import { UseComboboxState, UseComboboxStateChangeOptions, useCombobox } from 'downshift';
 import { AnimatePresence, LayoutGroup, Variants, motion } from 'framer-motion';
@@ -577,12 +574,6 @@
               </Portal>
             }
           >
-<<<<<<< HEAD
-            <Suspense fallback={<Loading message={t('Loading.FilterHelp')} />}>
-              <LazyFilterHelp loadouts={loadouts} />
-            </Suspense>
-          </Sheet>
-=======
             {/* Because FilterHelp suspends, the entire sheet will suspend while it is loaded.
              * This stops us having issues with incorrect frozen initial heights as it will
              * get locked to the fallback height if we don't do this. */}
@@ -597,10 +588,9 @@
               freezeInitialHeight
               sheetClassName={styles.filterHelp}
             >
-              <LazyFilterHelp />
+              <LazyFilterHelp loadouts={loadouts} />
             </Sheet>
           </Suspense>
->>>>>>> c65aa1bb
         )}
 
         {autocompleteMenu}
