--- conflicted
+++ resolved
@@ -1,13 +1,8 @@
 import { useHotkey } from 'app/hotkeys/useHotkey';
 import { t } from 'app/i18next-t';
-<<<<<<< HEAD
 import ItemPickerContainer from 'app/item-picker/ItemPickerContainer';
-import { isAndroid, isiOSBrowser } from 'app/utils/browsers';
-import { disableBodyScroll, enableBodyScroll } from 'body-scroll-lock-upgrade';
-=======
 import { isiOSBrowser } from 'app/utils/browsers';
 import { disableBodyScroll, enableBodyScroll } from 'body-scroll-lock';
->>>>>>> 04412731
 import clsx from 'clsx';
 import {
   PanInfo,
@@ -289,7 +284,7 @@
             'sheet-has-footer': footer,
           })}
           style={frozenHeight ? { flexBasis: frozenHeight } : undefined}
-          ref={sheetContents}
+          ref={sheetContentsRefFn}
         >
           {_.isFunction(children) ? children({ onClose: triggerClose }) : children}
         </div>
@@ -307,67 +302,7 @@
   return (
     <SheetDisabledContext.Provider value={setParentDisabled}>
       <PressTipRoot.Provider value={sheet}>
-<<<<<<< HEAD
         <ItemPickerContainer>{sheetBody}</ItemPickerContainer>
-=======
-        <motion.div
-          // motion props
-          initial="close"
-          transition={reducedMotion ? reducedMotionTween : spring}
-          animate={animationControls}
-          variants={animationVariants}
-          onAnimationComplete={handleAnimationComplete}
-          drag="y"
-          dragControls={dragControls}
-          dragListener={false}
-          dragConstraints={dragConstraints}
-          dragElastic={0}
-          onDragEnd={handleDragEnd}
-          // regular props
-          style={{ zIndex }}
-          className={clsx('sheet', sheetClassName, { [styles.sheetDisabled]: disabled })}
-          ref={sheet}
-          role="dialog"
-          aria-modal="false"
-          onKeyDown={stopPropagation}
-          onKeyUp={stopPropagation}
-          onKeyPress={stopPropagation}
-          onClick={allowClickThrough ? undefined : stopPropagation}
-        >
-          <a
-            href="#"
-            className={clsx('sheet-close', { 'sheet-no-header': !header })}
-            onClick={triggerClose}
-          >
-            <AppIcon icon={disabledIcon} />
-          </a>
-
-          <div className="sheet-container" onPointerDown={dragHandleDown}>
-            {Boolean(header) && (
-              <div className="sheet-header" ref={dragHandle}>
-                {_.isFunction(header) ? header({ onClose: triggerClose }) : header}
-              </div>
-            )}
-
-            <div
-              className={clsx('sheet-contents', {
-                'sheet-has-footer': footer,
-              })}
-              style={frozenHeight ? { flexBasis: frozenHeight } : undefined}
-              ref={sheetContentsRefFn}
-            >
-              {_.isFunction(children) ? children({ onClose: triggerClose }) : children}
-            </div>
-
-            {Boolean(footer) && (
-              <div className="sheet-footer">
-                {_.isFunction(footer) ? footer({ onClose: triggerClose }) : footer}
-              </div>
-            )}
-          </div>
-          <div className={styles.disabledScreen} />
-        </motion.div>
->>>>>>> 04412731
       </PressTipRoot.Provider>
     </SheetDisabledContext.Provider>
   );
