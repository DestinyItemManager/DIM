--- conflicted
+++ resolved
@@ -197,30 +197,18 @@
       // Set immediate (no animation) if we're in a gesture, so it follows your finger precisely
       setSpring.start({ immediate: active, to: { transform: `translateY(${yDelta}px)` } });
 
-<<<<<<< HEAD
-    // Detect if the gesture ended with a high velocity, or with the sheet more than
-    // dismissAmount percent of the way down - if so, consider it a close gesture.
-    if (
-      last &&
-      (movement[1] > (height() || 0) * dismissAmount ||
-        velocity[1] * Math.sign(movement[1]) > dismissVelocity)
-    ) {
-      handleClose(undefined, true);
-    }
-  });
-=======
       // Detect if the gesture ended with a high velocity, or with the sheet more than
       // dismissAmount percent of the way down - if so, consider it a close gesture.
       if (
         last &&
-        (movement[1] > (height() || 0) * dismissAmount || velocity[1] > dismissVelocity)
+        (movement[1] > (height() || 0) * dismissAmount ||
+          velocity[1] * Math.sign(movement[1]) > dismissVelocity)
       ) {
         handleClose(undefined, true);
       }
     },
     { preventScroll: false }
   );
->>>>>>> 0312048d
 
   // Determine when to drag. Drags if the touch falls in the header, or if the contents
   // are scrolled all the way to the top.
