import { dynamicStringsSelector } from 'app/inventory/selectors';
import React from 'react';
import { useSelector } from 'react-redux';
import {
  conversionTableSelector,
  iconPlaceholder,
  RichTextConversionTable,
} from './rich-destiny-text';

const dynamicTextFinder = /\{var:\d+\}/g;

/**
 * converts an objective description or other string to html nodes. this identifies:
 *
 * • bungie's localized placeholder strings
 *
 * • special unicode characters representing weapon/etc icons in the game's font
 *
 * and ensures they are replaced with the unicode characters
 *
 * this also performs new dynamic string replacement
 * (certain per-character customized strings)
 * so please include the characterId of the item's owner if possible
 */
export default function RichDestinyText({
  text,
  ownerId = '', // normalize for cleaner indexing later
  className,
}: {
  text?: string;
  ownerId?: string;
  className?: string;
}): React.ReactElement {
  const replacer = useDynamicStringReplacer(ownerId);
  const conversionTable = useSelector(conversionTableSelector)!;
  // perform dynamic string replacement
  text = replacer(text);

  // split into segments, filter out empty, try replacing each piece with an icon if one matches
  const richTextSegments = text
    .split(iconPlaceholder)
    .filter(Boolean)
<<<<<<< HEAD
    .map((t, index) => replaceWithIcon(t, index));
  return <span className={className}>{richTextSegments}</span>;
=======
    .map((t, index) => replaceWithIcon(t, index, conversionTable));
  return <span>{richTextSegments}</span>;
>>>>>>> e0950436
}

function replaceWithIcon(
  textSegment: string,
  index: number,
  conversionTable: RichTextConversionTable
) {
  const replacementInfo = conversionTable[textSegment];
  return replacementInfo ? (
    <span key={textSegment + index} title={replacementInfo.plaintext}>
      {replacementInfo.unicode}
    </span>
  ) : (
    textSegment
  );
}

export function useDynamicStringReplacer(ownerId = '') {
  const dynamicStrings = useSelector(dynamicStringsSelector);

  return function (text = '') {
    return text.replace(dynamicTextFinder, (segment) => {
      const hash = segment.match(/\d+/)![0];
      const dynamicValue =
        dynamicStrings?.byCharacter[ownerId]?.[hash] ?? dynamicStrings?.allProfile[hash];
      return dynamicValue?.toString() ?? segment;
    });
  };
}<|MERGE_RESOLUTION|>--- conflicted
+++ resolved
@@ -40,13 +40,8 @@
   const richTextSegments = text
     .split(iconPlaceholder)
     .filter(Boolean)
-<<<<<<< HEAD
-    .map((t, index) => replaceWithIcon(t, index));
+    .map((t, index) => replaceWithIcon(t, index, conversionTable));
   return <span className={className}>{richTextSegments}</span>;
-=======
-    .map((t, index) => replaceWithIcon(t, index, conversionTable));
-  return <span>{richTextSegments}</span>;
->>>>>>> e0950436
 }
 
 function replaceWithIcon(
