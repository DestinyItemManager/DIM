--- conflicted
+++ resolved
@@ -36,12 +36,8 @@
   const defs = useD2Definitions()!;
   const completedRecordsHidden = useSelector(settingSelector('completedRecordsHidden'));
   const redactedRecordsRevealed = useSelector(settingSelector('redactedRecordsRevealed'));
-<<<<<<< HEAD
   const sortRecordProgression = useSelector(settingSelector('sortRecordProgression'));
-  const presentationNodeHash = node.nodeDef.hash;
-=======
   const presentationNodeHash = node.hash;
->>>>>>> a217785b
   const headerRef = useScrollNodeIntoView(path, presentationNodeHash);
 
   const expandChildren = () => {
