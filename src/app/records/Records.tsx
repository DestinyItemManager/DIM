import CheckButton from 'app/dim-ui/CheckButton';
import CollapsibleTitle from 'app/dim-ui/CollapsibleTitle';
import PageWithMenu from 'app/dim-ui/PageWithMenu';
import ShowPageLoading from 'app/dim-ui/ShowPageLoading';
import { t } from 'app/i18next-t';
import { useLoadStores } from 'app/inventory/store/hooks';
import { destiny2CoreSettingsSelector, useD2Definitions } from 'app/manifest/selectors';
import { TrackedTriumphs } from 'app/progress/TrackedTriumphs';
import { searchFilterSelector } from 'app/search/search-filter';
import { useSetting } from 'app/settings/hooks';
import { querySelector, useIsPhonePortrait } from 'app/shell/selectors';
import { usePageTitle } from 'app/utils/hooks';
import { objectKeys } from 'app/utils/util-types';
import _ from 'lodash';
import { useSelector } from 'react-redux';
import { useSearchParams } from 'react-router-dom';
import { DestinyAccount } from '../accounts/destiny-account';
import ErrorBoundary from '../dim-ui/ErrorBoundary';
import {
  bucketsSelector,
  ownedItemsSelector,
  profileResponseSelector,
} from '../inventory/selectors';
import PresentationNodeRoot from './PresentationNodeRoot';
import styles from './Records.m.scss';

interface Props {
  account: DestinyAccount;
}

/**
 * The records screen shows account-wide things like Triumphs and Collections.
 */
export default function Records({ account }: Props) {
  const isPhonePortrait = useIsPhonePortrait();
  useLoadStores(account);
  const [searchParams] = useSearchParams();
  usePageTitle(t('Records.Title'));

  const presentationNodeHash = searchParams.has('presentationNodeHash')
    ? parseInt(searchParams.get('presentationNodeHash')!, 10)
    : undefined;
  const buckets = useSelector(bucketsSelector);
  const ownedItemHashes = useSelector(ownedItemsSelector);
  const profileResponse = useSelector(profileResponseSelector);
  const searchQuery = useSelector(querySelector);
  const searchFilter = useSelector(searchFilterSelector);
  const destiny2CoreSettings = useSelector(destiny2CoreSettingsSelector);
  const [completedRecordsHidden, setCompletedRecordsHidden] = useSetting('completedRecordsHidden');
  const [redactedRecordsRevealed, setRedactedRecordsRevealed] =
    useSetting('redactedRecordsRevealed');
<<<<<<< HEAD
  const [sortRecordProgression, setSortRecordProgression] = useSetting('sortRecordProgression');
=======
  const [sortRecordProgression, setsortRecordProgression] = useSetting('sortRecordProgression');
>>>>>>> d937d7b0

  const defs = useD2Definitions();

  if (!profileResponse || !defs || !buckets) {
    return <ShowPageLoading message={t('Loading.Profile')} />;
  }

  // Some root nodes come from the profile
  const badgesRootNodeHash =
    profileResponse?.profileCollectibles?.data?.collectionBadgesRootNodeHash;
  const metricsRootNodeHash = profileResponse?.metrics?.data?.metricsRootNodeHash;
  const collectionsRootHash =
    profileResponse?.profileCollectibles?.data?.collectionCategoriesRootNodeHash;
  const recordsRootHash = profileResponse?.profileRecords?.data?.recordCategoriesRootNodeHash;
  const sealsRootHash = profileResponse?.profileRecords?.data?.recordSealsRootNodeHash;

  const seasonalChallengesHash = destiny2CoreSettings?.seasonalChallengesPresentationNodeHash || 0;

  const profileHashes = _.compact([
    seasonalChallengesHash,
    recordsRootHash,
    sealsRootHash,
    collectionsRootHash,
    badgesRootNodeHash,
    metricsRootNodeHash,
  ]);

  // Some nodes have bad titles, we manually fix them
  const overrideTitles: { [nodeHash: number]: string } = {};
  if (collectionsRootHash) {
    overrideTitles[collectionsRootHash] = t('Vendors.Collections');
  }
  if (metricsRootNodeHash) {
    overrideTitles[metricsRootNodeHash] = t('Progress.StatTrackers');
  }

  // We discover the rest of the root nodes from the Bungie.net core settings
  const otherHashes = destiny2CoreSettings
    ? objectKeys(destiny2CoreSettings)
        .filter((k) => k.includes('RootNode') && k !== 'craftingRootNodeHash')
        .map((k) => destiny2CoreSettings[k] as number)
    : [];

  // We put the hashes we know about from profile first
  const nodeHashes = [...new Set([...profileHashes, ...otherHashes])];

  const menuItems = [
    { id: 'trackedTriumphs', title: t('Progress.TrackedTriumphs') },
    ...nodeHashes
      .map((h) => defs.PresentationNode.get(h))
      .map((nodeDef) => ({
        id: `p_${nodeDef.hash}`,
        title: overrideTitles[nodeDef.hash] || nodeDef.displayProperties.name,
      })),
  ];

  const onToggleCompletedRecordsHidden = (checked: boolean) => setCompletedRecordsHidden(checked);
  const onToggleRedactedRecordsRevealed = (checked: boolean) => setRedactedRecordsRevealed(checked);
<<<<<<< HEAD
  const onToggleSortRecordProgression = (checked: boolean) => setSortRecordProgression(checked);
=======
  const onTogglesortRecordProgression = (checked: boolean) => setsortRecordProgression(checked);

>>>>>>> d937d7b0
  return (
    <PageWithMenu className="d2-vendors">
      <PageWithMenu.Menu>
        {!isPhonePortrait && (
          <>
            {menuItems.map((menuItem) => (
              <PageWithMenu.MenuButton key={menuItem.id} anchor={menuItem.id}>
                <span>{menuItem.title}</span>
              </PageWithMenu.MenuButton>
            ))}
          </>
        )}
        <div className={styles.presentationNodeOptions}>
          <CheckButton
            name="hide-completed"
            checked={completedRecordsHidden}
            onChange={onToggleCompletedRecordsHidden}
          >
            {t('Triumphs.HideCompleted')}
          </CheckButton>
          <CheckButton
            name="reveal-redacted"
            checked={redactedRecordsRevealed}
            onChange={onToggleRedactedRecordsRevealed}
          >
            {t('Triumphs.RevealRedacted')}
          </CheckButton>
          <CheckButton
<<<<<<< HEAD
            name="sort-progression"
            checked={sortRecordProgression}
            onChange={onToggleSortRecordProgression}
=======
            name="show-progression"
            checked={sortRecordProgression}
            onChange={onTogglesortRecordProgression}
>>>>>>> d937d7b0
          >
            {t('Triumphs.SortRecords')}
          </CheckButton>
        </div>
      </PageWithMenu.Menu>

      <PageWithMenu.Contents className={styles.page}>
        <section id="trackedTriumphs">
          <CollapsibleTitle title={t('Progress.TrackedTriumphs')} sectionId="trackedTriumphs">
            <ErrorBoundary name={t('Progress.TrackedTriumphs')}>
              <TrackedTriumphs searchQuery={searchQuery} />
            </ErrorBoundary>
          </CollapsibleTitle>
        </section>
        {nodeHashes
          .map((h) => defs.PresentationNode.get(h))
          .map((nodeDef) => (
            // console.log(nodeDef)
            <section key={nodeDef.hash} id={`p_${nodeDef.hash}`}>
              <CollapsibleTitle
                title={overrideTitles[nodeDef.hash] || nodeDef.displayProperties.name}
                sectionId={`p_${nodeDef.hash}`}
              >
                <ErrorBoundary name={nodeDef.displayProperties.name}>
                  <PresentationNodeRoot
                    presentationNodeHash={nodeDef.hash}
                    profileResponse={profileResponse}
                    buckets={buckets}
                    ownedItemHashes={ownedItemHashes.accountWideOwned}
                    openedPresentationHash={presentationNodeHash}
                    searchQuery={searchQuery}
                    searchFilter={searchFilter}
                    overrideName={overrideTitles[nodeDef.hash]}
                    isTriumphs={nodeDef.hash === recordsRootHash}
                    showPlugSets={nodeDef.hash === collectionsRootHash}
                  />
                </ErrorBoundary>
              </CollapsibleTitle>
            </section>
          ))}
      </PageWithMenu.Contents>
    </PageWithMenu>
  );
}<|MERGE_RESOLUTION|>--- conflicted
+++ resolved
@@ -49,11 +49,8 @@
   const [completedRecordsHidden, setCompletedRecordsHidden] = useSetting('completedRecordsHidden');
   const [redactedRecordsRevealed, setRedactedRecordsRevealed] =
     useSetting('redactedRecordsRevealed');
-<<<<<<< HEAD
   const [sortRecordProgression, setSortRecordProgression] = useSetting('sortRecordProgression');
-=======
-  const [sortRecordProgression, setsortRecordProgression] = useSetting('sortRecordProgression');
->>>>>>> d937d7b0
+
 
   const defs = useD2Definitions();
 
@@ -112,12 +109,8 @@
 
   const onToggleCompletedRecordsHidden = (checked: boolean) => setCompletedRecordsHidden(checked);
   const onToggleRedactedRecordsRevealed = (checked: boolean) => setRedactedRecordsRevealed(checked);
-<<<<<<< HEAD
   const onToggleSortRecordProgression = (checked: boolean) => setSortRecordProgression(checked);
-=======
-  const onTogglesortRecordProgression = (checked: boolean) => setsortRecordProgression(checked);
 
->>>>>>> d937d7b0
   return (
     <PageWithMenu className="d2-vendors">
       <PageWithMenu.Menu>
@@ -146,15 +139,9 @@
             {t('Triumphs.RevealRedacted')}
           </CheckButton>
           <CheckButton
-<<<<<<< HEAD
             name="sort-progression"
             checked={sortRecordProgression}
             onChange={onToggleSortRecordProgression}
-=======
-            name="show-progression"
-            checked={sortRecordProgression}
-            onChange={onTogglesortRecordProgression}
->>>>>>> d937d7b0
           >
             {t('Triumphs.SortRecords')}
           </CheckButton>
