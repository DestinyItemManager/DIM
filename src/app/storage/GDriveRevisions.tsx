--- conflicted
+++ resolved
@@ -6,12 +6,9 @@
 import { dataStats } from './data-stats';
 import { SyncService } from './sync.service';
 import { UIViewInjectedProps } from '@uirouter/react';
-<<<<<<< HEAD
 import { refreshIcon, AppIcon } from '../shell/icons';
-=======
 import { initSettings } from '../settings/settings';
 import { dimLoadoutService } from '../loadout/loadout.service';
->>>>>>> cc0f14c3
 
 interface State {
   revisions?: any;
