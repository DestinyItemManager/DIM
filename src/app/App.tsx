import { settingSelector } from 'app/dim-api/selectors';
import { RootState } from 'app/store/types';
import clsx from 'clsx';
import React, { Suspense } from 'react';
import { useSelector } from 'react-redux';
import { Navigate, Route, Routes, useLocation } from 'react-router';
import styles from './App.m.scss';
import { clarityAttribute } from './clarity/integration/attributes';
import { clarityActive } from './clarity/selectors';
import Developer from './developer/Developer';
import AutoRefresh from './dim-ui/AutoRefresh';
import ClickOutsideRoot from './dim-ui/ClickOutsideRoot';
import ErrorBoundary from './dim-ui/ErrorBoundary';
import PageLoading from './dim-ui/PageLoading';
import ShowPageLoading from './dim-ui/ShowPageLoading';
import HotkeysCheatSheet from './hotkeys/HotkeysCheatSheet';
import { t } from './i18next-t';
import Login from './login/Login';
import NotificationsContainer from './notifications/NotificationsContainer';
import About from './shell/About';
import DefaultAccount from './shell/DefaultAccount';
import Destiny from './shell/Destiny';
import GATracker from './shell/GATracker';
import Header from './shell/Header';
import Privacy from './shell/Privacy';
import ScrollToTop from './shell/ScrollToTop';
import SneakyUpdates from './shell/SneakyUpdates';

const WhatsNew = React.lazy(
  () => import(/* webpackChunkName: "whatsNew" */ './whats-new/WhatsNew')
);
const SettingsPage = React.lazy(
  () => import(/* webpackChunkName: "settings" */ './settings/SettingsPage')
);
const SearchHistory = React.lazy(
  () => import(/* webpackChunkName: "searchHistory" */ './search/SearchHistory')
);

export default function App() {
  const language = useSelector(settingSelector('language'));
  const itemQuality = useSelector(settingSelector('itemQuality'));
  const charColMobile = useSelector(settingSelector('charColMobile'));
  const needsLogin = useSelector((state: RootState) => state.accounts.needsLogin);
  const needsDeveloper = useSelector((state: RootState) => state.accounts.needsDeveloper);
  const { pathname, search } = useLocation();

  // then clarity is on adds special attributes
  const clarityEnabled = useSelector(clarityActive);
  const clarityAttributes = clarityEnabled ? clarityAttribute('backgroundBefore') : {};

  return (
    <div
      key={`lang-${language}`}
      className={clsx(styles.app, `lang-${language}`, `char-cols-${charColMobile}`, {
        itemQuality,
      })}
      {...clarityAttributes}
    >
      <ScrollToTop />
      <GATracker />
      <SneakyUpdates />
      <ClickOutsideRoot>
        <Header />
        <PageLoading />
        <ErrorBoundary name="DIM Code">
          <Suspense fallback={<ShowPageLoading message={t('Loading.Code')} />}>
            <Routes>
              <Route path="about" element={<About />} />
              <Route path="privacy" element={<Privacy />} />
              <Route path="whats-new" element={<WhatsNew />} />
              <Route path="login" element={<Login />} />
              <Route path="settings" element={<SettingsPage />} />
              {$DIM_FLAVOR === 'dev' && <Route path="developer" element={<Developer />} />}
              {needsLogin ? (
                <Route
                  path="*"
                  element={
                    $DIM_FLAVOR === 'dev' && needsDeveloper ? (
                      <Navigate to="/developer" />
                    ) : (
                      <Navigate to="/login" state={{ path: `${pathname}${search}` }} />
                    )
                  }
                />
              ) : (
                <>
                  <Route path="search-history" element={<SearchHistory />} />
<<<<<<< HEAD
                  <Route path=":membershipId/d:destinyVersion/*" element={<Destiny />} />
                  {[
                    'inventory',
                    'progress',
                    'records',
                    'optimizer',
                    'loadouts',
                    'organizer',
                    'vendors/:vendorId',
                    'vendors',
                    'record-books',
                    'activities',
                    'armory/:itemHash',
                    'clarity',
                  ].map((path) => (
                    <Route key={path} path={path} element={<AccountRedirectRoute />} />
                  ))}
                  <Route
                    path="*"
                    element={
                      needsLogin ? (
                        $DIM_FLAVOR === 'dev' && needsDeveloper ? (
                          <Navigate to="developer" />
                        ) : (
                          <Navigate to="login" />
                        )
                      ) : (
                        <DefaultAccount />
                      )
                    }
                  />
=======
                  <Route path=":membershipId/:destinyVersion/*" element={<Destiny />} />
                  <Route path="*" element={<DefaultAccount />} />
>>>>>>> b4cb9d80
                </>
              )}
            </Routes>
          </Suspense>
        </ErrorBoundary>
        <NotificationsContainer />
        <AutoRefresh />
        <HotkeysCheatSheet />
      </ClickOutsideRoot>
    </div>
  );
}<|MERGE_RESOLUTION|>--- conflicted
+++ resolved
@@ -4,6 +4,7 @@
 import React, { Suspense } from 'react';
 import { useSelector } from 'react-redux';
 import { Navigate, Route, Routes, useLocation } from 'react-router';
+
 import styles from './App.m.scss';
 import { clarityAttribute } from './clarity/integration/attributes';
 import { clarityActive } from './clarity/selectors';
@@ -85,42 +86,8 @@
               ) : (
                 <>
                   <Route path="search-history" element={<SearchHistory />} />
-<<<<<<< HEAD
-                  <Route path=":membershipId/d:destinyVersion/*" element={<Destiny />} />
-                  {[
-                    'inventory',
-                    'progress',
-                    'records',
-                    'optimizer',
-                    'loadouts',
-                    'organizer',
-                    'vendors/:vendorId',
-                    'vendors',
-                    'record-books',
-                    'activities',
-                    'armory/:itemHash',
-                    'clarity',
-                  ].map((path) => (
-                    <Route key={path} path={path} element={<AccountRedirectRoute />} />
-                  ))}
-                  <Route
-                    path="*"
-                    element={
-                      needsLogin ? (
-                        $DIM_FLAVOR === 'dev' && needsDeveloper ? (
-                          <Navigate to="developer" />
-                        ) : (
-                          <Navigate to="login" />
-                        )
-                      ) : (
-                        <DefaultAccount />
-                      )
-                    }
-                  />
-=======
                   <Route path=":membershipId/:destinyVersion/*" element={<Destiny />} />
                   <Route path="*" element={<DefaultAccount />} />
->>>>>>> b4cb9d80
                 </>
               )}
             </Routes>
