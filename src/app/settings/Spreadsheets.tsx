import FileUpload from 'app/dim-ui/FileUpload';
import useConfirm from 'app/dim-ui/useConfirm';
import { t } from 'app/i18next-t';
import { storesLoadedSelector } from 'app/inventory/selectors';
import { downloadCsvFiles, importTagsNotesFromCsv } from 'app/inventory/spreadsheets';
import { downloadLoadoutsCsv } from 'app/loadout/spreadsheets';
import { useD2Definitions } from 'app/manifest/selectors';
import { showNotification } from 'app/notifications/notifications';
import { useThunkDispatch } from 'app/store/thunk-dispatch';
import { errorMessage } from 'app/utils/errors';
import { DropzoneOptions } from 'react-dropzone';
import { useSelector } from 'react-redux';
import { AppIcon, spreadsheetIcon } from '../shell/icons';
import { settingClass } from './SettingsPage';
import styles from './Spreadsheets.m.scss';

export default function Spreadsheets() {
  const dispatch = useThunkDispatch();
  const disabled = !useSelector(storesLoadedSelector);
  const d2Defs = useD2Definitions();

  const [confirmDialog, confirm] = useConfirm();
  const importCsv: DropzoneOptions['onDrop'] = async (acceptedFiles) => {
    if (acceptedFiles.length < 1) {
      showNotification({ type: 'error', title: t('Csv.ImportWrongFileType') });
      return;
    }

    if (!(await confirm(t('Csv.ImportConfirm')))) {
      return;
    }
    try {
      const result = await dispatch(importTagsNotesFromCsv(acceptedFiles));
      showNotification({ type: 'success', title: t('Csv.ImportSuccess', { count: result }) });
    } catch (e) {
      showNotification({ type: 'error', title: t('Csv.ImportFailed', { error: errorMessage(e) }) });
    }
  };

  const downloadCsv = (type: 'armor' | 'weapon' | 'ghost') => dispatch(downloadCsvFiles(type));

  return (
    <section id="spreadsheets">
      {confirmDialog}
      <h2>{t('Settings.Data')}</h2>
<<<<<<< HEAD
      <div className="setting">
        <div className="horizontal">
          <label htmlFor="spreadsheetLinks" title={t('Settings.ExportSSHelp')}>
            {t('Settings.ExportSS')}
          </label>
          <div>
            <button
              type="button"
              className="dim-button"
              onClick={() => downloadCsv('Weapons')}
              disabled={disabled}
            >
              <AppIcon icon={spreadsheetIcon} /> <span>{t('Bucket.Weapons')}</span>
            </button>{' '}
            <button
              type="button"
              className="dim-button"
              onClick={() => downloadCsv('Armor')}
              disabled={disabled}
            >
              <AppIcon icon={spreadsheetIcon} /> <span>{t('Bucket.Armor')}</span>
            </button>{' '}
            <button
              type="button"
              className="dim-button"
              onClick={() => downloadCsv('Ghost')}
              disabled={disabled}
            >
              <AppIcon icon={spreadsheetIcon} /> <span>{t('Bucket.Ghost')}</span>
            </button>
          </div>
        </div>
        <div>
          <FileUpload
            title={t('Settings.CsvImport')}
            accept={{ 'text/csv': ['.csv'] }}
            onDrop={importCsv}
          />
        </div>
      </div>
      {d2Defs && (
        <div className="setting">
          <div className="horizontal">
            <label htmlFor="spreadsheetLinks" title={t('Settings.ExportLoadoutSSHelp')}>
              {t('Settings.ExportLoadoutSS')}
            </label>
            <div>
              <button
                type="button"
                className="dim-button"
                onClick={() => dispatch(downloadLoadoutsCsv())}
                disabled={disabled}
              >
                <AppIcon icon={spreadsheetIcon} /> <span>{t('Loadouts.Loadouts')}</span>
              </button>
            </div>
          </div>
        </div>
      )}
=======
      <div className={settingClass}>
        <label htmlFor="spreadsheetLinks" title={t('Settings.ExportSSHelp')}>
          {t('Settings.ExportSS')}
        </label>
        <div className={styles.buttons}>
          <button
            type="button"
            className="dim-button"
            onClick={() => downloadCsv('weapon')}
            disabled={disabled}
          >
            <AppIcon icon={spreadsheetIcon} /> <span>{t('Bucket.Weapons')}</span>
          </button>{' '}
          <button
            type="button"
            className="dim-button"
            onClick={() => downloadCsv('armor')}
            disabled={disabled}
          >
            <AppIcon icon={spreadsheetIcon} /> <span>{t('Bucket.Armor')}</span>
          </button>{' '}
          <button
            type="button"
            className="dim-button"
            onClick={() => downloadCsv('ghost')}
            disabled={disabled}
          >
            <AppIcon icon={spreadsheetIcon} /> <span>{t('Bucket.Ghost')}</span>
          </button>
        </div>
        <FileUpload
          title={t('Settings.CsvImport')}
          accept={{ 'text/csv': ['.csv'] }}
          onDrop={importCsv}
        />
      </div>
>>>>>>> 755bc1ad
    </section>
  );
}<|MERGE_RESOLUTION|>--- conflicted
+++ resolved
@@ -43,67 +43,6 @@
     <section id="spreadsheets">
       {confirmDialog}
       <h2>{t('Settings.Data')}</h2>
-<<<<<<< HEAD
-      <div className="setting">
-        <div className="horizontal">
-          <label htmlFor="spreadsheetLinks" title={t('Settings.ExportSSHelp')}>
-            {t('Settings.ExportSS')}
-          </label>
-          <div>
-            <button
-              type="button"
-              className="dim-button"
-              onClick={() => downloadCsv('Weapons')}
-              disabled={disabled}
-            >
-              <AppIcon icon={spreadsheetIcon} /> <span>{t('Bucket.Weapons')}</span>
-            </button>{' '}
-            <button
-              type="button"
-              className="dim-button"
-              onClick={() => downloadCsv('Armor')}
-              disabled={disabled}
-            >
-              <AppIcon icon={spreadsheetIcon} /> <span>{t('Bucket.Armor')}</span>
-            </button>{' '}
-            <button
-              type="button"
-              className="dim-button"
-              onClick={() => downloadCsv('Ghost')}
-              disabled={disabled}
-            >
-              <AppIcon icon={spreadsheetIcon} /> <span>{t('Bucket.Ghost')}</span>
-            </button>
-          </div>
-        </div>
-        <div>
-          <FileUpload
-            title={t('Settings.CsvImport')}
-            accept={{ 'text/csv': ['.csv'] }}
-            onDrop={importCsv}
-          />
-        </div>
-      </div>
-      {d2Defs && (
-        <div className="setting">
-          <div className="horizontal">
-            <label htmlFor="spreadsheetLinks" title={t('Settings.ExportLoadoutSSHelp')}>
-              {t('Settings.ExportLoadoutSS')}
-            </label>
-            <div>
-              <button
-                type="button"
-                className="dim-button"
-                onClick={() => dispatch(downloadLoadoutsCsv())}
-                disabled={disabled}
-              >
-                <AppIcon icon={spreadsheetIcon} /> <span>{t('Loadouts.Loadouts')}</span>
-              </button>
-            </div>
-          </div>
-        </div>
-      )}
-=======
       <div className={settingClass}>
         <label htmlFor="spreadsheetLinks" title={t('Settings.ExportSSHelp')}>
           {t('Settings.ExportSS')}
@@ -140,7 +79,23 @@
           onDrop={importCsv}
         />
       </div>
->>>>>>> 755bc1ad
+      {d2Defs && (
+        <div className={settingClass}>
+          <label htmlFor="spreadsheetLinks" title={t('Settings.ExportLoadoutSSHelp')}>
+            {t('Settings.ExportLoadoutSS')}
+          </label>
+          <div>
+            <button
+              type="button"
+              className="dim-button"
+              onClick={() => dispatch(downloadLoadoutsCsv())}
+              disabled={disabled}
+            >
+              <AppIcon icon={spreadsheetIcon} /> <span>{t('Loadouts.Loadouts')}</span>
+            </button>
+          </div>
+        </div>
+      )}
     </section>
   );
 }