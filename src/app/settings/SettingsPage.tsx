--- conflicted
+++ resolved
@@ -84,16 +84,12 @@
 let languageChanged = false;
 
 const themeOptions = mapToOptions({
-<<<<<<< HEAD
   default: 'Default (Beyond Light)',
-  pyramid: 'Pyramid Fleet',
   classic: 'DIM Classic',
-=======
-  default: 'DIM Classic (Default)',
   dimdark: 'DIM Dark Mode',
->>>>>>> e9419238
   europa: 'Europa',
   neomuna: 'Neomuna',
+  pyramid: 'Pyramid Fleet',
   throneworld: 'Throne World',
   vexnet: 'Vex Network',
 });
