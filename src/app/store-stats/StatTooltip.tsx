import { settingSelector } from 'app/dim-api/selectors';
import { Tooltip } from 'app/dim-ui/PressTip';
import { t } from 'app/i18next-t';
import { DimCharacterStat } from 'app/inventory/store-types';
import { statTier } from 'app/loadout-builder/utils';
import clsx from 'clsx';
import { useSelector } from 'react-redux';
import ClarityCharacterStat from './ClarityCharacterStat';
import styles from './StatTooltip.m.scss';

<<<<<<< HEAD
export interface Stat {
  hash: number;
  name: string;
  icon?: string;
  value: number;
  description: string;
  breakdown?: DimCharacterStatChange[];
}

=======
>>>>>>> 5193e540
/**
 * A rich tooltip for character-level stats like Mobility, Intellect, etc.
 */
export default function StatTooltip({
  stat,
  equippedHashes,
}: {
  stat: DimCharacterStat;
  /**
   * Hashes of equipped/selected items and subclass plugs for this character or loadout. Can be limited to
   * exotic armor + subclass plugs - make sure to include default-selected subclass plugs.
   */
  equippedHashes: Set<number>;
}) {
  const tier = statTier(stat.value);
  const descriptionsToDisplay = useSelector(settingSelector('descriptionsToDisplay'));
  const useClarityInfo = descriptionsToDisplay !== 'bungie';

  return (
    <div>
      <Tooltip.Header text={stat.displayProperties.name} />
      <div className={styles.values}>
        <div className={styles.label}>{t('Stats.Tier', { tier })}</div>
        <div>{`${stat.value}/100`}</div>
      </div>
      <hr />
      <div>{stat.displayProperties.description}</div>
      {stat.breakdown?.some((contribution) => contribution.source !== 'armorStats') && (
        <>
          <hr />
          <div className={styles.breakdown}>
            {stat.breakdown.map((contribution) => (
              <div
                key={contribution.hash}
                className={clsx(styles.row, {
                  [styles.boostedValue]: contribution.source === 'runtimeEffect',
                })}
              >
                <span>
                  {contribution.source !== 'armorStats' &&
                    contribution.source !== 'subclassPlug' &&
                    `${contribution.count}x`}
                </span>
                <span>
                  {contribution.icon && <img className={styles.icon} src={contribution.icon} />}
                </span>
                <span>{contribution.name}</span>
                <span className={styles.breakdownValue}>
                  {contribution.source !== 'armorStats' && contribution.value > 0 ? '+' : ''}
                  {contribution.value}
                </span>
              </div>
            ))}
          </div>
        </>
      )}
      {useClarityInfo && (
        <ClarityCharacterStat statHash={stat.hash} tier={tier} equippedHashes={equippedHashes} />
      )}
    </div>
  );
}<|MERGE_RESOLUTION|>--- conflicted
+++ resolved
@@ -8,18 +8,6 @@
 import ClarityCharacterStat from './ClarityCharacterStat';
 import styles from './StatTooltip.m.scss';
 
-<<<<<<< HEAD
-export interface Stat {
-  hash: number;
-  name: string;
-  icon?: string;
-  value: number;
-  description: string;
-  breakdown?: DimCharacterStatChange[];
-}
-
-=======
->>>>>>> 5193e540
 /**
  * A rich tooltip for character-level stats like Mobility, Intellect, etc.
  */
