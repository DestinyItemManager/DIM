--- conflicted
+++ resolved
@@ -26,11 +26,7 @@
       {[other, synth].map(
         (currencyGroup, ci) =>
           currencyGroup.length > 0 && (
-<<<<<<< HEAD
-            <React.Fragment key={ci}>
-=======
             <React.Fragment key={currencyGroup.map((c) => c.itemHash).join()}>
->>>>>>> 21ff8acc
               {currencyGroup.map((currency) => (
                 <React.Fragment key={currency.itemHash}>
                   <BungieImage
