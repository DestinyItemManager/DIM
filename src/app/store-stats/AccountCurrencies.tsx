import BungieImage from 'app/dim-ui/BungieImage';
import { currenciesSelector } from 'app/inventory/selectors';
import _ from 'lodash';
import React from 'react';
import { useSelector } from 'react-redux';
import styles from './AccountCurrencies.m.scss';

// hard coding this for now since i dont have defs to sort with
const synthCurrencies = [
  1583786617, // InventoryItem "Synthweave Template"
  3107195131, // InventoryItem "Sleek Synthcord"
  3552107018, // InventoryItem "Plush Synthcord"
  3855200273, // InventoryItem "Rigid Synthcord"
  3905974032, // InventoryItem "Synthstrand"
  1498161294, // InventoryItem "Synthweave Bolt"
  4019412287, // InventoryItem "Synthweave Strap"
  4238733045, // InventoryItem "Synthweave Plate"
];

/** The account currencies (glimmer, shards, etc.) */
export default React.memo(function AccountCurrency() {
  const currencies = useSelector(currenciesSelector);
  const [synth, other] = _.partition(currencies, (c) => synthCurrencies.includes(c.itemHash));
  return (
    <>
      {[other, synth].map(
<<<<<<< HEAD
        (currencyGroup, index) =>
=======
        (currencyGroup, ci) =>
>>>>>>> cd73949d
          currencyGroup.length > 0 && (
            <React.Fragment key={index}>
              {currencyGroup.map((currency) => (
                <React.Fragment key={currency.itemHash}>
                  <BungieImage
                    className={styles.currency}
                    src={currency.displayProperties.icon}
                    title={currency.displayProperties.name}
                  />
                  <div className={styles.currency} title={currency.displayProperties.name}>
                    {currency.quantity.toLocaleString()}
                  </div>
                </React.Fragment>
              ))}
              {_.times((4 - (currencyGroup.length % 4)) % 4, (i) => (
                <React.Fragment key={`${ci}-${i}`}>
                  <div />
                  <div />
                </React.Fragment>
              ))}
            </React.Fragment>
          )
      )}
    </>
  );
});<|MERGE_RESOLUTION|>--- conflicted
+++ resolved
@@ -24,11 +24,7 @@
   return (
     <>
       {[other, synth].map(
-<<<<<<< HEAD
-        (currencyGroup, index) =>
-=======
         (currencyGroup, ci) =>
->>>>>>> cd73949d
           currencyGroup.length > 0 && (
             <React.Fragment key={index}>
               {currencyGroup.map((currency) => (
