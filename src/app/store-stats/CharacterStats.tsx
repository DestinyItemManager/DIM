--- conflicted
+++ resolved
@@ -7,7 +7,7 @@
 import { ItemPowerSet } from 'app/inventory/ItemPowerSet';
 import { DimItem, PluggableInventoryItemDefinition } from 'app/inventory/item-types';
 import { profileResponseSelector } from 'app/inventory/selectors';
-import type { DimStore } from 'app/inventory/store-types';
+import type { DimCharacterStat, DimStore } from 'app/inventory/store-types';
 import { StorePowerLevel, powerLevelSelector } from 'app/inventory/store/selectors';
 import { statTier } from 'app/loadout-builder/utils';
 import { getLoadoutStats } from 'app/loadout-drawer/loadout-utils';
@@ -25,7 +25,7 @@
 import helmetIcon from '../../../destiny-icons/armor_types/helmet.svg';
 import xpIcon from '../../images/xpIcon.svg';
 import styles from './CharacterStats.m.scss';
-import StatTooltip, { Stat } from './StatTooltip';
+import StatTooltip from './StatTooltip';
 
 function CharacterPower({ stats }: { stats: PowerStat[] }) {
   return (
@@ -155,7 +155,7 @@
    * show a subset of stats.
    */
   stats: {
-    [hash: number]: Stat;
+    [hash: number]: DimCharacterStat;
   };
   /** Whether to show the total tier of the set. */
   showTier?: boolean;
@@ -189,11 +189,7 @@
             aria-label={`${stat.displayProperties.name} ${stat.value}`}
             role="group"
           >
-<<<<<<< HEAD
-            {stat.icon && <BungieImage src={stat.icon} alt={stat.name} />}
-=======
             <BungieImage src={stat.displayProperties.icon} alt={stat.displayProperties.name} />
->>>>>>> 5193e540
             <div>{stat.value}</div>
           </div>
         </PressTip>
