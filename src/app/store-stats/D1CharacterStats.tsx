--- conflicted
+++ resolved
@@ -5,14 +5,8 @@
 import { findItemsByBucket } from 'app/inventory/stores-helpers';
 import { percent } from 'app/shell/formatters';
 import clsx from 'clsx';
-<<<<<<< HEAD
+import { BucketHashes, StatHashes } from 'data/d2/generated-enums';
 import styles from './D1CharacterStats.m.scss';
-
-export default function D1CharacterStats({ stats }: { stats: DimStore['stats'] }) {
-  const statList = statsWithTiers.map((h) => stats[h]);
-=======
-import { BucketHashes, StatHashes } from 'data/d2/generated-enums';
-import './CharacterStats.scss';
 
 export function D1StoreCharacterStats({ store }: { store: DimStore }) {
   const subclass = findItemsByBucket(store, BucketHashes.Subclass).find((i) => i.equipped);
@@ -27,7 +21,6 @@
   subclassHash?: number;
 }) {
   const statList = Object.values(stats);
->>>>>>> 5193e540
   const tooltips = statList.map((stat) => {
     const tier = Math.floor(Math.min(300, stat.value) / 60);
     const next = t('Stats.TierProgress', {
@@ -56,35 +49,20 @@
   return (
     <div className={styles.statBars}>
       {statList.map((stat, index) => (
-<<<<<<< HEAD
-        <PressTip key={stat.hash} tooltip={tooltips[index]} className={styles.stat}>
-          <BungieImage src={stat.icon} alt={stat.name} />
-          {getD1CharacterStatTiers(stat).map((n, index) => (
-            <div key={index} className={styles.bar}>
-              <div
-                className={clsx(styles.progress, {
-                  [styles.complete]: n / 60 === 1,
-                })}
-                style={{ width: percent(n / 60) }}
-              />
-            </div>
-          ))}
-=======
         <PressTip key={stat.hash} tooltip={tooltips[index]}>
-          <div className="stat">
+          <div className={styles.stat}>
             <BungieImage src={stat.displayProperties.icon} alt={stat.displayProperties.name} />
             {getD1CharacterStatTiers(stat).map((n, index) => (
-              <div key={index} className="bar">
+              <div key={index} className={styles.bar}>
                 <div
-                  className={clsx('progress', {
-                    complete: n / 60 === 1,
+                  className={clsx(styles.progress, {
+                    [styles.complete]: n / 60 === 1,
                   })}
                   style={{ width: percent(n / 60) }}
                 />
               </div>
             ))}
           </div>
->>>>>>> 5193e540
         </PressTip>
       ))}
     </div>
