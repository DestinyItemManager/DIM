--- conflicted
+++ resolved
@@ -107,14 +107,14 @@
     margin-left: auto;
   }
 
-<<<<<<< HEAD
   &--thumbs-down {
     color:#cc6666 !important;
   }
 
   &--thumbs-up {
     color: #6dcc66 !important;
-=======
+  }
+
   &--chart-container {
     width: 95%;
     display: flex;
@@ -138,6 +138,5 @@
         line-height: 10px;
       }
     }
->>>>>>> 8b457f34
   }
 }