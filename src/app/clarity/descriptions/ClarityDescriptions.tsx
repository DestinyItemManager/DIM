--- conflicted
+++ resolved
@@ -3,9 +3,13 @@
 import { t } from 'app/i18next-t';
 import clsx from 'clsx';
 import { useSelector } from 'react-redux';
-/* eslint-disable css-modules/no-unused-class */
+
 import styles from './Description.m.scss';
 import { Languages, LinesContent, Perk } from './descriptionInterface';
+
+/* eslint-disable css-modules/no-unused-class */
+
+
 
 const customContent = (content: LinesContent) => {
   if (content.link) {
@@ -30,13 +34,10 @@
   if (text === undefined) {
     return;
   }
-<<<<<<< HEAD
-=======
   // I will remove this later just need to make this arrow optional in compiler
   if (text === '🡅') {
     return '';
   }
->>>>>>> b4cb9d80
   const segments = [];
 
   const matches = [...text.matchAll(boldTextRegEx)];
@@ -69,20 +70,12 @@
   perk: Perk;
   className?: string;
 }) {
-<<<<<<< HEAD
-  const currentLangue = useSelector(languageSelector) as Languages;
-=======
   const selectedLanguage = useSelector(languageSelector) as Languages;
->>>>>>> b4cb9d80
   if (perk.descriptions === undefined) {
     return null;
   }
 
-<<<<<<< HEAD
-  const description = perk.descriptions[currentLangue] || perk.descriptions.en;
-=======
   const description = perk.descriptions[selectedLanguage] || perk.descriptions.en;
->>>>>>> b4cb9d80
 
   const convertedDescription = description?.map((line, i) => (
     <div className={joinClassNames(line.classNames)} key={i}>
