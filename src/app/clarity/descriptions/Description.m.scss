@use '../../variables' as *;
@use 'sass:string';

<<<<<<< HEAD
=======
/* stylelint-disable selector-class-pattern */
>>>>>>> b4cb9d80
.communityDescription {
  h3 {
    margin: 0;
    font-size: inherit;
  }
  p {
    margin: 0;
  }
}

// --- colors
.pvp {
  color: hsl(0, 100%, 80%);
}
.pve {
  color: hsl(220deg, 100%, 75%);
}
.green {
  color: hsl(116, 58%, 65%);
}
.yellow {
  color: hsl(51, 100%, 45%);
}
.blue {
  color: hsl(180, 100%, 45%);
}
.purple {
  color: hsl(300, 100%, 81%);
}

<<<<<<< HEAD
.enhancedArrow {
  color: hsl(46, 100%, 50%);
=======
// copy pasted from src/app/item-popup/PlugTooltip.m.scss
.enhancedArrow {
  color: $enhancedYellow;

  &::before {
    content: '';
    display: inline-block;
    width: 6px;
    height: 11px;

    // We need to encode the '#' prefix in the color in order to use it within the SVG.
    /* prettier-ignore */
    $escapedColorStr: '%23#{string.slice('#{$enhancedYellow}', 2)}';
    background-image: url('data:image/svg+xml;utf8,<svg xmlns="http://www.w3.org/2000/svg" viewBox="0 0 18 33"><path d="M6,33 L6,16 L0,16 L9,0 L18,16 L12,16 L12,33 z" fill="#{$escapedColorStr}" /></svg>');
    background-size: 6px 11px;
    margin-right: 3px;
  }
>>>>>>> b4cb9d80
}

// --- random styling
.center {
  text-align: center;
}
.descriptionDivider {
  margin-top: 3px;
  padding-bottom: 3px;
  border-top: 1px solid #ccc;
}
.spacer {
  padding-top: 5px;
}
.bold {
  font-weight: bold;
}
.background {
  background-color: hsla(0, 0%, 100%, 0.17);
}
.title {
  text-decoration: underline;
}
.link {
  a:link {
    color: hsl(201, 100%, 65%);
  }
  a:visited {
    color: hsl(201, 100%, 65%);
  }
}

.breakSpaces {
  white-space: break-spaces;
}<|MERGE_RESOLUTION|>--- conflicted
+++ resolved
@@ -1,10 +1,7 @@
 @use '../../variables' as *;
 @use 'sass:string';
 
-<<<<<<< HEAD
-=======
 /* stylelint-disable selector-class-pattern */
->>>>>>> b4cb9d80
 .communityDescription {
   h3 {
     margin: 0;
@@ -35,10 +32,6 @@
   color: hsl(300, 100%, 81%);
 }
 
-<<<<<<< HEAD
-.enhancedArrow {
-  color: hsl(46, 100%, 50%);
-=======
 // copy pasted from src/app/item-popup/PlugTooltip.m.scss
 .enhancedArrow {
   color: $enhancedYellow;
@@ -56,7 +49,6 @@
     background-size: 6px 11px;
     margin-right: 3px;
   }
->>>>>>> b4cb9d80
 }
 
 // --- random styling
