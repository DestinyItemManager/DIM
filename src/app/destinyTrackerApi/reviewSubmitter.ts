import { ItemTransformer } from './itemTransformer';
import { ReviewDataCache } from './reviewDataCache';
<<<<<<< HEAD
import { D1ItemUserReview, DtrReviewer } from '../item-review/destiny-tracker.service';
import { $q, $http } from 'ngimport';
=======
import { D1MembershipInfo, D1ItemUserReview } from '../item-review/destiny-tracker.service';
>>>>>>> 003561c1
import { handleSubmitErrors } from './trackerErrorHandler';
import { loadingTracker } from '../ngimport-more';
import { D1Item } from '../inventory/item-types';
import { dtrFetch } from './dtr-service-helper';

/**
 * Supports submitting review data to the DTR API.
 */
export class ReviewSubmitter {
  _reviewDataCache: ReviewDataCache;
  _itemTransformer = new ItemTransformer();
  constructor(reviewDataCache: ReviewDataCache) {
    this._reviewDataCache = reviewDataCache;
  }

  _getReviewer(membershipInfo) {
    return {
      membershipId: membershipInfo.membershipId,
      membershipType: membershipInfo.platformType,
      displayName: membershipInfo.displayName
    };
  }

  toRatingAndReview(item: D1Item) {
    return {
      rating: item.userRating,
      review: item.userReview,
      pros: item.pros,
      cons: item.cons
    };
  }

  _submitItemReviewCall(itemReview) {
    return {
      method: 'POST',
      url: 'https://reviews-api.destinytracker.net/api/weaponChecker/reviews/submit',
      data: itemReview,
      dataType: 'json'
    };
  }

  _submitReviewPromise(item: D1Item, membershipInfo: DtrReviewer) {
    const rollAndPerks = this._itemTransformer.getRollAndPerks(item);
    const reviewer = this._getReviewer(membershipInfo);
    const review = this.toRatingAndReview(item);

    const rating = { ...rollAndPerks, ...review, reviewer };

    const promise = dtrFetch(
      'https://reviews-api.destinytracker.net/api/weaponChecker/reviews/submit',
      rating
    ).then(handleSubmitErrors, handleSubmitErrors);

    loadingTracker.addPromise(promise);

    return promise;
  }

  // Submitted data takes a while to wend its way into live reviews.  In the interim, don't lose track of what we sent.
  _eventuallyPurgeCachedData(item) {
    this._reviewDataCache.eventuallyPurgeCachedData(item);
  }

  _markItemAsReviewedAndSubmitted(item: D1Item, membershipInfo: DtrReviewer) {
    const review = this.toRatingAndReview(item) as D1ItemUserReview;
    review.isReviewer = true;
    review.reviewer = this._getReviewer(membershipInfo);
    review.timestamp = new Date().toISOString();

    this._reviewDataCache.markItemAsReviewedAndSubmitted(item,
                                                         review);
  }

  submitReview(item, membershipInfo) {
    this._submitReviewPromise(item, membershipInfo)
      .then(() => this._markItemAsReviewedAndSubmitted(item, membershipInfo))
      .then(() => this._eventuallyPurgeCachedData(item));
  }
}<|MERGE_RESOLUTION|>--- conflicted
+++ resolved
@@ -1,11 +1,6 @@
 import { ItemTransformer } from './itemTransformer';
 import { ReviewDataCache } from './reviewDataCache';
-<<<<<<< HEAD
 import { D1ItemUserReview, DtrReviewer } from '../item-review/destiny-tracker.service';
-import { $q, $http } from 'ngimport';
-=======
-import { D1MembershipInfo, D1ItemUserReview } from '../item-review/destiny-tracker.service';
->>>>>>> 003561c1
 import { handleSubmitErrors } from './trackerErrorHandler';
 import { loadingTracker } from '../ngimport-more';
 import { D1Item } from '../inventory/item-types';
