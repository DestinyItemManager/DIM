import _ from 'underscore';
import { ItemTransformer } from './itemTransformer';
import { PerkRater } from './perkRater';

/**
 * Get the community reviews from the DTR API for a specific item.
 * This was tailored to work for weapons.  Items (armor, etc.) may or may not work.
 *
 * @class ReviewsFetcher
 */
class ReviewsFetcher {
  constructor($rootScope, $q, $http, trackerErrorHandler, loadingTracker, reviewDataCache, userFilter) {
    this.$rootScope = $rootScope;
    this.$q = $q;
    this.$http = $http;
    this._itemTransformer = new ItemTransformer();
    this._trackerErrorHandler = trackerErrorHandler;
    this._loadingTracker = loadingTracker;
    this._reviewDataCache = reviewDataCache;
    this._userFilter = userFilter;
    this._perkRater = new PerkRater();
  }

  _getItemReviewsCall(item) {
    return {
      method: 'POST',
      url: 'https://reviews-api.destinytracker.net/api/weaponChecker/reviews',
      data: item,
      dataType: 'json'
    };
  }

  _getItemReviewsPromise(item) {
    const postWeapon = this._itemTransformer.getRollAndPerks(item);

    const promise = this.$q
              .when(this._getItemReviewsCall(postWeapon))
              .then(this.$http)
              .then(this._trackerErrorHandler.handleErrors.bind(this._trackerErrorHandler), this._trackerErrorHandler.handleErrors.bind(this._trackerErrorHandler))
              .then((response) => { return response.data; });

    this._loadingTracker.addPromise(promise);

    return promise;
  }

  _getUserReview(reviewData) {
    return _.find(reviewData.reviews, { isReviewer: true });
  }

  _sortAndIgnoreReviews(item) {
    if (item.writtenReviews) {
      item.writtenReviews.sort(this._sortReviews);

      item.writtenReviews.forEach((writtenReview) => {
        writtenReview.isIgnored = this._userFilter.conditionallyIgnoreReview(writtenReview);
      });
    }
  }

  _attachReviews(item, reviewData) {
    const userReview = this._getUserReview(reviewData);

    // TODO: reviewData has two very different shapes depending on whether it's from cache or from the service
    item.totalReviews = reviewData.totalReviews === undefined ? reviewData.ratingCount : reviewData.totalReviews;
    item.writtenReviews = _.filter(reviewData.reviews, 'review');

    this._sortAndIgnoreReviews(item);

    if (userReview) {
      item.userRating = userReview.rating;
      item.userReview = userReview.review;
      item.userReviewPros = userReview.pros;
      item.userReviewCons = userReview.cons;
    }

    this._reviewDataCache.addReviewsData(item, reviewData);

<<<<<<< HEAD
    this._perkRater.ratePerks(item);
=======
    this.$rootScope.$broadcast('dim-item-reviews-fetched');
>>>>>>> 8b457f34
  }

  _sortReviews(a, b) {
    if (a.isReviewer) {
      return -1;
    }

    if (b.isReviewer) {
      return 1;
    }

    if (a.isHighlighted) {
      return -1;
    }

    if (b.isHighlighted) {
      return 1;
    }

    const ratingDiff = b.rating - a.rating;

    if (ratingDiff !== 0) {
      return ratingDiff;
    }

    const aDate = new Date(a.timestamp);
    const bDate = new Date(b.timestamp);

    return bDate - aDate;
  }

  _attachCachedReviews(item,
                       cachedItem) {
    item.communityReviews = cachedItem.reviews;

    this._attachReviews(item, cachedItem);

    if (cachedItem.userRating) {
      item.userRating = cachedItem.userRating;
    }

    if (cachedItem.review) {
      item.userReview = cachedItem.review;
    }

    if (cachedItem.pros) {
      item.userReviewPros = cachedItem.pros;
    }

    if (cachedItem.cons) {
      item.userReviewCons = cachedItem.cons;
    }
  }

  /**
   * Get community (which may include the current user's) reviews for a given item and attach
   * them to the item.
   * Attempts to fetch data from the cache first.
   *
   * @param {any} item
   * @returns {void}
   *
   * @memberof ReviewsFetcher
   */
  getItemReviews(item) {
    if (!item.reviewable) {
      return;
    }
    const ratingData = this._reviewDataCache.getRatingData(item);

    if (ratingData && ratingData.reviewsDataFetched) {
      this._attachCachedReviews(item,
                               ratingData);

      return;
    }

    this._getItemReviewsPromise(item)
      .then((data) => this._attachReviews(item,
                                         data));
  }
}

export { ReviewsFetcher };<|MERGE_RESOLUTION|>--- conflicted
+++ resolved
@@ -76,11 +76,7 @@
 
     this._reviewDataCache.addReviewsData(item, reviewData);
 
-<<<<<<< HEAD
     this._perkRater.ratePerks(item);
-=======
-    this.$rootScope.$broadcast('dim-item-reviews-fetched');
->>>>>>> 8b457f34
   }
 
   _sortReviews(a, b) {
