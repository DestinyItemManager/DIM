import { D2ManifestDefinitions } from 'app/destiny2/d2-definitions';
import BungieImage from 'app/dim-ui/BungieImage';
import BucketIcon from 'app/dim-ui/svgs/BucketIcon';
import { t } from 'app/i18next-t';
import { DimItem } from 'app/inventory/item-types';
import { moveItemTo } from 'app/inventory/move-item';
import { DimStore } from 'app/inventory/store-types';
import { showItemPicker } from 'app/item-picker/item-picker';
import { useD2Definitions } from 'app/manifest/selectors';
import { addIcon, AppIcon } from 'app/shell/icons';
import { ThunkDispatchProp } from 'app/store/types';
import { chainComparator, compareBy, reverseComparator } from 'app/utils/comparators';
import { itemCanBeEquippedBy } from 'app/utils/item-utils';
import { isIn, LookupTable } from 'app/utils/util-types';
import clsx from 'clsx';
import grenade from 'destiny-icons/weapons/grenade.svg';
import headshot from 'destiny-icons/weapons/headshot.svg';
import melee from 'destiny-icons/weapons/melee.svg';
import React from 'react';
import { useDispatch } from 'react-redux';
import styles from './BountyGuide.m.scss';
import { xpItems } from './xp';

enum KillType {
  Melee,
  Super,
  Grenade,
  Finisher,
  Precision,
  ClassAbilities,
}
const killTypeIcons: LookupTable<KillType, string> = {
  [KillType.Melee]: melee,
  [KillType.Grenade]: grenade,
  [KillType.Precision]: headshot,
};

export type DefType =
  | 'ActivityMode'
  | 'Destination'
  | 'DamageType'
  | 'ItemCategory'
  | 'KillType'
  | 'Reward';

// Reward types we'll show in the bounty guide. Could be expanded (e.g. to seasonal mats)
const rewardAllowList = [
  ...Object.keys(xpItems).map((i) => parseInt(i, 10)),
  2817410917, // bright dust
  3168101969, // bright dust
];

export interface BountyFilter {
  type: DefType;
  hash: number;
}

/**
 * This provides a little visual guide to what bounties you have - specifically, what weapons/activities/locations are required for your bounties.
 *
 * This is meant to be usable in both the Progress page and Active Mode.
 */
export default function BountyGuide({
  store,
  bounties,
  selectedFilters,
  onSelectedFiltersChanged,
  pursuitsInfo,
}: {
  store: DimStore;
  bounties: DimItem[];
  selectedFilters: BountyFilter[];
  onSelectedFiltersChanged: (filters: BountyFilter[]) => void;
  pursuitsInfo: { [hash: string]: { [type in DefType]?: number[] } };
}) {
  const defs = useD2Definitions()!;
  const dispatch = useDispatch<ThunkDispatchProp['dispatch']>();

  const pullItemCategory = async (e: React.MouseEvent, itemCategory: number) => {
    e.stopPropagation();
    try {
      const bucket = defs.ItemCategory.get(itemCategory)?.displayProperties.name;
      const { item } = await showItemPicker({
        filterItems: (item) =>
          item.itemCategoryHashes.includes(itemCategory) && itemCanBeEquippedBy(item, store),
        prompt: t('MovePopup.PullItem', {
          bucket,
          store: store.name,
        }),
      });

      await dispatch(moveItemTo(item, store));
    } catch (e) {}
  };

  const mapped: { [type in DefType]: { [key: number]: DimItem[] } } = {
    ActivityMode: {},
    Destination: {},
    DamageType: {},
    ItemCategory: {},
    KillType: {},
    Reward: {},
  };
  for (const i of bounties) {
    const expired = i.pursuit?.expirationDate
      ? i.pursuit.expirationDate.getTime() < Date.now()
      : false;
    if (!i.complete && !expired) {
      const info = pursuitsInfo[i.hash];
      if (info) {
        for (const key in info) {
          const infoKey = key as keyof typeof info;
          const values = info[infoKey];
          if (values) {
            for (const value of values) {
              (mapped[infoKey][value] ??= []).push(i);
            }
          }
        }
        if (i.pursuit) {
          for (const reward of i.pursuit.rewards) {
            if (rewardAllowList.includes(reward.itemHash)) {
              (mapped.Reward[reward.itemHash] ??= []).push(i);
            }
          }
        }
      }
    }
  }

  const flattened = Object.entries(mapped).flatMap(([type, mapping]) =>
    Object.entries(mapping).map(([value, bounties]) => ({
      type: type as DefType,
      value: parseInt(value, 10),
      bounties,
    }))
  );

  if (flattened.length === 0) {
    return null;
  }

  flattened.sort(chainComparator(reverseComparator(compareBy((f) => f.bounties.length))));

  const onClickPill = (e: React.MouseEvent, type: DefType, value: number) => {
    e.stopPropagation();
    const match = (f: BountyFilter) => f.type === type && f.hash === value;
    if (e.shiftKey) {
      const existing = selectedFilters.find(match);
      if (existing) {
        onSelectedFiltersChanged(selectedFilters.filter((f) => !match(f)));
      } else {
        onSelectedFiltersChanged([...selectedFilters, { type, hash: value }]);
      }
    } else if (selectedFilters.length > 1 || !selectedFilters.some(match)) {
      onSelectedFiltersChanged([{ type, hash: value }]);
    } else {
      onSelectedFiltersChanged([]);
    }
  };

  const clearSelection = (e: React.MouseEvent) => {
    e.stopPropagation();
    onSelectedFiltersChanged([]);
  };

  return (
    <div className={styles.guide} onClick={clearSelection}>
      {flattened.map(({ type, value, bounties }) => (
        <button
          type="button"
          key={type + value}
          className={clsx(styles.pill, {
            [styles.selected]: matchPill(type, value, selectedFilters),
            // Show "synergy" when this category contains at least one bounty that overlaps with at least one of the selected filters
            [styles.synergy]:
              selectedFilters.length > 0 &&
              bounties.some((i) => matchBountyFilters(i, selectedFilters, pursuitsInfo)),
          })}
          onClick={(e) => onClickPill(e, type, value)}
        >
          <PillContent defs={defs} type={type} value={value} />
          <span className={styles.count}>({bounties.length})</span>
          {type === 'ItemCategory' && (
            <span
              className={styles.pullItem}
              onClick={(e) => {
                pullItemCategory(e, value);
              }}
            >
              <AppIcon icon={addIcon} />
            </span>
          )}
        </button>
      ))}
    </div>
  );
}

function PillContent({
  type,
  defs,
  value,
}: {
  type: DefType;
  defs: D2ManifestDefinitions;
  value: number;
}) {
  switch (type) {
    case 'ActivityMode':
      return (
        <>
          {defs[type][value].displayProperties.hasIcon && (
            <BungieImage height="16" src={defs[type][value].displayProperties.icon} />
          )}
          {defs[type][value].displayProperties.name}
        </>
      );
    case 'Destination':
    case 'DamageType':
      return (
        <>
          {defs[type].get(value).displayProperties.hasIcon && (
            <BungieImage height="16" src={defs[type].get(value).displayProperties.icon} />
          )}
          {defs[type].get(value).displayProperties.name}
        </>
      );
    case 'ItemCategory': {
      return (
        <>
          <BucketIcon itemCategoryHash={value} height="16" />
          {defs.ItemCategory.get(value)?.displayProperties.name}
        </>
      );
    }
    case 'KillType':
      return (
        <>
<<<<<<< HEAD
          {value in killTypeIcons && (
            <img className={styles.invert} height="16" src={killTypeIcons[value]} />
=======
          {isIn(value, killTypeIcons) && (
            <img className={styles.itemCategoryIcon} height="16" src={killTypeIcons[value]} />
>>>>>>> 8b9bf542
          )}
          {KillType[value]}
        </>
      );
    case 'Reward':
      return (
        <>
          {defs.InventoryItem.get(value).displayProperties.hasIcon && (
            <BungieImage height="16" src={defs.InventoryItem.get(value).displayProperties.icon} />
          )}
          {defs.InventoryItem.get(value).displayProperties.name}
        </>
      );
  }
}

function matchPill(type: DefType, hash: number, filters: BountyFilter[]) {
  return filters.some((f) => f.type === type && f.hash === hash);
}

/**
 * Returns true if the filter list is empty, or if the item matches *any* of the provided filters ("or").
 */
export function matchBountyFilters(
  item: DimItem,
  filters: BountyFilter[],
  pursuitsInfo: { [hash: string]: { [type in DefType]?: number[] } }
) {
  if (filters.length === 0) {
    return true;
  }
  const info = pursuitsInfo[item.hash];
  for (const filter of filters) {
    if (filter.type === 'Reward') {
      if (item.pursuit?.rewards.some((r) => r.itemHash === filter.hash)) {
        return true;
      }
    } else if (info?.[filter.type]?.includes(filter.hash)) {
      return true;
    }
  }

  return false;
}<|MERGE_RESOLUTION|>--- conflicted
+++ resolved
@@ -237,13 +237,8 @@
     case 'KillType':
       return (
         <>
-<<<<<<< HEAD
-          {value in killTypeIcons && (
+          {isIn(value, killTypeIcons) && (
             <img className={styles.invert} height="16" src={killTypeIcons[value]} />
-=======
-          {isIn(value, killTypeIcons) && (
-            <img className={styles.itemCategoryIcon} height="16" src={killTypeIcons[value]} />
->>>>>>> 8b9bf542
           )}
           {KillType[value]}
         </>
