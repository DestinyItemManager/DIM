require('babel-polyfill');

require('./scripts/google');

// Drag and drop
const iosDragDropShim = require('drag-drop-webkit-mobile');

iosDragDropShim({
  enableEnterLeave: true,
  holdToDrag: 300
});
// https://github.com/timruffles/ios-html5-drag-drop-shim/issues/77
window.addEventListener('touchmove', () => {});

// Shim IndexedDB using WebSQL for iOS 9
require('indexeddbshim');

<<<<<<< HEAD
// TODO: remove this globals and instead require where needed
window.$ = window.jQuery = require('jquery');
require('jquery-textcomplete');
require('jquery-ui/ui/position');

=======
>>>>>>> c9e98a61
// Initialize the main DIM app
require('./scripts/app.module');

require('./scripts/services/dimActionQueue.factory');
require('./scripts/services/dimDefinitions.factory');
require('./scripts/services/dimManifestService.factory');
require('./scripts/services/dimBucketService.factory');
require('./scripts/services/dimInfoService.factory');
require('./scripts/services/dimPlatformService.factory');
require('./scripts/services/dimLoadoutService.factory');
require('./scripts/services/dimStoreService.factory');
require('./scripts/services/dimCsvService.factory');
require('./scripts/services/dimDestinyTrackerService.factory');
require('./scripts/services/dimItemService.factory');
require('./scripts/services/dimItemMoveService.factory');
require('./scripts/services/dimItemInfoService.factory');

require('./scripts/loadout/dimLoadout.directive');
require('./scripts/loadout/dimLoadoutPopup.directive');
require('./scripts/loadout/random/dimRandom.controller');
require('./scripts/shell/dimAngularFilters.filter');
require('./scripts/shell/dimSearchFilter.directive');
require('./scripts/shell/dimClickAnywhereButHere.directive');
require('./scripts/shell/dimFilterLink.directive');
require('./scripts/shell/dimManifestProgress.directive');
require('./scripts/store/dimPercentWidth.directive');
require('./scripts/store/dimStores.directive');
require('./scripts/store/dimStoreBucket.directive');
require('./scripts/store/dimStoreReputation.directive');
require('./scripts/store/dimStoreItem.directive');
require('./scripts/store/dimStoreHeading.directive');
require('./scripts/store/dimSimpleItem.directive');
require('./scripts/store/dimStats.directive');
require('./scripts/store/dimClearNewItems.directive');
require('./scripts/item-review/item-review.component');
require('./scripts/move-popup/dimItemStats.component');
require('./scripts/move-popup/dimMoveAmount.directive');
require('./scripts/move-popup/dimMovePopup.directive');
require('./scripts/move-popup/dimTalentGrid.directive');
require('./scripts/move-popup/dimMoveItemProperties.directive');
require('./scripts/move-popup/dimItemTag.directive');

if ($DIM_FLAVOR === 'dev') {
  require('./scripts/developer/dimDeveloper.controller');
}
require('./scripts/login/dimLogin.controller');

require('./scss/main.scss');

if ($DIM_FLAVOR !== 'dev' && navigator.serviceWorker) {
  navigator.serviceWorker.register('/sw.js')
    .catch((err) => {
      console.error('Unable to register service worker.', err);
    });
}<|MERGE_RESOLUTION|>--- conflicted
+++ resolved
@@ -15,14 +15,6 @@
 // Shim IndexedDB using WebSQL for iOS 9
 require('indexeddbshim');
 
-<<<<<<< HEAD
-// TODO: remove this globals and instead require where needed
-window.$ = window.jQuery = require('jquery');
-require('jquery-textcomplete');
-require('jquery-ui/ui/position');
-
-=======
->>>>>>> c9e98a61
 // Initialize the main DIM app
 require('./scripts/app.module');
 
