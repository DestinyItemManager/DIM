<div>
    <h1 ng-i18next="Views.Support"></h1>
    <div class="ngdialog-inner-content">
<<<<<<< HEAD
        <p ng-i18next="Views.Support.FreeToDownload"></p>
        <p ng-i18next="Views.Support.OpenCollective"></p>
        <h2 ng-i18next="Views.Support.Backers"></h2>
        <p ng-i18next="Views.Support.BackersDetail"></p>
        <div class="backers">
          <a ng-repeat="i in 29 | range track by $index" ng-href="https://opencollective.com/dim/backer/{{ $index }}/website" target="_blank"><img ng-src="https://opencollective.com/dim/backer/{{ $index }}/avatar.svg"></a>
          <a ng-href="https://opencollective.com/dim#backer" target="_blank">
            <img ng-src="https://opencollective.com/public/images/become_backer.svg">
          </a>
        </div>
        <h2 ng-i18next="Views.Support.Sponsors"></h2>
        <p ng-i18next="Views.Support.SponsorsDetail"></p>
=======
        <p translate="Views.Support.FreeToDownload"></p>
        <p translate="Views.Support.OpenCollective"></p>
        <p><span translate="Views.Support.Teespring"></span> <a href="https://teespring.com/stores/dim" translate="Views.Support.TeespringLink"></a></p>
        <h2 translate="Views.Support.Sponsors"></h2>
        <p translate="Views.Support.SponsorsDetail"></p>
>>>>>>> af54e67e
        <div class="backers">
          <a ng-repeat="i in 5 | range track by $index" ng-href="https://opencollective.com/dim/sponsor/{{ $index }}/website" target="_blank" rel="noopener noreferrer"><img ng-src="https://opencollective.com/dim/sponsor/{{ $index }}/avatar.svg"></a>
        </div>
        <h2 translate="Views.Support.Backers"></h2>
        <p translate="Views.Support.BackersDetail"></p>
        <div class="backers">
          <a ng-repeat="i in 50 | range track by $index" ng-href="https://opencollective.com/dim/backer/{{ $index }}/website" target="_blank" rel="noopener noreferrer"><img ng-src="https://opencollective.com/dim/backer/{{ $index }}/avatar.svg"></a>
        </div>
    </div>
</div><|MERGE_RESOLUTION|>--- conflicted
+++ resolved
@@ -1,26 +1,11 @@
 <div>
     <h1 ng-i18next="Views.Support"></h1>
     <div class="ngdialog-inner-content">
-<<<<<<< HEAD
         <p ng-i18next="Views.Support.FreeToDownload"></p>
         <p ng-i18next="Views.Support.OpenCollective"></p>
-        <h2 ng-i18next="Views.Support.Backers"></h2>
-        <p ng-i18next="Views.Support.BackersDetail"></p>
-        <div class="backers">
-          <a ng-repeat="i in 29 | range track by $index" ng-href="https://opencollective.com/dim/backer/{{ $index }}/website" target="_blank"><img ng-src="https://opencollective.com/dim/backer/{{ $index }}/avatar.svg"></a>
-          <a ng-href="https://opencollective.com/dim#backer" target="_blank">
-            <img ng-src="https://opencollective.com/public/images/become_backer.svg">
-          </a>
-        </div>
+        <p><span ng-i18next="Views.Support.Teespring"></span> <a href="https://teespring.com/stores/dim" ng-i18next="Views.Support.TeespringLink"></a></p>
         <h2 ng-i18next="Views.Support.Sponsors"></h2>
         <p ng-i18next="Views.Support.SponsorsDetail"></p>
-=======
-        <p translate="Views.Support.FreeToDownload"></p>
-        <p translate="Views.Support.OpenCollective"></p>
-        <p><span translate="Views.Support.Teespring"></span> <a href="https://teespring.com/stores/dim" translate="Views.Support.TeespringLink"></a></p>
-        <h2 translate="Views.Support.Sponsors"></h2>
-        <p translate="Views.Support.SponsorsDetail"></p>
->>>>>>> af54e67e
         <div class="backers">
           <a ng-repeat="i in 5 | range track by $index" ng-href="https://opencollective.com/dim/sponsor/{{ $index }}/website" target="_blank" rel="noopener noreferrer"><img ng-src="https://opencollective.com/dim/sponsor/{{ $index }}/avatar.svg"></a>
         </div>
