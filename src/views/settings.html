--- conflicted
+++ resolved
@@ -8,11 +8,7 @@
           <label for="logout" ng-i18next="Settings.LogOutDesc"></label>
         </td>
         <td>
-<<<<<<< HEAD
-          <button id="logout" ng-click="vm.logout()" ng-i18next="Settings.LogOut" />
-=======
-          <button id="logout" ng-click="vm.logout()" translate="Settings.LogOut"></button>
->>>>>>> 3fc25dce
+          <button id="logout" ng-click="vm.logout()" ng-i18next="Settings.LogOut"></button>
         </td>
       </tr>
       <tr>
@@ -25,11 +21,7 @@
       </tr>
       <tr>
         <td>
-<<<<<<< HEAD
-          <label for="condensedItems" ng-i18next="[title]Settings.HideUnfilteredHelp;Settings.HideUnfiltered"></label>
-=======
-          <label for="condensedItems" translate="Settings.HideUnfiltered"></label>
->>>>>>> 3fc25dce
+          <label for="condensedItems" ng-i18next="Settings.HideUnfiltered"></label>
         </td>
         <td>
           <input type="checkbox" ng-model="vm.settings.hideFilteredItems"/>
@@ -37,11 +29,7 @@
       </tr>
       <tr>
         <td>
-<<<<<<< HEAD
-          <label for="details" ng-i18next="[title]Settings.AlwaysShowDetailsHelp;Settings.AlwaysShowDetails"></label>
-=======
-          <label for="details" translate="Settings.AlwaysShowDetails"></label>
->>>>>>> 3fc25dce
+          <label for="details" ng-i18next="Settings.AlwaysShowDetails"></label>
         </td>
         <td>
           <input type="checkbox" id="details" ng-model="vm.settings.itemDetails"/>
@@ -49,11 +37,7 @@
       </tr>
       <tr ng-if="vm.featureFlags.qualityEnabled">
         <td>
-<<<<<<< HEAD
-          <label for="itemQuality" ng-i18next="[title]Settings.EnableAdvancedStatsHelp;Settings.EnableAdvancedStats"></label>
-=======
-          <label for="itemQuality" translate="Settings.EnableAdvancedStats"></label>
->>>>>>> 3fc25dce
+          <label for="itemQuality" ng-i18next="Settings.EnableAdvancedStats"></label>
         </td>
         <td>
           <input type="checkbox" id="itemQuality" ng-model="vm.settings.itemQuality"/>
@@ -61,11 +45,7 @@
       </tr>
       <tr>
         <td>
-<<<<<<< HEAD
-          <label for="showNewItems" ng-i18next="[title]Settings.ShowOverlayHelp;Settings.ShowOverlay"></label>
-=======
-          <label for="showNewItems" translate="Settings.ShowOverlay"></label>
->>>>>>> 3fc25dce
+          <label for="showNewItems" ng-i18next="Settings.ShowOverlay"></label>
         </td>
         <td>
           <input type="checkbox" id="showNewItems" ng-model="vm.settings.showNewItems"/>
@@ -80,20 +60,12 @@
         </td>
       </tr>
       <tr>
-<<<<<<< HEAD
-        <td><label for="showElements" ng-i18next="[title]Settings.ShowElementalHelp;Settings.ShowElemental"></label></td>
-=======
-        <td><label for="showElements" translate="Settings.ShowElemental"></label></td>
->>>>>>> 3fc25dce
+        <td><label for="showElements" ng-i18next="Settings.ShowElemental"></label></td>
         <td><input type="checkbox" id="showElements" ng-model="vm.settings.showElements"/></td>
       </tr>
       <tr ng-if="vm.featureFlags.reviewsEnabled">
         <td>
-<<<<<<< HEAD
-          <label for="showReviews" ng-i18next="[title]Settings.ShowReviewsHelp;Settings.ShowReviews"></label>
-=======
-          <label for="showReviews" translate="Settings.ShowReviews"></label>
->>>>>>> 3fc25dce
+          <label for="showReviews" ng-i18next="Settings.ShowReviews"></label>
         </td>
         <td>
           <input type="checkbox" id="showReviews" ng-model="vm.settings.showReviews"/>
@@ -101,12 +73,8 @@
       </tr>
       <tr ng-if="vm.featureFlags.reviewsEnabled">
         <td>
-<<<<<<< HEAD
-          <label for="allowIdPostToDtr" ng-i18next="[title]Settings.AllowIdPostToDtrHelp;Settings.AllowIdPostToDtr"></label>
-=======
-          <label for="allowIdPostToDtr" translate="Settings.AllowIdPostToDtr"></label>
-          <div class="fineprint" translate="Settings.AllowIdPostToDtrLine2"></div>
->>>>>>> 3fc25dce
+          <label for="allowIdPostToDtr" ng-i18next="Settings.AllowIdPostToDtr"></label>
+          <div class="fineprint" ng-i18next="Settings.AllowIdPostToDtrLine2"></div>
         </td>
         <td>
           <input type="checkbox" id="allowIdPostToDtr" ng-model="vm.settings.allowIdPostToDtr"/>
@@ -129,30 +97,22 @@
       </tr>
       <tr>
         <td>
-<<<<<<< HEAD
-          <label for="charCol" ng-i18next="[title]Settings.InventoryColumnsHelp;Settings.InventoryColumns"></label>
-=======
-          <label translate="Settings.CharacterOrder"></label>
->>>>>>> 3fc25dce
+          <label ng-i18next="Settings.CharacterOrder"></label>
         </td>
         <td>
           <label>
-            <input type="radio" ng-model="vm.settings.characterOrder" value="mostRecent" ng-model-options="{ updateOn: 'default blur' }"><span translate="Settings.CharacterOrderRecent"></span></label>
+            <input type="radio" ng-model="vm.settings.characterOrder" value="mostRecent" ng-model-options="{ updateOn: 'default blur' }"><span ng-i18next="Settings.CharacterOrderRecent"></span></label>
           <br>
           <label>
-            <input type="radio" ng-model="vm.settings.characterOrder" value="mostRecentReverse" ng-model-options="{ updateOn: 'default blur' }"><span translate="Settings.CharacterOrderReversed"></span></label>
+            <input type="radio" ng-model="vm.settings.characterOrder" value="mostRecentReverse" ng-model-options="{ updateOn: 'default blur' }"><span ng-i18next="Settings.CharacterOrderReversed"></span></label>
           <br>
           <label>
-            <input type="radio" ng-model="vm.settings.characterOrder" value="fixed" ng-model-options="{ updateOn: 'default blur' }"><span translate="Settings.CharacterOrderFixed"></span></label>
+            <input type="radio" ng-model="vm.settings.characterOrder" value="fixed" ng-model-options="{ updateOn: 'default blur' }"><span ng-i18next="Settings.CharacterOrderFixed"></span></label>
         </td>
       </tr>
       <tr ng-if="vm.supportsCssVar">
         <td>
-<<<<<<< HEAD
-          <label for="charCol" ng-i18next="[title]Settings.VaultColumnsHelp;Settings.VaultColumns"></label>
-=======
-          <label for="charCol" translate="Settings.InventoryColumns"></label>
->>>>>>> 3fc25dce
+          <label for="charCol" ng-i18next="Settings.InventoryColumns"></label>
         </td>
         <td>
           <select id="charCol" ng-model="vm.settings.charCol" ng-options="option.id as option.name for option in vm.charColOptions" required></select>
@@ -160,39 +120,18 @@
       </tr>
       <tr ng-if="vm.supportsCssVar">
         <td>
-<<<<<<< HEAD
-          <label for="itemSize" ng-i18next="[title]Settings.SizeItemHelp;Settings.SizeItem"></label>
-        </td>
-        <td>
-          <input ng-model="vm.settings.itemSize" type="range" min="38" max="66" ng-change="vm.save()" /> <button ng-click="vm.resetItemSize()" ng-i18next="Settings.ResetToDefault" />
-=======
-          <label for="vaultCol" translate="Settings.VaultColumns"></label>
+          <label for="vaultCol" ng-i18next="Settings.VaultColumns"></label>
         </td>
         <td>
           <select id="vaultCol" ng-model="vm.settings.vaultMaxCol" ng-options="option.id as option.name for option in vm.vaultColOptions" required></select>
->>>>>>> 3fc25dce
         </td>
       </tr>
       <tr ng-if="vm.supportsCssVar">
         <td>
-<<<<<<< HEAD
-          <label ng-i18next="[title]Settings.CharacterOrderHelp;Settings.CharacterOrder"></label>
+          <label for="itemSize" ng-i18next="Settings.SizeItem"></label>
         </td>
         <td>
-          <label>
-            <input type="radio" ng-model="vm.settings.characterOrder" value="mostRecent" ng-model-options="{ updateOn: 'default blur' }"><span ng-i18next="Settings.CharacterOrderRecent"></span></label>
-            <br>
-          <label>
-            <input type="radio" ng-model="vm.settings.characterOrder" value="mostRecentReverse" ng-model-options="{ updateOn: 'default blur' }"><span ng-i18next="Settings.CharacterOrderReversed"></span></label>
-            <br>
-          <label>
-            <input type="radio" ng-model="vm.settings.characterOrder" value="fixed" ng-model-options="{ updateOn: 'default blur' }"><span ng-i18next="Settings.CharacterOrderFixed"></span></label>
-=======
-          <label for="itemSize" translate="Settings.SizeItem"></label>
-        </td>
-        <td>
-          <input ng-model="vm.settings.itemSize" type="range" min="38" max="66" ng-change="vm.save()" /> <button ng-click="vm.resetItemSize()" translate>Settings.ResetToDefault</button>
->>>>>>> 3fc25dce
+          <input ng-model="vm.settings.itemSize" type="range" min="38" max="66" ng-change="vm.save()" /> <button ng-click="vm.resetItemSize()" ng-i18next="Settings.ResetToDefault" />
         </td>
       </tr>
       <tr>
