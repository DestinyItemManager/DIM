<div ng-controller="dimSettingsCtrl as vm">
  <h1 ng-i18next="Settings"></h1>
  <div class="ngdialog-inner-content">
  <form class="settings">
    <table>
      <tr>
        <td>
          <label for="language" ng-i18next="Settings.Language"></label>
        </td>
        <td>
          <select id="language" ng-model="vm.settings.language" ng-options="code as name for (code, name) in vm.languageOptions" required></select>
        </td>
      </tr>
      <tr>
        <td>
          <label for="condensedItems" ng-i18next="[title]Settings.HideUnfilteredHelp;Settings.HideUnfiltered"></label>
        </td>
        <td>
          <input type="checkbox" ng-model="vm.settings.hideFilteredItems"/>
        </td>
      </tr>
      <tr>
        <td>
          <label for="details" ng-i18next="[title]Settings.AlwaysShowDetailsHelp;Settings.AlwaysShowDetails"></label>
        </td>
        <td>
          <input type="checkbox" id="details" ng-model="vm.settings.itemDetails"/>
        </td>
      </tr>
      <tr ng-if="vm.featureFlags.qualityEnabled">
        <td>
          <label for="itemQuality" ng-i18next="[title]Settings.EnableAdvancedStatsHelp;Settings.EnableAdvancedStats"></label>
        </td>
        <td>
          <input type="checkbox" id="itemQuality" ng-model="vm.settings.itemQuality"/>
        </td>
      </tr>
      <tr>
        <td>
          <label for="showNewItems" ng-i18next="[title]Settings.ShowOverlayHelp;Settings.ShowOverlay"></label>
        </td>
        <td>
          <input type="checkbox" id="showNewItems" ng-model="vm.settings.showNewItems"/>
        </td>
      </tr>
      <tr ng-if="vm.settings.showNewItems">
        <td>
          <label for="showNewAnimation" ng-i18next="[title]Settings.ShowAnimationsHelp;Settings.ShowAnimations"></label>
        </td>
        <td>
          <input type="checkbox" id="showNewAnimation" ng-model="vm.settings.showNewAnimation"/>
        </td>
      </tr>
      <tr>
        <td><label for="showElements" ng-i18next="[title]Settings.ShowElementalHelp;Settings.ShowElemental"></label></td>
        <td><input type="checkbox" id="showElements" ng-model="vm.settings.showElements"/></td>
      </tr>
      <tr ng-if="vm.featureFlags.reviewsEnabled">
        <td>
          <label for="showReviews" ng-i18next="[title]Settings.ShowReviewsHelp;Settings.ShowReviews"></label>
        </td>
        <td>
          <input type="checkbox" id="showReviews" ng-model="vm.settings.showReviews"/>
        </td>
      </tr>
      <tr ng-if="vm.featureFlags.reviewsEnabled">
        <td>
          <label for="allowIdPostToDtr" ng-i18next="[title]Settings.AllowIdPostToDtrHelp;Settings.AllowIdPostToDtr"></label>
        </td>
        <td>
          <input type="checkbox" id="allowIdPostToDtr" ng-model="vm.settings.allowIdPostToDtr"/>
        </td>
      </tr>
      <tr>
        <td>
          <label for="itemSort" ng-i18next="[title]Settings.SetSortHelp;Settings.SetSort"></label>
        </td>
        <td>
          <label>
            <input type="radio" ng-model="vm.settings.itemSort" value="primaryStat"><span ng-i18next="Settings.SortPrimary"></span></label>
          <br>
          <label>
            <input type="radio" ng-model="vm.settings.itemSort" value="rarityThenPrimary"><span ng-i18next="Settings.SortRarity"></span></label>
          <br>
          <label ng-show="vm.settings.itemQuality">
            <input type="radio" ng-model="vm.settings.itemSort" value="quality"><span ng-i18next="Settings.SortRoll"></span></label>
        </td>
      </tr>
      <tr ng-if="vm.supportsCssVar">
        <td>
          <label for="charCol" ng-i18next="[title]Settings.InventoryColumnsHelp;Settings.InventoryColumns"></label>
        </td>
        <td>
          <select id="charCol" ng-model="vm.settings.charCol" ng-options="option.id as option.name for option in vm.charColOptions" required></select>
        </td>
      </tr>
      <tr ng-if="vm.supportsCssVar">
        <td>
          <label for="charCol" ng-i18next="[title]Settings.VaultColumnsHelp;Settings.VaultColumns"></label>
        </td>
        <td>
          <select id="vaultCol" ng-model="vm.settings.vaultMaxCol" ng-options="option.id as option.name for option in vm.vaultColOptions" required></select>
        </td>
      </tr>
      <tr ng-if="vm.supportsCssVar">
        <td>
          <label for="itemSize" ng-i18next="[title]Settings.SizeItemHelp;Settings.SizeItem"></label>
        </td>
        <td>
          <input ng-model="vm.settings.itemSize" type="range" min="38" max="66" ng-change="vm.save()" /> <button ng-click="vm.resetItemSize()" translate>Settings.ResetToDefault</button>
        </td>
      </tr>
      <tr>
        <td>
          <label ng-i18next="[title]Settings.CharacterOrderHelp;Settings.CharacterOrder"></label>
        </td>
        <td>
          <label>
            <input type="radio" ng-model="vm.settings.characterOrder" value="mostRecent" ng-model-options="{ updateOn: 'default blur' }"><span ng-i18next="Settings.CharacterOrderRecent"></span></label>
            <br>
          <label>
            <input type="radio" ng-model="vm.settings.characterOrder" value="mostRecentReverse" ng-model-options="{ updateOn: 'default blur' }"><span ng-i18next="Settings.CharacterOrderReversed"></span></label>
            <br>
          <label>
            <input type="radio" ng-model="vm.settings.characterOrder" value="fixed" ng-model-options="{ updateOn: 'default blur' }"><span ng-i18next="Settings.CharacterOrderFixed"></span></label>
        </td>
      </tr>
      <tr>
        <td>
          <label for="spreadsheetLinks" ng-i18next="[title]Settings.ExportSSHelp;Settings.ExportSS"></label>
        </td>
        <td>
          <div id="spreadsheetLinks">
            <button ng-click="vm.downloadWeaponCsv()" ng-disabled="vm.loadingTracker.active()" title="Download Csv"> <i class="fa fa-table"></i> <span ng-i18next="Bucket.Weapons"></span></button>
            <button ng-click="vm.downloadArmorCsv()" ng-disabled="vm.loadingTracker.active()" title="Download Csv"> <i class="fa fa-table"></i> <span ng-i18next="Bucket.Armor"></span></button>
          </div>
        </td>
      </tr>
      <tr>
        <td>
          <label for="resetHiddenInfos" ng-i18next="Settings.DIMPopups"></label>
        </td>
        <td>
          <button ng-click="vm.resetHiddenInfos()" ng-i18next="Settings.DIMPopupsReset"></button>
        </td>
      </tr>
<<<<<<< HEAD
      <tr ng-if="vm.featureFlags.importExport">
        <td>
          <label for="exportButtons" ng-i18next="Settings.ImportExport"></label>
        </td>
        <td>
          <div id="exportButtons">
            <button ng-click="vm.exportData()" ng-i18next="Settings.Export"></button><br />
            <button ng-click="vm.importData()" ng-i18next="Settings.Import"></button><br />
            <input type="file" id="importFile">
          </div>
        </td>
      </tr>
=======
>>>>>>> d2465933
    </table>
  </form>
  </div>
</div><|MERGE_RESOLUTION|>--- conflicted
+++ resolved
@@ -144,21 +144,6 @@
           <button ng-click="vm.resetHiddenInfos()" ng-i18next="Settings.DIMPopupsReset"></button>
         </td>
       </tr>
-<<<<<<< HEAD
-      <tr ng-if="vm.featureFlags.importExport">
-        <td>
-          <label for="exportButtons" ng-i18next="Settings.ImportExport"></label>
-        </td>
-        <td>
-          <div id="exportButtons">
-            <button ng-click="vm.exportData()" ng-i18next="Settings.Export"></button><br />
-            <button ng-click="vm.importData()" ng-i18next="Settings.Import"></button><br />
-            <input type="file" id="importFile">
-          </div>
-        </td>
-      </tr>
-=======
->>>>>>> d2465933
     </table>
   </form>
   </div>
