--- conflicted
+++ resolved
@@ -5,19 +5,15 @@
     <table>
       <tr>
         <td>
-<<<<<<< HEAD
-          <label for="language" ng-i18next="Settings.Language"></label>
-=======
-          <label for="logout" translate="Settings.LogOutDesc"></label>
+          <label for="logout" ng-i18next="Settings.LogOutDesc"></label>
         </td>
         <td>
-          <button id="logout" ng-click="vm.logout()" translate="Settings.LogOut"></select>
+          <button id="logout" ng-click="vm.logout()" ng-i18next="Settings.LogOut"></select>
         </td>
       </tr>
       <tr>
         <td>
-          <label for="language" translate="Settings.Language"></label>
->>>>>>> 81bdf4a0
+          <label for="language" ng-i18next="Settings.Language"></label>
         </td>
         <td>
           <select id="language" ng-model="vm.settings.language" ng-options="code as name for (code, name) in vm.languageOptions" required></select>
