<<<<<<< HEAD
{
  "manifest_version": 2,
  "name": "Destiny Item Manager",
  "version": "3.16.0",
  "description": "Robust interface to manage gear, weapons, and items in Destiny.",
  "icons": {
    "16": "icon16.png",
    "48": "icon48.png",
    "128": "icon128.png"
  },
  "short_name": "DIM",
  "background": {
    "scripts": [
      "extension-scripts/main.js"
    ]
  },
  "web_accessible_resources": [
    "input.html",
    "return.html"
  ],
  "permissions": [
    "storage",
    "*://www.bungie.net/*",
    "*://*.destinyitemmanager.com/*",
    "cookies",
    "identity"
  ],
  "oauth2": {
    "client_id": "22022180893-klqc2vd3ubp8ap5kmsk3j4ad67i8kmcm.apps.googleusercontent.com",
    "scopes": [
      "https://www.googleapis.com/auth/drive.appfolder"
    ]
  },
  "browser_action": {
    "default_icon": {
      "19": "icon19.png",
      "38": "icon38.png"
    }
  },
  "options_ui": {
    "page": "index.html",
    "chrome_style": false,
    "open_in_tab": true
  },
  "content_security_policy": "script-src 'self' 'unsafe-eval' https://www.google-analytics.com https://apis.google.com; object-src 'self'",
  "incognito": "split",
  "offline_enabled": false,
  "minimum_chrome_version": "51"
}
=======
{
  "manifest_version": 2,
  "name": "Destiny Item Manager",
  "version": "3.16.1",
  "description": "Robust interface to manage gear, weapons, and items in Destiny.",
  "icons": {
    "16": "icon16.png",
    "48": "icon48.png",
    "128": "icon128.png"
  },
  "short_name": "DIM",
  "background": {
    "scripts": [
      "extension-scripts/main.js"
    ]
  },
  "web_accessible_resources": [
    "input.html",
    "return.html"
  ],
  "permissions": [
    "storage",
    "*://www.bungie.net/*",
    "cookies",
    "identity"
  ],
  "oauth2": {
    "client_id": "22022180893-klqc2vd3ubp8ap5kmsk3j4ad67i8kmcm.apps.googleusercontent.com",
    "scopes": [
      "https://www.googleapis.com/auth/drive.appfolder"
    ]
  },
  "browser_action": {
    "default_icon": {
      "19": "icon19.png",
      "38": "icon38.png"
    }
  },
  "options_ui": {
    "page": "index.html",
    "chrome_style": false,
    "open_in_tab": true
  },
  "content_security_policy": "script-src 'self' 'unsafe-eval' https://www.google-analytics.com https://apis.google.com; object-src 'self'",
  "incognito": "split",
  "offline_enabled": false,
  "minimum_chrome_version": "51"
}
>>>>>>> 8249e375
<|MERGE_RESOLUTION|>--- conflicted
+++ resolved
@@ -1,8 +1,7 @@
-<<<<<<< HEAD
 {
   "manifest_version": 2,
   "name": "Destiny Item Manager",
-  "version": "3.16.0",
+  "version": "3.16.1",
   "description": "Robust interface to manage gear, weapons, and items in Destiny.",
   "icons": {
     "16": "icon16.png",
@@ -47,54 +46,4 @@
   "incognito": "split",
   "offline_enabled": false,
   "minimum_chrome_version": "51"
-}
-=======
-{
-  "manifest_version": 2,
-  "name": "Destiny Item Manager",
-  "version": "3.16.1",
-  "description": "Robust interface to manage gear, weapons, and items in Destiny.",
-  "icons": {
-    "16": "icon16.png",
-    "48": "icon48.png",
-    "128": "icon128.png"
-  },
-  "short_name": "DIM",
-  "background": {
-    "scripts": [
-      "extension-scripts/main.js"
-    ]
-  },
-  "web_accessible_resources": [
-    "input.html",
-    "return.html"
-  ],
-  "permissions": [
-    "storage",
-    "*://www.bungie.net/*",
-    "cookies",
-    "identity"
-  ],
-  "oauth2": {
-    "client_id": "22022180893-klqc2vd3ubp8ap5kmsk3j4ad67i8kmcm.apps.googleusercontent.com",
-    "scopes": [
-      "https://www.googleapis.com/auth/drive.appfolder"
-    ]
-  },
-  "browser_action": {
-    "default_icon": {
-      "19": "icon19.png",
-      "38": "icon38.png"
-    }
-  },
-  "options_ui": {
-    "page": "index.html",
-    "chrome_style": false,
-    "open_in_tab": true
-  },
-  "content_security_policy": "script-src 'self' 'unsafe-eval' https://www.google-analytics.com https://apis.google.com; object-src 'self'",
-  "incognito": "split",
-  "offline_enabled": false,
-  "minimum_chrome_version": "51"
-}
->>>>>>> 8249e375
+}