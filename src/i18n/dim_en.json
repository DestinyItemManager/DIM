--- conflicted
+++ resolved
@@ -100,13 +100,10 @@
       "UpgradeChrome": "Please Upgrade Chrome",
       "Version": "{beta, select, true{Beta has been updated to v{version}} other{DIM v{version} Released}}",
       "Xur": "Xûr is Here",
-<<<<<<< HEAD
       "ExtensionDeprecatedTitle": "DIM is just a website now!",
-      "ExtensionDeprecatedMessage": "The DIM Chrome extension now just opens our website - which works on every browser and on mobile devices! You can uninstall the extension, or leave it around as a convenient bookmark for the site. Your date (tags, notes, and settings) can be imported from the storage page (disk icon in the header)."
-=======
+      "ExtensionDeprecatedMessage": "The DIM Chrome extension now just opens our website - which works on every browser and on mobile devices! You can uninstall the extension, or leave it around as a convenient bookmark for the site. Your date (tags, notes, and settings) can be imported from the storage page (disk icon in the header).",
       "NoStorage": "DIM can't store data",
       "NoStorageMessage": "DIM can't store data in your browser. This can be caused by browsing in private or incognito mode, or when you have low disk space. DIM cannot continue."
->>>>>>> 0ebccb7a
    },
    "Hotkey": {
       "StartSearch": "Start a search",
