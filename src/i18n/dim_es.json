{
<<<<<<< HEAD
    "Bucket": {
        "Armor": "Armadura",
        "General": "General",
        "Postmaster": "Administración",
        "Progress": "Progreso",
        "Reputation": "Reputación",
        "Show": "Muestra {{bucket}}",
        "Unknown": "Desconocido",
        "Vault": "Depósito",
        "Weapons": "Armas"
    },
    "BungieService": {
        "DevVersion": "¿Estás corriendo una versión de desarrollo de DIM? Debes primero registrar tu extensión de Chrome con Bungie.net.",
        "Down": "Bungie.net no esta disponible.",
        "Difficulties": "La API de Bungie esta teniendo dificultades.",
        "NetworkError": "Error de red - {{status}} {{statusText}}",
        "Throttled": "El límite de saturación de la API de Bungie se ha excedido. Por favor espere un poco y vuelva a intentarlo.",
        "NotLoggedIn": "Por favor inicie sesión en Bungie.net para poder usar esta extensión.",
        "Maintenance": "Los servidores de Bungie.net se encuentran en mantenimiento.",
        "NoAccount": "No se encontró una cuenta de Destiny para {{platform}}. Seleccionaste la plataforma correcta?",
        "NoAccountForPlatform": "No encontramos una cuenta de Destiny para {{platform}}.",
        "NoCookies": "No se encontraron cookies.",
        "NotConnected": "Es posible que no tengas conexión a Internet.",
        "Twitter": "Entérate de los estados de actualizaciones en:",
        "ItemUniqueness": "Unicidad de objeto",
        "ItemUniquenessExplanation": "Intentáste mover el '{{name}}' {{type}} a tu {{character}} pero ese destino ya cuenta con ese objeto y solo puede tener uno.",
        "ItemUniquenessExplanation_male": "Intentáste mover el '{{name}}' {{type}} a tu {{character}} pero ese destino ya cuenta con ese objeto y solo puede tener uno.",
        "ItemUniquenessExplanation_female": "Intentáste mover el '{{name}}' {{type}} a tu {{character}} pero ese destino ya cuenta con ese objeto y solo puede tener uno.",
        "VendorNotFound": "Los datos del proveedor no están disponibles."
    },
    "Compare": {
        "ButtonHelp": "Compara Elementos",
        "All": "Comparaciones de {{type}} ({{quantity}})",
        "Archetype": "Comparaciones de arquetipo ({{quantity}})",
        "Compare": "Comparar",
        "Close": "Cerrar",
        "Error": {
            "Class": "No se puede comparar este objeto ya que no es para {{class}}.",
            "Archetype": "No se puede comparar este objeto ya que no es {{type}}."
        },
        "Splits": "Comparar partes similares ({{quantity}})"
    },
    "Cooldown": {
        "Grenade": "Tiempo para Granada: {{cooldown}}",
        "Melee": "Tiempo para Cuerpo a cuerpo: {{cooldown}}",
        "Super": "Tiempo para Super: {{cooldown}}"
    },
    "Countdown": {
        "Days": "{{count}} Día",
        "Days_plural": "{{count}} Días"
    },
    "Debug": {
        "Dump": "Tirar información a la consola"
    },
    "DidYouKnow": {
        "DidYouKnow": "¿Sabias que?",
        "Collapse": "Acabas de colapsar una seccion en DIM!. Esto puede ser util para ocultar partes de DIM que no necesitas usar normalmente.",
        "DontShowAgain": "No muestres este consejo de vuelta",
        "DoubleClick": "Si estas moviendo un objeto a tu personaje activo (último al que iniciaste sesión), puedes darle doble click al objeto para equiparlo instantáneamente.",
        "DragAndDrop": "Los objetos pueden ser arrastrados y soltados entre diferentes columnas de personajes o bóveda.",
        "Expand": "Para expandir de nuevo una sección, simplemente da click en el símbolo de más a la izquierda de la categoría que colapsaste.",
        "TryNext": "¡Pruébalo la próxima vez!"
    },
    "FarmingMode": {
        "FarmingMode": "Modo recolector (mover objetos)",
        "Desc": "DIM esta moviendo Engramas y objetos de Lúmen desde {{store}} hacia el depísoto y dejando un espacio abierto por cada tipo de objeto para prevenir que cualquier cosa se vaya a la Administración.",
        "Desc_male": "DIM esta moviendo Engramas y objetos de Lúmen desde {{store}} hacia el depísoto y dejando un espacio abierto por cada tipo de objeto para prevenir que cualquier cosa se vaya a la Administración.",
        "Desc_female": "DIM esta moviendo Engramas y objetos de Lúmen desde {{store}} hacia el depísoto y dejando un espacio abierto por cada tipo de objeto para prevenir que cualquier cosa se vaya a la Administración.",
        "Configuration": "Configuración",
        "MakeRoom": {
            "Desc": "DIM esta moviendo solo Engramas y objetos de Lúmen desde {{store}} al depósito o a otros personajes para prevenir que se vayan a la Administración.",
            "Desc_male": "DIM esta moviendo solo Engramas y objetos de Lúmen desde {{store}} al depósito o a otros personajes para prevenir que se vayan a la Administración.",
            "Desc_female": "DIM esta moviendo solo Engramas y objetos de Lúmen desde {{store}} al depósito o a otros personajes para prevenir que se vayan a la Administración.",
            "MakeRoom": "Hacer espacio para coger objetos moviendo equipamiento",
            "Tooltip": "Si esta marcado, DIM va a mover armas y armadura para hacer espacio en el depósito para Engramas."
        },
        "OutOfRoomTitle": "Sin espacio",
        "OutOfRoom": "Ya no hay espacio para mover objetos fuera de tu {{character}}. ¡Es hora de desencriptar algunos engramas y limpiar la basura!",
        "Quickmove": "Movimiento rápido",
        "Stop": "Detener"
    },
    "Filter": {
        "EnterName": "Escribe el nombre de un objeto:",
        "EnterNote": "Escribe texto de las notas:"
    },
    "Header": {
        "About": "Acerca de",
        "Filters": "Filtros",
        "FilterHelp": "Buscar objeto/beneficio o is:arc",
        "Refresh": "Actualizar datos de Destiny",
        "SupportDIM": "Partidarios"
    },
    "Help": {
        "BackToDIM": "Regresar a DIM",
        "CannotMove": "No puedes mover este objeto de este personaje.",
        "Drag": "Mantén presionado Shift o pausa sobre la zona de soltar para transferir un montón parcial",
        "ChangingPerks": "Cambio de beneficios no soportado",
        "ChangingPerksInfo": "Lo sentimos, no hay forma de cambiar beneficios afuera del juego. ¡Quisiéramos poder hacerlo!",
        "HidePopup": "Esconde Esta Ventana",
        "NeverShow": "Nunca mostrar esto de nuevo.",
        "UpgradeChrome": "Por favor actualice Chrome",
        "Xur": "Xûr esta aquí.",
        "Version_release": "DIM v{{version}} ha sido Publicado",
        "Version_beta": "La Beta ha sido actualizada a la v{{version}}"
    },
    "Hotkey": {
        "StartSearch": "Empezar una búsqueda",
        "RefreshInventory": "Actualizar inventario",
        "ToggleDetails": "Mostrar detalles completos de objeto",
        "MarkItemAs": "Marcar objeto como '{{tag}}'",
        "ClearNewItems": "Despejar objetos nuevos"
    },
    "Infusion": {
        "Infusion": "Buscador de Combustible de Infusión.",
        "BringGear": "Traerá el equipo a:",
        "Calc": "Calculador de Infusión",
        "InfuseItems": "Selecciona un objeto para infusionar:",
        "InfusionMaterials": "Materiales para Infusionar",
        "LockedItems": "Incluir objetos 'bloqueados'",
        "NoItems": "No hay objetos disponibles para infusionar.",
        "NoTransfer": "El material para infusionar\n{{target}} no puede ser movido.",
        "ShowItems": "Mostrar objetos infundibles en el Depósito y todos los personajes",
        "TransferItems": "Transferir objetos"
    },
    "ItemInfoService": {
        "SaveInfoErrorTitle": "Error al salvar información del objeto",
        "SaveInfoErrorDescription": "Ha habido un problema al guardar información específica de DIM para un objeto.\nUn problema es del límite de datos que pueden ser guardados - es por esto que etiquetas y notas no han salido de la versión Beta. El error fue: {{error}}."
    },
    "ItemMove": {
        "Consolidate": "Consolidado {{name}} ",
        "Distributed": "{{name}} distribuidos. Ahora {{name}} se encuentra dividido entre los personajes de manera equitativa.",
        "ToVault": "Todos los {{name}} ahora están en tu Depósito",
        "ToStore": "Todos los {{name}} ahora están en tu {{store}}"
    },
    "ItemService": {
        "BucketFull": {
            "Vault": "Hay muchos objetos de tipo '{{itemtype}}' en la {{store}}.",
            "Guardian": "Hay muchos objetos de tipo '{{itemtype}}' en tu {{store}}.",
            "Guardian_male": "Hay muchos objetos de tipo '{{itemtype}}' en tu {{store}}.",
            "Guardian_female": "Hay muchos objetos de tipo '{{itemtype}}' en tu {{store}}."
        },
        "Classified": "Este objeto es 'clasificado' y no puede transferirse en este momento",
        "Classified2": "Objeto 'clasificado'. Bungie no a entregado información acerca de este objeto.  Este objeto todavía no es transferible.",
        "Deequip": "No se encontró otro objeto a equipar para desequipar {{itemname}}",
        "ExoticError": "'{{itemname}}' no puede ser equipado porque el objeto exótico en el espacio {{slot}} no puede ser desequipado. ({{error}})",
        "NotEnoughRoom": "No hay nada que podamos sacar fuera de {{store}} para hacerle espacio a {{itemname}}",
        "OnlyEquippedLevel": "Esto solo puede equiparse en personajes de nivel igual o superior a {{level}}",
        "OnlyEquippedClassLevel": "Esto solo puede equiparse en un {{class}} de nivel igual o superior a {{level}}.",
        "PercentComplete": "({{percent, pct}} Completar)",
        "TooMuch": "Parece que pediste mover más objetos de los que existen en la fuente!",
        "TwoExotics": "No sabemos cómo conseguiste equipar más de 2 exóticas!"
    },
    "LB": {
        "LB": "Creador de equipo",
        "Guardians": " Guardianes",
        "ShowGear": "Mostrar equipo de {{class}}",
        "HideGear": "Ocultar equipo de {{class}}",
        "LockEquipped": "Bloquear equipado",
        "ClearLocked": "Quitar bloqueo",
        "Locked": "Objetos bloqueados",
        "LockedHelp": "Arrastrar y soltar cualquier objeto en su cubeta para crear conjunto con ese equipamiento específico. Shift + click para excluir objetos.",
        "FilterSets": "Conjuntos de filtros",
        "AdvancedOptions": "Opciones avanzadas",
        "ProcessingMode": {
            "Fast": "Rápido",
            "Full": "Completo",
            "ProcessingMode": "Modo de procesamiento",
            "HelpFast": "Solo ve tu mejor equipo.",
            "HelpFull": "Ve más equipo, pero tarda más."
        },
        "Scaled": "Escalado",
        "Current": "Actual",
        "LightMode": {
            "LightMode": "Modo ligero",
            "HelpScaled": "Calcula los equipos como si todos los objetos tuvieran 350 de defensa.",
            "HelpCurrent": "Calcula los equipos con los nieveles de defensa actuales."
        },
        "IncludeRare": "Incluir objetos raros (azules)",
        "Help": {
            "Help": "Necesitas ayuda?",
            "Lock": "Fija un conjunto de mejoras dando click al botón de fijar y seleccionando las mejoras",
            "NoPerk": "Si una mejora no aparece, quiere decir que no tienes armadura que cuente con esa mejora",
            "MultiPerk": "Para usar armadura con múltiples mejoras juntas, presiona shift+click en las mejoras deseadas",
            "Or": "Armadura con cualquiera de éstas mejoras será usada (\"o\")",
            "And": "Armadura con todas éstas mejoras será usada (\"y\")",
            "DragAndDrop": "Arrastra y suelta objetos en las cajas fijas para crear conjuntos con ese equipo solamente",
            "ShiftClick": "Shift click en un objeto para crear conjuntos sin ese equipo",
            "HigherTiers": "Niveles altos son mejores",
            "Tier11Example": "4/5/2 (equipo Nivel 11) es 4 de Intelecto, 5 de Disciplina y 2 de Fuerza (4+5+2 = Nivel 11)",
            "Intellect": "El Intelecto acelera la recarga de tiempo del Súper",
            "Discipline": "La Disciplina acelera la recarga de tiempo de la Granada",
            "Strength": "La Fuerza acelera la recarga de tiempo de el Cuerpo a Cuerpo",
            "Synergy": "Intenta encontrar armadura que tenga mejoras de incremento de munición para el tipo de armas que frecuentemente usas.",
            "ChangeNodes": "Cambia los nodos de Intelecto, Disciplina y Fuerza en el juego a lo que se muestra para crear cada equipo.",
            "StatsIncrease": "Mientras el nivel de defensa de los objetos incremente, las estadísticas en ese objeto (int/dis/fuer) también incrementan."
        },
        "Equip": "Equipar al personaje actual",
        "ShowAllConfigs": "Mostrar todas las configuraciones",
        "ShowConfigs": "Mostrar configuraciones",
        "HideAllConfigs": "Ocultar todas las configuraciones",
        "HideConfigs": "Ocultar configuraciones",
        "Loading": "Cargar mejores equipos ({{percent, pct}})",
        "Vendor": "Incluir objetos de vendedores",
        "Exclude": "Objetos excluidos",
        "ExcludeHelp": "Shift + click en un objeto (o arrástralo y suéltalo en esta cubeta) para crear un conjunto sin equipo específico.",
        "LockPerk": "Bloquear mejora",
        "Missing1": "Faltan piezas legendarias o exóticas para crear un conjunto completo!",
        "Missing2": "Faltan piezas raras, legendarias o exóticas para crear un conjunto completo!"
    },
    "Loadouts": {
        "Any": "Alguna",
        "Loadouts": "Equipos",
        "Before": "Antes '{{name}}'",
        "Create": "Crear Equipo",
        "FromEquipped": "Equipado",
        "Edit": "Editar equipo",
        "Delete": "Borrar equipo",
        "ConfirmDelete": "Estas seguro de que quieres borrar '{{name}}'?",
        "ApplySearch": "Objetos = \"{{query}}\"",
        "MaximizeLight": "Maximizar Luz",
        "ItemLeveling": "Nivel de objetos",
        "GatherEngrams": "Juntar engramas",
        "GatherEngramsExceptExotics": "Exóticos",
        "RestoreAllItems": "Todos los objetos",
        "Random": "Aleatorio",
        "Randomize": "Aleatorizar las armas, armaduras, carcasa y artefacto equipados?",
        "VendorsCannotEquip": "Estos objetos de vendedores no pueden equiparse:",
        "VendorsCanEquip": "Estos objetos pueden equiparse:",
        "MaxSlots": "Solo puedes tener {{slots}} objetos de ese tipo en una configuración",
        "OnlyItems": "Solo objetos equipables, materiales, y consumibles pueden añadirse a una configuración",
        "FilteredItems": "Objetos filtrados",
        "NoEngrams": "No hay engramas no exóticos disponibles para transferir",
        "NoExotics": "No hay engramas disponibles para transferir",
        "LoadoutName": "Nombre de equipo...",
        "Save": "Guardar",
        "SaveAsNew": "Guardar como nuevo",
        "Cancel": "Cancelar",
        "ItemsWithIcon": "Objetos con éste ícono van a ser equipados. Click en un objeto para equipar.",
        "CouldNotEquip": "No se pudo equipar {{itemname}}",
        "TooManyRequested": "Tu tienes {{total}} {{itemname}} pero tu configuración pregunta por {{requested}}. Transferimos todo lo que tenías.",
        "DoesNotExist": "{{itemname}} no existe en tu cuenta.",
        "AppliedAuto": "Crear automático de equipo",
        "Applied": "Tu equipo de un objeto ha sido transferido a tu {{store}}.",
        "Applied_plural": "Tu equipo de {{count}} objetos han sido transferidos a tu {{store}}.",
        "Applied_male": "Tu equipo de un objeto ha sido transferido a tu {{store}}.",
        "Applied_female": "Tu equipo de un objeto ha sido transferido a tu {{store}}.",
        "Applied_plural_male": "Tu equipo de {{count}} objetos han sido transferidos a tu {{store}}.",
        "Applied_plural_female": "Tu equipo de {{count}} objetos han sido transferidos a tu {{store}}.",
        "AppliedError": "Ninguno de los objetos en tu equipo pudo ser transferido.",
        "AppliedWarn": "Tu equipo ha sido parcialmente transferido, pero {{failed}} de {{total}} objetos tuvieron errores.",
        "NameRequired": "Se necesita un nombre",
        "MakeRoom": "Hacer espacio en la Administración",
        "MakeRoomDone": "Se terminó de hacer espacio para 1 objeto de la Administración al mover 1 objeto fuera de {{store}}.",
        "MakeRoomDone_plural": "Se terminó de hacer espacio para {{count}} objetos de la Administración al mover {{movedNum}} objetos fuera de {{store}}.",
        "MakeRoomDone_male": "Se terminó de hacer espacio para 1 objeto de la Administración al mover 1 objeto fuera de {{store}}.",
        "MakeRoomDone_female": "Se terminó de hacer espacio para 1 objeto de la Administración al mover 1 objeto fuera de {{store}}.",
        "MakeRoomDone_plural_male": "Se terminó de hacer espacio para {{count}} objetos de la Administración al mover {{movedNum}} objetos fuera de {{store}}.",
        "MakeRoomDone_plural_female": "Se terminó de hacer espacio para {{count}} objetos de la Administración al mover {{movedNum}} objetos fuera de {{store}}.",
        "MakeRoomError": "Imposible hacer espacio para todos los objetos en la Administración: {{error}}.",
        "SaveErrorTitle": "Error al guardar equipo",
        "SaveErrorDescription": "Incapaz de guardar equipo {{loadoutName}}: {{error}}.",
        "DeleteErrorTitle": "Error al borrar equipo",
        "DeleteErrorDescription": "Incapaz de borrar equipo {{loadoutName}}: {{error}}."
    },
    "Manifest": {
        "Build": "Creando información de la base de datos de Destiny",
        "Download": "Descargando información más actualizada de Destiny desde Bungie",
        "Error": "Error cargando Destiny info:\n{{error}}\n Carga de nuevo para volver a intentarlo.",
        "Outdated": "Información de Destiny obsoleta",
        "OutdatedExplanation": "Bungie ha actualizado su información de base de datos de Destiny. Recarga DIM para cargar la información nueva. Toma en cuenta que puede que DIM no funcione por algunas horas después de que Bungie actualiza Destiny, mientras que los nuevos datos se propagan por sus sistemas.",
        "Load": "Cargando información de Destiny guardada",
        "LoadCharInv": "Cargando personajes e inventario de Destiny",
        "Save": "Guardando última información de Destiny",
        "Unzip": "Descomprimiendo última información de Destiny"
    },
    "MovePopup": {
        "OverviewTab": "Resumen",
        "ReviewsTab": "Reseñas",
        "Consolidate": "Consolida",
        "DistributeEvenly": "Distribuye Equitativamente",
        "Equip": "Poner",
        "Split": "Partir",
        "Store": "Meter",
        "Subtitle_Consumable": "{{classType}} {{typeName}}",
        "Subtitle_Gear": "{{classType}} {{typeName}} con {{light}} de {{statName}}",
        "Take": "Tomar",
        "Vault": "Bóveda",
        "LockUnlock_Lock": "Bloquear {{itemType}}",
        "LockUnlock_Unlock": "Desbloquear {{itemType}}",
        "TrackUntrack_Track": "Seguir {{itemType}}",
        "TrackUntrack_Untrack": "No seguir {{itemType}}"
    },
    "MoveAmount": {
        "Min": "Montón mínimo (1)",
        "Max": "Cantidad total en esta parte",
        "UpStack": "Incrementar al siguiente montón lleno",
        "DownStack": "Reducir al siguiente montón lleno",
        "Increment": "Uno más",
        "Decrement": "Uno menos"
    },
    "Notes": {
        "Error": "Error! Máximo 120 caracteres por notas.",
        "Help": "Agregar notas a este artículo"
    },
    "DtrReview": {
        "ThankYou": "Gracias por enviar una reseña! ",
        "Help": "Escribir una reseña (opcional)",
        "HelpPros": "Describe las cosas positivas de esta arma (opcional)",
        "HelpCons": "Describe las cosas negativas de esta arma (opcional)",
        "YourReview": "Tu Reseña",
        "Edit": "Editar",
        "Delete": "Borrar",
        "Submit": "Enviar",
        "Cancel": "Cancelar",
        "Pros": "Pros",
        "Cons": "Contras",
        "NoReviews": "No hay reseñas para este objeto, sé el primero!",
        "ServiceCallError": "Falló la llamada al servicio de Destiny Tracker",
        "ServiceSubmitError": "Falló el envío al servicio de Destiny Tracker",
        "AverageRating": "({itemRating}) basado en {numReviews} reseñas."
    },
    "Objectives": {
        "Complete": "Completo",
        "Incomplete": "Incompleto"
    },
    "Postmaster": {
        "Limit": "Límite de Administración",
        "Desc": "Hay 20 objetos perdidos en la Administración en tu {{store}}. Nuevos objetos reemplazarán los ya existentes"
    },
    "Settings": {
        "Settings": "Configuración",
        "LogOut": "Cerrar sesión",
        "Language": "Lenguaje (recarga DIM para que se apliquen los cambios)",
        "ShowReviews": "Muestra la valuación de reseñas en las armas",
        "ShowElemental": "Mostrar ícono de daño elemental en armas",
        "SetSortHelp": "Ordernar objetos por rareza o por sus valores estadísticos.",
        "ResetToDefault": "Reiniciar",
        "ExportSSHelp": "Descargar una lista CSV de tus objetos que puede ser vista fácilmente en una aplicación de hojas de cálculo de tu preferencia.",
        "DIMPopups": "Ventanas emergentes de información de DIM",
        "DIMPopupsReset": "Reestablecer tips de información anteriormente escondidos"
    },
    "Stats": {
        "Discipline": "Disciplina",
        "Intellect": "Intelecto",
        "Level": "Nivel",
        "NoBonus": "Sin beneficio",
        "OfMaxRoll": "{{range}} del máximo posible de estadísticas",
        "PercentHelp": "Haz click para más información acerca de su calidad estadística.",
        "Prestige": "Nivel de Prestigio: {{level}}\n{{exp}}xp para 5 motas de luz.",
        "Quality": "Calidad Estadística",
        "Strength": "Fuerza",
        "TierProgress": "N{{tier}} {{statName}} ({{progress}}/60 para N{{nextTier}})\n",
        "TierProgress_Max": "N{{tier}} {{statName}} ({{progress}}/300)\n"
    },
    "Storage": {
        "Title": "Almacenamiento de DIM",
        "Explain": "DIM almacena su propia información separada de tus datos de Destiny (mantenidos por Bungie.net).",
        "Enabled": "Habilitado",
        "Disabled": "Deshabilitado",
        "StatLabel": "Esto contiene:",
        "Settings": "Tus ajustes y preferencias de DIM",
        "ImportExport": "Respaldar datos",
        "IndexedDBStorage": "Almacenamiento local del Navegador",
        "Details": {
            "GoogleDriveStorage": "DIM puede guardar datos en la app de Google Drive. Si inicias sesión en Google Drive en navegadores multiples, tus datos serán compartidos por todas partes. Estos datos son almacenados por cada cuenta de Bungie."
        },
        "ForceSync": "Forzar sincronización de datos",
        "DriveSync": "Iniciar sesión en Google Drive",
        "DriveLogout": "Cerrar sesión de Google Drive",
        "NoData": "No hay datos",
        "Export": "Respaldar datos de DIM",
        "Import": "Importar datos de DIM desde un archivo",
        "ImportSuccess": "Datos de DIM importados!",
        "ImportNoFile": "Ningún archivo ha sido seleccionado!",
        "ImportFromExtension": "Importar datos desde la extensión de Chrome de DIM",
        "ImportFromExtensionDetail": "Puedes importar datos desde la extensión de Chrome de DIM a la página web de DIM.",
        "ImportFromExtensionButton": "Importar Datos",
        "ImportFromExtensionWarning": "Tus datos de la extensión de Chrome de DIM van a ser sobreescritos con tus datos actuales. ¿Deseas continuar?"
    },
    "StoreBucket": {
        "FillStack": "Llena la pila ({{amount}})",
        "HowMuch": "Cuántos {{itemname}} quieres mover?",
        "Move": "Mover"
    },
    "SyncService": {
        "GoogleDriveReAuth": "Para re-autorizar google drive, debe reiniciar su navegador",
        "OneItemTooLarge": "Su archivo de guardado tiene un elemento muy grande. Probablemente un equipo guardado tiene demasiados elementos.",
        "SaveTooLarge": "Su archivo de guardado es muy grande. Elimine equipos guardados."
    },
    "Tags": {
        "TagItem": "Elemento de Etiqueta",
        "Favorite": "Favorito",
        "Junk": "Basura",
        "Infuse": "Infundir",
        "Keep": "Guardar"
    },
    "Vendors": {
        "Vendors": "Comerciantes",
        "All": "Todo",
        "Available": "Disponible en:",
        "Compare": "Comparar con lo que ya tienes:",
        "Load": "Cargando comerciantes",
        "ArmorAndWeapons": "Armadura y armas",
        "ShipsAndVehicles": "Naves y vehículos",
        "Consumables": "Consumíbles",
        "Bounties": "Contratos",
        "ShadersAndEmblems": "Shaders & Emblemas",
        "Emotes": "Gestos"
    },
    "RecordBooks": {
        "RecordBooks": "Libros de records",
        "HideCompleted": "Ocultar records completados"
    },
    "Views": {
        "About": {
            "BungieCopyright": "Todas las imágenes y contenido son propiedad de Bungie. Por favor contáctanos si hay algún problema.",
            "ContactUs": "Contáctanos",
            "FAQ": "Preguntas Frecuentes",
            "FAQAccess": "¿Cómo accede DIM a mis datos de Destiny?",
            "FAQAccessAnswer": "Cualquier extensión de Chrome puede pedir acceso a los datos que una página web guarda en tu computadora. Cuando inicias sesión en Bungie.net, se te proporciona un  token (una cookie) que es generada únicamente para tu cuenta. Utilizas este token para comunicarte con Bungie de manera segura. El token es mas seguro que estar enviando tus credenciales con cada requisito hecho a los servidores de Bungie. DIM utiliza este token para comunicarse con Bungie por ti.",
            "FAQDupeGally": "Oye, DIM duplicó mi Gjallarhorn!",
            "FAQDupeGallyAnswer": "No, no lo hicimos. Lo prometo.",
            "FAQKeyboard": "¿Cuenta DIM con soporte para atajos de teclado (shortcuts)?",
            "FAQKeyboardAnswer": "Sí! Presiona la tecla \"?\" para ver una lista de los atajos disponibles.",
            "FAQLogout": "¿Cómo puedo cerrar sesión en DIM?",
            "FAQLostItem": "¡Perdí mi artículo usando tu herramienta!",
            "FAQLostItemAnswer": "Es muy probable que la transferencia falló, lo cual deja tu artículo en el Depósito o en otro personaje. Puedes buscar ese objeto. Si incluso así no aparece, actualiza la aplicación presionando F5. Asegúrate de revisar Bungie.net o en el juego para verificar que tu objeto todavía existe. Estamos seguros de que todavía esta ahí.",
            "GitHub": "GitHub",
            "GitHubHelp": "Si estas interesado en contribuir al proyecto, visíta la página del proyecto en GitHub.",
            "GitHubRepo": "DIM Git Repo",
            "Header": "Acerca de Destiny Item Manager (DIM)",
            "HowItsMade": "DIM fue construido sobre los mismos servicios que utiliza Bungie.net y la Aplicación complementaria de Destiny. DIM puede accesar los artículos dentro de el Inventario de tus Guardianes y el Depósito para ambos Xbox y PlayStation. Después puedes arrastrar y soltar los objetos a donde gustes moverlos.",
            "Reddit": "Reddit",
            "RedditHelp": "Si tienes preguntas, comentarios o sugerencias, háznoslas saber!",
            "Twitter": "Twitter",
            "TwitterHelp": "Asegúrate de seguirnos para estar informado de las actualizaciones e información de la aplicación en tiempo real.",
            "Version": "Versión {{version}} ({{flavor}}), built on {{date}}",
            "Transifex": "Únete al Equipo Traductor!",
            "TransifexText": "Utilizamos Transifex para facilitar la traducción. Si quieres mejorar alguna de las traducciones de DIM, únete al equipo."
        },
        "Support": {
            "Support": "Apoyando DIM",
            "FreeToDownload": "DIM es un producto gratis para descargar y usar. El código fuente de DIM es de fuente abierta, y libre para que cualquiera pueda mejorar. Nunca verás anuncios en DIM. Ese es nuestro compromiso.",
            "OpenCollective": "Estamos usando OpenCollective como servicio para compensar a los desarrolladores por su dedicación y tiempo dedicado a este proyecto",
            "Backers": "Partidarios",
            "BackersDetail": "Apóyanos con una donación única o mensual y ayuda a que podamos continuar nuestro desarrollo activo.",
            "Sponsors": "Patrocinadores",
            "SponsorsDetail": "Conviértete en un patrocinador y obtendrás tu logo aquí con una liga a tu página web."
        },
        "UpgradeChrome": "Tu versión de Chrome es muy vieja para correr DIM. Por favor actualiza Chrome para poder usarlo.",
        "Login": {
            "Permission": "Necesitamos tu permiso...",
            "Explanation": "Permite a DIM ver y modificar tus personajes de Destiny, bóveda y progreso.",
            "Auth": "Autorizar con Bungie.net",
            "LearnMore": "Quieres saber más?"
        }
    },
    "TrialsCard": {
        "FiveWins": "Recompensa de 5 victorias (Armadura)",
        "SevenWins": "Recompensa de 7 victorias (Arma)",
        "Flawless": "Invicto"
    }
=======
   "Bucket": {
      "Armor": "Armadura",
      "General": "General",
      "Postmaster": "Administración",
      "Progress": "Progreso",
      "Reputation": "Reputación",
      "Show": "Muestra {bucket}",
      "Unknown": "Desconocido",
      "Vault": "Depósito",
      "Weapons": "Armas"
   },
   "BungieService": {
      "DevVersion": "¿Estás corriendo una versión de desarrollo de DIM? Debes primero registrar tu extensión de Chrome con Bungie.net.",
      "Down": "Bungie.net no esta disponible.",
      "Difficulties": "La API de Bungie esta teniendo dificultades.",
      "NetworkError": "Error de red - {status} {statusText}",
      "Throttled": "El límite de saturación de la API de Bungie se ha excedido. Por favor espere un poco y vuelva a intentarlo.",
      "NotLoggedIn": "Por favor inicie sesión en Bungie.net para poder usar esta extensión.",
      "Maintenance": "Los servidores de Bungie.net se encuentran en mantenimiento.",
      "NoAccount": "No se encontró una cuenta de Destiny para {platform}. Seleccionaste la plataforma correcta?",
      "NoAccountForPlatform": "No encontramos una cuenta de Destiny para {platform}.",
      "NoCookies": "No se encontraron cookies.",
      "NotConnected": "Es posible que no tengas conexión a Internet.",
      "Twitter": "Entérate de los estados de actualizaciones en:",
      "ItemUniqueness": "Unicidad de objeto",
      "ItemUniquenessExplanation": "Intentáste mover el '{name}' {type} a tu {character} pero ese destino ya cuenta con ese objeto y solo puede tener uno.",
      "VendorNotFound": "Los datos del proveedor no están disponibles."
   },
   "Compare": {
      "ButtonHelp": "Compara Elementos",
      "All": "Comparaciones de {type} ({quantity})",
      "Archetype": "Comparaciones de arquetipo ({quantity})",
      "Compare": "Comparar",
      "Close": "Cerrar",
      "Error": {
         "Class": "No se puede comparar este objeto ya que no es para {class}.",
         "Archetype": "No se puede comparar este objeto ya que no es {type}."
      },
      "Splits": "Comparar partes similares ({quantity})"
   },
   "Cooldown": {
      "Grenade": "Tiempo para Granada: {cooldown}",
      "Melee": "Tiempo para Cuerpo a cuerpo: {cooldown}",
      "Super": "Tiempo para Super: {cooldown}"
   },
   "Countdown": {
      "Days": "{numDays, plural, =1{# Día} other{# Días}}"
   },
   "Debug": {
      "Dump": "Tirar información a la consola"
   },
   "DidYouKnow": {
      "DidYouKnow": "¿Sabias que?",
      "Collapse": "Acabas de colapsar una seccion en DIM!. Esto puede ser util para ocultar partes de DIM que no necesitas usar normalmente.",
      "DontShowAgain": "No muestres este consejo de vuelta",
      "DoubleClick": "Si estas moviendo un objeto a tu personaje activo (último al que iniciaste sesión), puedes darle doble click al objeto para equiparlo instantáneamente.",
      "DragAndDrop": "Los objetos pueden ser arrastrados y soltados entre diferentes columnas de personajes o bóveda.",
      "Expand": "Para expandir de nuevo una sección, simplemente da click en el símbolo de más a la izquierda de la categoría que colapsaste.",
      "TryNext": "¡Pruébalo la próxima vez!"
   },
   "FarmingMode": {
      "FarmingMode": "Modo recolector (mover objetos)",
      "Desc": "DIM esta moviendo Engramas y objetos de Lúmen desde {store} hacia el depísoto y dejando un espacio abierto por cada tipo de objeto para prevenir que cualquier cosa se vaya a la Administración.",
      "Configuration": "Configuración",
      "MakeRoom": {
         "Desc": "DIM esta moviendo solo Engramas y objetos de Lúmen desde {store} al depósito o a otros personajes para prevenir que se vayan a la Administración.",
         "MakeRoom": "Hacer espacio para coger objetos moviendo equipamiento",
         "Tooltip": "Si esta marcado, DIM va a mover armas y armadura para hacer espacio en el depósito para Engramas."
      },
      "OutOfRoomTitle": "Sin espacio",
      "OutOfRoom": "Ya no hay espacio para mover objetos fuera de tu  {character}. ¡Es hora de desencriptar algunos engramas y limpiar la basura!",
      "Quickmove": "Movimiento rápido",
      "Stop": "Detener"
   },
   "Filter": {
      "EnterName": "Escribe el nombre de un objeto:",
      "EnterNote": "Escribe texto de las notas:"
   },
   "Header": {
      "About": "Acerca de",
      "Filters": "Filtros",
      "FilterHelp": "Buscar objeto/beneficio o is:arc",
      "Refresh": "Actualizar datos de Destiny",
      "SupportDIM": "Partidarios"
   },
   "Help": {
      "BackToDIM": "Regresar a DIM",
      "CannotMove": "No puedes mover este objeto de este personaje.",
      "Drag": "Mantén presionado Shift o pausa sobre la zona de soltar para transferir un montón parcial",
      "ChangingPerks": "Cambio de beneficios no soportado",
      "ChangingPerksInfo": "Lo sentimos, no hay forma de cambiar beneficios afuera del juego. ¡Quisiéramos poder hacerlo!",
      "HidePopup": "Esconde Esta Ventana",
      "NeverShow": "Nunca mostrar esto de nuevo.",
      "UpgradeChrome": "Por favor actualice Chrome",
      "Version": "{beta, select, true{La Beta ha sido actualizada a la v{version}} other{DIM v{version} ha sido Publicado}}",
      "Xur": "Xûr esta aquí."
   },
   "Hotkey": {
      "StartSearch": "Empezar una búsqueda",
      "RefreshInventory": "Actualizar inventario",
      "ToggleDetails": "Mostrar detalles completos de objeto",
      "MarkItemAs": "Marcar objeto como '{tag}'",
      "ClearNewItems": "Despejar objetos nuevos"
   },
   "Infusion": {
      "Infusion": "Buscador de Combustible de Infusión.",
      "BringGear": "Traerá el equipo a:",
      "Calc": "Calculador de Infusión",
      "InfuseItems": "Selecciona un objeto para infusionar:",
      "InfusionMaterials": "Materiales para Infusionar",
      "LockedItems": "Incluir objetos 'bloqueados'",
      "NoItems": "No hay objetos disponibles para infusionar.",
      "NoTransfer": "El material para infusionar\n{target} no puede ser movido.",
      "ShowItems": "Mostrar objetos infundibles en el Depósito y todos los personajes",
      "TransferItems": "Transferir objetos"
   },
   "ItemInfoService": {
      "SaveInfoErrorTitle": "Error al salvar información del objeto",
      "SaveInfoErrorDescription": "Ha habido un problema al guardar información específica de DIM para un objeto.\nUn problema es del límite de datos que pueden ser guardados - es por esto que etiquetas y notas no han salido de la versión Beta. El error fue: {error}."
   },
   "ItemMove": {
      "Consolidate": "Consolidado {name} ",
      "Distributed": "{name} distribuidos. Ahora {name} se encuentra dividido entre los personajes de manera equitativa.",
      "ToVault": "Todos los {name} ahora están en tu Depósito",
      "ToStore": "Todos los {name} ahora están en tu {store}"
   },
   "ItemService": {
      "BucketFull": "Hay muchos objetos de tipo '{itemtype}' {isVault, select, true{en la} other{en tu}} {store}.",
      "Classified": "Este objeto es 'clasificado' y no puede transferirse en este momento",
      "Classified2": "Objeto 'clasificado'. Bungie no a entregado información acerca de este objeto.  Este objeto todavía no es transferible.",
      "Deequip": "No se encontró otro objeto a equipar para desequipar  {itemname}",
      "ExoticError": "'{itemname}' no puede ser equipado porque el objeto exótico en el espacio {slot} no puede ser desequipado. ({error})",
      "NotEnoughRoom": "No hay nada que podamos sacar fuera de {store} para hacerle espacio a {itemname}",
      "OnlyEquippedLevel": "Esto solo puede equiparse en personajes de nivel igual o superior a {level}",
      "OnlyEquippedClassLevel": "Esto solo puede equiparse en un {class} de nivel igual o superior a {level}.",
      "PercentComplete": "({ percent, number, percent } Completar)",
      "TooMuch": "Parece que pediste mover más objetos de los que existen en la fuente!",
      "TwoExotics": "No sabemos cómo conseguiste equipar más de 2 exóticas!"
   },
   "LB": {
      "LB": "Creador de equipo",
      "Guardians": " Guardianes",
      "ShowGear": "Mostrar equipo de {class}",
      "HideGear": "Ocultar equipo de {class}",
      "LockEquipped": "Bloquear equipado",
      "ClearLocked": "Quitar bloqueo",
      "Locked": "Objetos bloqueados",
      "LockedHelp": "Arrastrar y soltar cualquier objeto en su cubeta para crear conjunto con ese equipamiento específico. Shift + click para excluir objetos.",
      "FilterSets": "Conjuntos de filtros",
      "AdvancedOptions": "Opciones avanzadas",
      "ProcessingMode": {
         "Fast": "Rápido",
         "Full": "Completo",
         "ProcessingMode": "Modo de procesamiento",
         "HelpFast": "Solo ve tu mejor equipo.",
         "HelpFull": "Ve más equipo, pero tarda más."
      },
      "Scaled": "Escalado",
      "Current": "Actual",
      "LightMode": {
         "LightMode": "Modo ligero",
         "HelpScaled": "Calcula los equipos como si todos los objetos tuvieran 350 de defensa.",
         "HelpCurrent": "Calcula los equipos con los nieveles de defensa actuales."
      },
      "IncludeRare": "Incluir objetos raros (azules)",
      "Help": {
         "Help": "Necesitas ayuda?",
         "Lock": "Fija un conjunto de mejoras dando click al botón de fijar y seleccionando las mejoras",
         "NoPerk": "Si una mejora no aparece, quiere decir que no tienes armadura que cuente con esa mejora",
         "MultiPerk": "Para usar armadura con múltiples mejoras juntas, presiona shift+click en las mejoras deseadas",
         "Or": "Armadura con cualquiera de éstas mejoras será usada (\"o\")",
         "And": "Armadura con todas éstas mejoras será usada (\"y\")",
         "DragAndDrop": "Arrastra y suelta objetos en las cajas fijas para crear conjuntos con ese equipo solamente",
         "ShiftClick": "Shift click en un objeto para crear conjuntos sin ese equipo",
         "HigherTiers": "Niveles altos son mejores",
         "Tier11Example": "4/5/2 (equipo Nivel 11) es 4 de Intelecto, 5 de Disciplina y 2 de Fuerza (4+5+2 = Nivel 11)",
         "Intellect": "El Intelecto acelera la recarga de tiempo del Súper",
         "Discipline": "La Disciplina acelera la recarga de tiempo de la Granada",
         "Strength": "La Fuerza acelera la recarga de tiempo de el Cuerpo a Cuerpo",
         "Synergy": "Intenta encontrar armadura que tenga mejoras de incremento de munición para el tipo de armas que frecuentemente usas.",
         "ChangeNodes": "Cambia los nodos de Intelecto, Disciplina y Fuerza en el juego a lo que se muestra para crear cada equipo.",
         "StatsIncrease": "Mientras el nivel de defensa de los objetos incremente, las estadísticas en ese objeto (int/dis/fuer) también incrementan."
      },
      "Equip": "Equipar al personaje actual",
      "ShowAllConfigs": "Mostrar todas las configuraciones",
      "ShowConfigs": "Mostrar configuraciones",
      "HideAllConfigs": "Ocultar todas las configuraciones",
      "HideConfigs": "Ocultar configuraciones",
      "Loading": "Cargar mejores equipos",
      "Vendor": "Incluir objetos de vendedores",
      "Exclude": "Objetos excluidos",
      "ExcludeHelp": "Shift + click en un objeto (o arrástralo y suéltalo en esta cubeta) para crear un conjunto sin equipo específico.",
      "LockPerk": "Bloquear mejora",
      "Missing1": "Faltan piezas legendarias o exóticas para crear un conjunto completo!",
      "Missing2": "Faltan piezas raras, legendarias o exóticas para crear un conjunto completo!"
   },
   "Loadouts": {
      "Any": "Alguna",
      "Loadouts": "Equipos",
      "Before": "Antes '{name}'",
      "Create": "Crear Equipo",
      "FromEquipped": "Equipado",
      "Edit": "Editar equipo",
      "Delete": "Borrar equipo",
      "ConfirmDelete": "Estas seguro de que quieres borrar '{name}'?",
      "ApplySearch": "Objetos = \"{query}\"",
      "MaximizeLight": "Maximizar Luz",
      "ItemLeveling": "Nivel de objetos",
      "GatherEngrams": "Juntar engramas",
      "GatherEngramsExceptExotics": "Exóticos",
      "RestoreAllItems": "Todos los objetos",
      "Random": "Aleatorio",
      "Randomize": "Aleatorizar las armas, armaduras, carcasa y artefacto equipados?",
      "VendorsCannotEquip": "Estos objetos de vendedores no pueden equiparse:",
      "VendorsCanEquip": "Estos objetos pueden equiparse:",
      "MaxSlots": "Solo puedes tener {slots} objetos de ese tipo en una configuración",
      "OnlyItems": "Solo objetos equipables, materiales, y consumibles pueden añadirse a una configuración",
      "FilteredItems": "Objetos filtrados",
      "NoEngrams": "No hay engramas no exóticos disponibles para transferir",
      "NoExotics": "No hay engramas disponibles para transferir",
      "LoadoutName": "Nombre de equipo...",
      "Save": "Guardar",
      "SaveAsNew": "Guardar como nuevo",
      "Cancel": "Cancelar",
      "ItemsWithIcon": "Objetos con éste ícono van a ser equipados. Click en un objeto para equipar.",
      "CouldNotEquip": "No se pudo equipar {itemname}",
      "TooManyRequested": "Tu tienes {total} {itemname} pero tu configuración pregunta por {requested}. Transferimos todo lo que tenías.",
      "DoesNotExist": "{itemname} no existe en tu cuenta.",
      "AppliedAuto": "Crear automático de equipo",
      "Applied": "Tu equipo de {amount, plural, =1{un objeto ha sido transferido} other{# objetos han sido transferidos}} a tu {store}.",
      "AppliedError": "Ninguno de los objetos en tu equipo pudo ser transferido.",
      "AppliedWarn": "Tu equipo ha sido parcialmente transferido, pero {failed} de {total} objetos tuvieron errores.",
      "NameRequired": "Se necesita un nombre",
      "MakeRoom": "Hacer espacio en la Administración",
      "MakeRoomDone": "Se terminó de hacer espacio para {postmasterNum, plural, =1{1 objeto de la Administración} other{# objetos de la Administración}} al mover {movedNum, plural, =1{1 objeto} other{# objetos}} fuera de {store}.",
      "MakeRoomError": "Imposible hacer espacio para todos los objetos en la Administración: {error}.",
      "SaveErrorTitle": "Error al guardar equipo",
      "SaveErrorDescription": "Incapaz de guardar equipo {loadoutName}: {error}.",
      "DeleteErrorTitle": "Error al borrar equipo",
      "DeleteErrorDescription": "Incapaz de borrar equipo {loadoutName}: {error}."
   },
   "Manifest": {
      "Build": "Creando información de la base de datos de Destiny",
      "Download": "Descargando información más actualizada de Destiny desde Bungie",
      "Error": "Error cargando Destiny info:\n{error}\n Carga de nuevo para volver a intentarlo.",
      "Outdated": "Información de Destiny obsoleta",
      "OutdatedExplanation": "Bungie ha actualizado su información de base de datos de Destiny. Recarga DIM para cargar la información nueva. Toma en cuenta que puede que DIM no funcione por algunas horas después de que Bungie actualiza Destiny, mientras que los nuevos datos se propagan por sus sistemas.",
      "Load": "Cargando información de Destiny guardada",
      "LoadCharInv": "Cargando personajes e inventario de Destiny",
      "Save": "Guardando última información de Destiny",
      "Unzip": "Descomprimiendo última información de Destiny"
   },
   "MovePopup": {
      "OverviewTab": "Resumen",
      "ReviewsTab": "Reseñas",
      "Consolidate": "Consolida",
      "DistributeEvenly": "Distribuye Equitativamente",
      "Equip": "Poner",
      "Split": "Partir",
      "Store": "Meter",
      "Subtitle": "{classType} {typeName} {light, select, null{} other{con {light}}} {statName, select, undefined{} other{de {statName}}}",
      "Take": "Tomar",
      "Vault": "Bóveda",
      "LockUnlock": "{locked, select, false{Bloquear} other{Desbloquear}} {itemType}",
      "TrackUntrack": "{tracked, select, false{Seguir} other{No seguir}} {itemType}"
   },
   "MoveAmount": {
      "Min": "Montón mínimo (1)",
      "Max": "Cantidad total en esta parte",
      "UpStack": "Incrementar al siguiente montón lleno",
      "DownStack": "Reducir al siguiente montón lleno",
      "Increment": "Uno más",
      "Decrement": "Uno menos"
   },
   "Notes": {
      "Error": "Error! Máximo 120 caracteres por notas.",
      "Help": "Agregar notas a este artículo"
   },
   "DtrReview": {
      "ThankYou": "Gracias por enviar una reseña! ",
      "Help": "Escribir una reseña (opcional)",
      "HelpPros": "Describe las cosas positivas de esta arma (opcional)",
      "HelpCons": "Describe las cosas negativas de esta arma (opcional)",
      "YourReview": "Tu Reseña",
      "Edit": "Editar",
      "Delete": "Borrar",
      "Submit": "Enviar",
      "Cancel": "Cancelar",
      "Pros": "Pros",
      "Cons": "Contras",
      "NoReviews": "No hay reseñas para este objeto, sé el primero!",
      "ServiceCallError": "Falló la llamada al servicio de Destiny Tracker",
      "ServiceSubmitError": "Falló el envío al servicio de Destiny Tracker",
      "AverageRating": "({itemRating}) basado en {numReviews} reseñas."
   },
   "Objectives": {
      "Complete": "Completo",
      "Incomplete": "Incompleto"
   },
   "Postmaster": {
      "Limit": "Límite de Administración",
      "Desc": "Hay 20 objetos perdidos en la Administración en tu {store}. Nuevos objetos reemplazarán los ya existentes"
   },
   "Settings": {
      "Settings": "Configuración",
      "LogOut": "Cerrar sesión",
      "Language": "Lenguaje (recarga DIM para que se apliquen los cambios)",
      "ShowReviews": "Muestra la valuación de reseñas en las armas",
      "ShowElemental": "Mostrar ícono de daño elemental en armas",
      "ResetToDefault": "Reiniciar",
      "ExportSSHelp": "Descargar una lista CSV de tus objetos que puede ser vista fácilmente en una aplicación de hojas de cálculo de tu preferencia.",
      "DIMPopupsReset": "Reestablecer tips de información anteriormente escondidos"
   },
   "Stats": {
      "Discipline": "Disciplina",
      "Intellect": "Intelecto",
      "Level": "Nivel",
      "NoBonus": "Sin beneficio",
      "OfMaxRoll": "{range} del máximo posible de estadísticas",
      "PercentHelp": "Haz click para más información acerca de su calidad estadística.",
      "Prestige": "Nivel de Prestigio: {level}\n{exp}xp para 5 motas de luz.",
      "Quality": "Calidad Estadística",
      "Strength": "Fuerza",
      "TierProgress": "N{tier} {statName} ({tier, plural, =5{{progress}/300} other{{progress}/60 para N{nextTier}}})\n"
   },
   "Storage": {
      "Title": "Almacenamiento de DIM",
      "Explain": "DIM almacena su propia información separada de tus datos de Destiny (mantenidos por Bungie.net).",
      "Enabled": "Habilitado",
      "Disabled": "Deshabilitado",
      "StatLabel": "Esto contiene:",
      "Settings": "Tus ajustes y preferencias de DIM",
      "ImportExport": "Respaldar datos",
      "IndexedDBStorage": "Almacenamiento local del Navegador",
      "Details": {
        "GoogleDriveStorage": "DIM puede guardar datos en la app de Google Drive. Si inicias sesión en Google Drive en navegadores multiples, tus datos serán compartidos por todas partes. Estos datos son almacenados por cada cuenta de Bungie."
      },
      "ForceSync": "Forzar sincronización de datos",
      "DriveSync": "Iniciar sesión en Google Drive",
      "DriveLogout": "Cerrar sesión de Google Drive",
      "NoData": "No hay datos",
      "Export": "Respaldar datos de DIM",
      "Import": "Importar datos de DIM desde un archivo",
      "ImportSuccess": "Datos de DIM importados!",
      "ImportNoFile": "Ningún archivo ha sido seleccionado!",
      "ImportFromExtension": "Importar datos desde la extensión de Chrome de DIM",
      "ImportFromExtensionDetail": "Puedes importar datos desde la extensión de Chrome de DIM a la página web de DIM.",
      "ImportFromExtensionButton": "Importar Datos",
      "ImportFromExtensionWarning": "Tus datos de la extensión de Chrome de DIM van a ser sobreescritos con tus datos actuales. ¿Deseas continuar?"
   },
   "StoreBucket": {
      "FillStack": "Llena la pila ({amount})",
      "HowMuch": "Cuántos {itemname} quieres mover?",
      "Move": "Mover"
   },
   "SyncService": {
      "GoogleDriveReAuth": "Para re-autorizar google drive, debe reiniciar su navegador",
      "OneItemTooLarge": "Su archivo de guardado tiene un elemento muy grande. Probablemente un equipo guardado tiene demasiados elementos.",
      "SaveTooLarge": "Su archivo de guardado es muy grande. Elimine equipos guardados."
   },
   "Tags": {
      "TagItem": "Elemento de Etiqueta",
      "Favorite": "Favorito",
      "Junk": "Basura",
      "Infuse": "Infundir",
      "Keep": "Guardar"
   },
   "Vendors": {
      "Vendors": "Comerciantes",
      "All": "Todo",
      "Available": "Disponible en:",
      "Compare": "Comparar con lo que ya tienes:",
      "Load": "Cargando comerciantes",
      "ArmorAndWeapons": "Armadura y armas",
      "ShipsAndVehicles": "Naves y vehículos",
      "Consumables": "Consumíbles",
      "Bounties": "Contratos",
      "ShadersAndEmblems": "Shaders & Emblemas",
      "Emotes": "Gestos"
   },
   "Activities": {
      "Activities": "Actividades",
      "Hard": "Difícil"
   },
   "RecordBooks": {
      "RecordBooks": "Libros de records",
      "HideCompleted": "Ocultar records completados"
   },
   "Views": {
      "About": {
         "BungieCopyright": "Todas las imágenes y contenido son propiedad de Bungie. Por favor contáctanos si hay algún problema.",
         "ContactUs": "Contáctanos",
         "FAQ": "Preguntas Frecuentes",
         "FAQAccess": "¿Cómo accede DIM a mis datos de Destiny?",
         "FAQAccessAnswer": "Cualquier extensión de Chrome puede pedir acceso a los datos que una página web guarda en tu computadora. Cuando inicias sesión en Bungie.net, se te proporciona un  token (una cookie) que es generada únicamente para tu cuenta. Utilizas este token para comunicarte con Bungie de manera segura. El token es mas seguro que estar enviando tus credenciales con cada requisito hecho a los servidores de Bungie. DIM utiliza este token para comunicarse con Bungie por ti.",
         "FAQDupeGally": "Oye, DIM duplicó mi Gjallarhorn!",
         "FAQDupeGallyAnswer": "No, no lo hicimos. Lo prometo.",
         "FAQKeyboard": "¿Cuenta DIM con soporte para atajos de teclado (shortcuts)?",
         "FAQKeyboardAnswer": "Sí! Presiona la tecla \"?\" para ver una lista de los atajos disponibles.",
         "FAQLogout": "¿Cómo puedo cerrar sesión en DIM?",
         "FAQLostItem": "¡Perdí mi artículo usando tu herramienta!",
         "FAQLostItemAnswer": "Es muy probable que la transferencia falló, lo cual deja tu artículo en el Depósito o en otro personaje. Puedes buscar ese objeto. Si incluso así no aparece, actualiza la aplicación presionando F5. Asegúrate de revisar Bungie.net o en el juego para verificar que tu objeto todavía existe. Estamos seguros de que todavía esta ahí.",
         "GitHub": "GitHub",
         "GitHubHelp": "Si estas interesado en contribuir al proyecto, visíta la página del proyecto en GitHub.",
         "GitHubRepo": "DIM Git Repo",
         "Header": "Acerca de Destiny Item Manager (DIM)",
         "HowItsMade": "DIM fue construido sobre los mismos servicios que utiliza Bungie.net y la Aplicación complementaria de Destiny. DIM puede accesar los artículos dentro de el Inventario de tus Guardianes y el Depósito para ambos Xbox y PlayStation. Después puedes arrastrar y soltar los objetos a donde gustes moverlos.",
         "Reddit": "Reddit",
         "Twitter": "Twitter",
         "TwitterHelp": "Asegúrate de seguirnos para estar informado de las actualizaciones e información de la aplicación en tiempo real.",
         "Version": "Versión {version} ({flavor}), built on {date}",
         "Transifex": "Únete al Equipo Traductor!",
         "TransifexText": "Utilizamos Transifex para facilitar la traducción. Si quieres mejorar alguna de las traducciones de DIM, únete al equipo."
      },
      "Support": {
         "Support": "Apoyando DIM",
         "FreeToDownload": "DIM es un producto gratis para descargar y usar. El código fuente de DIM es de fuente abierta, y libre para que cualquiera pueda mejorar. Nunca verás anuncios en DIM. Ese es nuestro compromiso.",
         "OpenCollective": "Estamos usando OpenCollective como servicio para compensar a los desarrolladores por su dedicación y tiempo dedicado a este proyecto",
         "Backers": "Partidarios",
         "BackersDetail": "Apóyanos con una donación única o mensual y ayuda a que podamos continuar nuestro desarrollo activo.",
         "Sponsors": "Patrocinadores",
         "SponsorsDetail": "Conviértete en un patrocinador y obtendrás tu logo aquí con una liga a tu página web."
      },
      "UpgradeChrome": "Tu versión de Chrome es muy vieja para correr DIM. Por favor actualiza Chrome para poder usarlo.",
      "Login": {
         "Permission": "Necesitamos tu permiso...",
         "Explanation": "Permite a DIM ver y modificar tus personajes de Destiny, bóveda y progreso.",
         "Auth": "Autorizar con Bungie.net",
         "LearnMore": "Quieres saber más?"
      }
   },
   "TrialsCard": {
      "FiveWins": "Recompensa de 5 victorias (Armadura)",
      "SevenWins": "Recompensa de 7 victorias (Arma)",
      "Flawless": "Invicto"
   }
>>>>>>> e8793c6d
}<|MERGE_RESOLUTION|>--- conflicted
+++ resolved
@@ -1,5 +1,4 @@
 {
-<<<<<<< HEAD
     "Bucket": {
         "Armor": "Armadura",
         "General": "General",
@@ -409,6 +408,10 @@
         "ShadersAndEmblems": "Shaders & Emblemas",
         "Emotes": "Gestos"
     },
+    "Activities": {
+        "Activities": "Actividades",
+        "Hard": "Difícil"
+    },
     "RecordBooks": {
         "RecordBooks": "Libros de records",
         "HideCompleted": "Ocultar records completados"
@@ -462,442 +465,4 @@
         "SevenWins": "Recompensa de 7 victorias (Arma)",
         "Flawless": "Invicto"
     }
-=======
-   "Bucket": {
-      "Armor": "Armadura",
-      "General": "General",
-      "Postmaster": "Administración",
-      "Progress": "Progreso",
-      "Reputation": "Reputación",
-      "Show": "Muestra {bucket}",
-      "Unknown": "Desconocido",
-      "Vault": "Depósito",
-      "Weapons": "Armas"
-   },
-   "BungieService": {
-      "DevVersion": "¿Estás corriendo una versión de desarrollo de DIM? Debes primero registrar tu extensión de Chrome con Bungie.net.",
-      "Down": "Bungie.net no esta disponible.",
-      "Difficulties": "La API de Bungie esta teniendo dificultades.",
-      "NetworkError": "Error de red - {status} {statusText}",
-      "Throttled": "El límite de saturación de la API de Bungie se ha excedido. Por favor espere un poco y vuelva a intentarlo.",
-      "NotLoggedIn": "Por favor inicie sesión en Bungie.net para poder usar esta extensión.",
-      "Maintenance": "Los servidores de Bungie.net se encuentran en mantenimiento.",
-      "NoAccount": "No se encontró una cuenta de Destiny para {platform}. Seleccionaste la plataforma correcta?",
-      "NoAccountForPlatform": "No encontramos una cuenta de Destiny para {platform}.",
-      "NoCookies": "No se encontraron cookies.",
-      "NotConnected": "Es posible que no tengas conexión a Internet.",
-      "Twitter": "Entérate de los estados de actualizaciones en:",
-      "ItemUniqueness": "Unicidad de objeto",
-      "ItemUniquenessExplanation": "Intentáste mover el '{name}' {type} a tu {character} pero ese destino ya cuenta con ese objeto y solo puede tener uno.",
-      "VendorNotFound": "Los datos del proveedor no están disponibles."
-   },
-   "Compare": {
-      "ButtonHelp": "Compara Elementos",
-      "All": "Comparaciones de {type} ({quantity})",
-      "Archetype": "Comparaciones de arquetipo ({quantity})",
-      "Compare": "Comparar",
-      "Close": "Cerrar",
-      "Error": {
-         "Class": "No se puede comparar este objeto ya que no es para {class}.",
-         "Archetype": "No se puede comparar este objeto ya que no es {type}."
-      },
-      "Splits": "Comparar partes similares ({quantity})"
-   },
-   "Cooldown": {
-      "Grenade": "Tiempo para Granada: {cooldown}",
-      "Melee": "Tiempo para Cuerpo a cuerpo: {cooldown}",
-      "Super": "Tiempo para Super: {cooldown}"
-   },
-   "Countdown": {
-      "Days": "{numDays, plural, =1{# Día} other{# Días}}"
-   },
-   "Debug": {
-      "Dump": "Tirar información a la consola"
-   },
-   "DidYouKnow": {
-      "DidYouKnow": "¿Sabias que?",
-      "Collapse": "Acabas de colapsar una seccion en DIM!. Esto puede ser util para ocultar partes de DIM que no necesitas usar normalmente.",
-      "DontShowAgain": "No muestres este consejo de vuelta",
-      "DoubleClick": "Si estas moviendo un objeto a tu personaje activo (último al que iniciaste sesión), puedes darle doble click al objeto para equiparlo instantáneamente.",
-      "DragAndDrop": "Los objetos pueden ser arrastrados y soltados entre diferentes columnas de personajes o bóveda.",
-      "Expand": "Para expandir de nuevo una sección, simplemente da click en el símbolo de más a la izquierda de la categoría que colapsaste.",
-      "TryNext": "¡Pruébalo la próxima vez!"
-   },
-   "FarmingMode": {
-      "FarmingMode": "Modo recolector (mover objetos)",
-      "Desc": "DIM esta moviendo Engramas y objetos de Lúmen desde {store} hacia el depísoto y dejando un espacio abierto por cada tipo de objeto para prevenir que cualquier cosa se vaya a la Administración.",
-      "Configuration": "Configuración",
-      "MakeRoom": {
-         "Desc": "DIM esta moviendo solo Engramas y objetos de Lúmen desde {store} al depósito o a otros personajes para prevenir que se vayan a la Administración.",
-         "MakeRoom": "Hacer espacio para coger objetos moviendo equipamiento",
-         "Tooltip": "Si esta marcado, DIM va a mover armas y armadura para hacer espacio en el depósito para Engramas."
-      },
-      "OutOfRoomTitle": "Sin espacio",
-      "OutOfRoom": "Ya no hay espacio para mover objetos fuera de tu  {character}. ¡Es hora de desencriptar algunos engramas y limpiar la basura!",
-      "Quickmove": "Movimiento rápido",
-      "Stop": "Detener"
-   },
-   "Filter": {
-      "EnterName": "Escribe el nombre de un objeto:",
-      "EnterNote": "Escribe texto de las notas:"
-   },
-   "Header": {
-      "About": "Acerca de",
-      "Filters": "Filtros",
-      "FilterHelp": "Buscar objeto/beneficio o is:arc",
-      "Refresh": "Actualizar datos de Destiny",
-      "SupportDIM": "Partidarios"
-   },
-   "Help": {
-      "BackToDIM": "Regresar a DIM",
-      "CannotMove": "No puedes mover este objeto de este personaje.",
-      "Drag": "Mantén presionado Shift o pausa sobre la zona de soltar para transferir un montón parcial",
-      "ChangingPerks": "Cambio de beneficios no soportado",
-      "ChangingPerksInfo": "Lo sentimos, no hay forma de cambiar beneficios afuera del juego. ¡Quisiéramos poder hacerlo!",
-      "HidePopup": "Esconde Esta Ventana",
-      "NeverShow": "Nunca mostrar esto de nuevo.",
-      "UpgradeChrome": "Por favor actualice Chrome",
-      "Version": "{beta, select, true{La Beta ha sido actualizada a la v{version}} other{DIM v{version} ha sido Publicado}}",
-      "Xur": "Xûr esta aquí."
-   },
-   "Hotkey": {
-      "StartSearch": "Empezar una búsqueda",
-      "RefreshInventory": "Actualizar inventario",
-      "ToggleDetails": "Mostrar detalles completos de objeto",
-      "MarkItemAs": "Marcar objeto como '{tag}'",
-      "ClearNewItems": "Despejar objetos nuevos"
-   },
-   "Infusion": {
-      "Infusion": "Buscador de Combustible de Infusión.",
-      "BringGear": "Traerá el equipo a:",
-      "Calc": "Calculador de Infusión",
-      "InfuseItems": "Selecciona un objeto para infusionar:",
-      "InfusionMaterials": "Materiales para Infusionar",
-      "LockedItems": "Incluir objetos 'bloqueados'",
-      "NoItems": "No hay objetos disponibles para infusionar.",
-      "NoTransfer": "El material para infusionar\n{target} no puede ser movido.",
-      "ShowItems": "Mostrar objetos infundibles en el Depósito y todos los personajes",
-      "TransferItems": "Transferir objetos"
-   },
-   "ItemInfoService": {
-      "SaveInfoErrorTitle": "Error al salvar información del objeto",
-      "SaveInfoErrorDescription": "Ha habido un problema al guardar información específica de DIM para un objeto.\nUn problema es del límite de datos que pueden ser guardados - es por esto que etiquetas y notas no han salido de la versión Beta. El error fue: {error}."
-   },
-   "ItemMove": {
-      "Consolidate": "Consolidado {name} ",
-      "Distributed": "{name} distribuidos. Ahora {name} se encuentra dividido entre los personajes de manera equitativa.",
-      "ToVault": "Todos los {name} ahora están en tu Depósito",
-      "ToStore": "Todos los {name} ahora están en tu {store}"
-   },
-   "ItemService": {
-      "BucketFull": "Hay muchos objetos de tipo '{itemtype}' {isVault, select, true{en la} other{en tu}} {store}.",
-      "Classified": "Este objeto es 'clasificado' y no puede transferirse en este momento",
-      "Classified2": "Objeto 'clasificado'. Bungie no a entregado información acerca de este objeto.  Este objeto todavía no es transferible.",
-      "Deequip": "No se encontró otro objeto a equipar para desequipar  {itemname}",
-      "ExoticError": "'{itemname}' no puede ser equipado porque el objeto exótico en el espacio {slot} no puede ser desequipado. ({error})",
-      "NotEnoughRoom": "No hay nada que podamos sacar fuera de {store} para hacerle espacio a {itemname}",
-      "OnlyEquippedLevel": "Esto solo puede equiparse en personajes de nivel igual o superior a {level}",
-      "OnlyEquippedClassLevel": "Esto solo puede equiparse en un {class} de nivel igual o superior a {level}.",
-      "PercentComplete": "({ percent, number, percent } Completar)",
-      "TooMuch": "Parece que pediste mover más objetos de los que existen en la fuente!",
-      "TwoExotics": "No sabemos cómo conseguiste equipar más de 2 exóticas!"
-   },
-   "LB": {
-      "LB": "Creador de equipo",
-      "Guardians": " Guardianes",
-      "ShowGear": "Mostrar equipo de {class}",
-      "HideGear": "Ocultar equipo de {class}",
-      "LockEquipped": "Bloquear equipado",
-      "ClearLocked": "Quitar bloqueo",
-      "Locked": "Objetos bloqueados",
-      "LockedHelp": "Arrastrar y soltar cualquier objeto en su cubeta para crear conjunto con ese equipamiento específico. Shift + click para excluir objetos.",
-      "FilterSets": "Conjuntos de filtros",
-      "AdvancedOptions": "Opciones avanzadas",
-      "ProcessingMode": {
-         "Fast": "Rápido",
-         "Full": "Completo",
-         "ProcessingMode": "Modo de procesamiento",
-         "HelpFast": "Solo ve tu mejor equipo.",
-         "HelpFull": "Ve más equipo, pero tarda más."
-      },
-      "Scaled": "Escalado",
-      "Current": "Actual",
-      "LightMode": {
-         "LightMode": "Modo ligero",
-         "HelpScaled": "Calcula los equipos como si todos los objetos tuvieran 350 de defensa.",
-         "HelpCurrent": "Calcula los equipos con los nieveles de defensa actuales."
-      },
-      "IncludeRare": "Incluir objetos raros (azules)",
-      "Help": {
-         "Help": "Necesitas ayuda?",
-         "Lock": "Fija un conjunto de mejoras dando click al botón de fijar y seleccionando las mejoras",
-         "NoPerk": "Si una mejora no aparece, quiere decir que no tienes armadura que cuente con esa mejora",
-         "MultiPerk": "Para usar armadura con múltiples mejoras juntas, presiona shift+click en las mejoras deseadas",
-         "Or": "Armadura con cualquiera de éstas mejoras será usada (\"o\")",
-         "And": "Armadura con todas éstas mejoras será usada (\"y\")",
-         "DragAndDrop": "Arrastra y suelta objetos en las cajas fijas para crear conjuntos con ese equipo solamente",
-         "ShiftClick": "Shift click en un objeto para crear conjuntos sin ese equipo",
-         "HigherTiers": "Niveles altos son mejores",
-         "Tier11Example": "4/5/2 (equipo Nivel 11) es 4 de Intelecto, 5 de Disciplina y 2 de Fuerza (4+5+2 = Nivel 11)",
-         "Intellect": "El Intelecto acelera la recarga de tiempo del Súper",
-         "Discipline": "La Disciplina acelera la recarga de tiempo de la Granada",
-         "Strength": "La Fuerza acelera la recarga de tiempo de el Cuerpo a Cuerpo",
-         "Synergy": "Intenta encontrar armadura que tenga mejoras de incremento de munición para el tipo de armas que frecuentemente usas.",
-         "ChangeNodes": "Cambia los nodos de Intelecto, Disciplina y Fuerza en el juego a lo que se muestra para crear cada equipo.",
-         "StatsIncrease": "Mientras el nivel de defensa de los objetos incremente, las estadísticas en ese objeto (int/dis/fuer) también incrementan."
-      },
-      "Equip": "Equipar al personaje actual",
-      "ShowAllConfigs": "Mostrar todas las configuraciones",
-      "ShowConfigs": "Mostrar configuraciones",
-      "HideAllConfigs": "Ocultar todas las configuraciones",
-      "HideConfigs": "Ocultar configuraciones",
-      "Loading": "Cargar mejores equipos",
-      "Vendor": "Incluir objetos de vendedores",
-      "Exclude": "Objetos excluidos",
-      "ExcludeHelp": "Shift + click en un objeto (o arrástralo y suéltalo en esta cubeta) para crear un conjunto sin equipo específico.",
-      "LockPerk": "Bloquear mejora",
-      "Missing1": "Faltan piezas legendarias o exóticas para crear un conjunto completo!",
-      "Missing2": "Faltan piezas raras, legendarias o exóticas para crear un conjunto completo!"
-   },
-   "Loadouts": {
-      "Any": "Alguna",
-      "Loadouts": "Equipos",
-      "Before": "Antes '{name}'",
-      "Create": "Crear Equipo",
-      "FromEquipped": "Equipado",
-      "Edit": "Editar equipo",
-      "Delete": "Borrar equipo",
-      "ConfirmDelete": "Estas seguro de que quieres borrar '{name}'?",
-      "ApplySearch": "Objetos = \"{query}\"",
-      "MaximizeLight": "Maximizar Luz",
-      "ItemLeveling": "Nivel de objetos",
-      "GatherEngrams": "Juntar engramas",
-      "GatherEngramsExceptExotics": "Exóticos",
-      "RestoreAllItems": "Todos los objetos",
-      "Random": "Aleatorio",
-      "Randomize": "Aleatorizar las armas, armaduras, carcasa y artefacto equipados?",
-      "VendorsCannotEquip": "Estos objetos de vendedores no pueden equiparse:",
-      "VendorsCanEquip": "Estos objetos pueden equiparse:",
-      "MaxSlots": "Solo puedes tener {slots} objetos de ese tipo en una configuración",
-      "OnlyItems": "Solo objetos equipables, materiales, y consumibles pueden añadirse a una configuración",
-      "FilteredItems": "Objetos filtrados",
-      "NoEngrams": "No hay engramas no exóticos disponibles para transferir",
-      "NoExotics": "No hay engramas disponibles para transferir",
-      "LoadoutName": "Nombre de equipo...",
-      "Save": "Guardar",
-      "SaveAsNew": "Guardar como nuevo",
-      "Cancel": "Cancelar",
-      "ItemsWithIcon": "Objetos con éste ícono van a ser equipados. Click en un objeto para equipar.",
-      "CouldNotEquip": "No se pudo equipar {itemname}",
-      "TooManyRequested": "Tu tienes {total} {itemname} pero tu configuración pregunta por {requested}. Transferimos todo lo que tenías.",
-      "DoesNotExist": "{itemname} no existe en tu cuenta.",
-      "AppliedAuto": "Crear automático de equipo",
-      "Applied": "Tu equipo de {amount, plural, =1{un objeto ha sido transferido} other{# objetos han sido transferidos}} a tu {store}.",
-      "AppliedError": "Ninguno de los objetos en tu equipo pudo ser transferido.",
-      "AppliedWarn": "Tu equipo ha sido parcialmente transferido, pero {failed} de {total} objetos tuvieron errores.",
-      "NameRequired": "Se necesita un nombre",
-      "MakeRoom": "Hacer espacio en la Administración",
-      "MakeRoomDone": "Se terminó de hacer espacio para {postmasterNum, plural, =1{1 objeto de la Administración} other{# objetos de la Administración}} al mover {movedNum, plural, =1{1 objeto} other{# objetos}} fuera de {store}.",
-      "MakeRoomError": "Imposible hacer espacio para todos los objetos en la Administración: {error}.",
-      "SaveErrorTitle": "Error al guardar equipo",
-      "SaveErrorDescription": "Incapaz de guardar equipo {loadoutName}: {error}.",
-      "DeleteErrorTitle": "Error al borrar equipo",
-      "DeleteErrorDescription": "Incapaz de borrar equipo {loadoutName}: {error}."
-   },
-   "Manifest": {
-      "Build": "Creando información de la base de datos de Destiny",
-      "Download": "Descargando información más actualizada de Destiny desde Bungie",
-      "Error": "Error cargando Destiny info:\n{error}\n Carga de nuevo para volver a intentarlo.",
-      "Outdated": "Información de Destiny obsoleta",
-      "OutdatedExplanation": "Bungie ha actualizado su información de base de datos de Destiny. Recarga DIM para cargar la información nueva. Toma en cuenta que puede que DIM no funcione por algunas horas después de que Bungie actualiza Destiny, mientras que los nuevos datos se propagan por sus sistemas.",
-      "Load": "Cargando información de Destiny guardada",
-      "LoadCharInv": "Cargando personajes e inventario de Destiny",
-      "Save": "Guardando última información de Destiny",
-      "Unzip": "Descomprimiendo última información de Destiny"
-   },
-   "MovePopup": {
-      "OverviewTab": "Resumen",
-      "ReviewsTab": "Reseñas",
-      "Consolidate": "Consolida",
-      "DistributeEvenly": "Distribuye Equitativamente",
-      "Equip": "Poner",
-      "Split": "Partir",
-      "Store": "Meter",
-      "Subtitle": "{classType} {typeName} {light, select, null{} other{con {light}}} {statName, select, undefined{} other{de {statName}}}",
-      "Take": "Tomar",
-      "Vault": "Bóveda",
-      "LockUnlock": "{locked, select, false{Bloquear} other{Desbloquear}} {itemType}",
-      "TrackUntrack": "{tracked, select, false{Seguir} other{No seguir}} {itemType}"
-   },
-   "MoveAmount": {
-      "Min": "Montón mínimo (1)",
-      "Max": "Cantidad total en esta parte",
-      "UpStack": "Incrementar al siguiente montón lleno",
-      "DownStack": "Reducir al siguiente montón lleno",
-      "Increment": "Uno más",
-      "Decrement": "Uno menos"
-   },
-   "Notes": {
-      "Error": "Error! Máximo 120 caracteres por notas.",
-      "Help": "Agregar notas a este artículo"
-   },
-   "DtrReview": {
-      "ThankYou": "Gracias por enviar una reseña! ",
-      "Help": "Escribir una reseña (opcional)",
-      "HelpPros": "Describe las cosas positivas de esta arma (opcional)",
-      "HelpCons": "Describe las cosas negativas de esta arma (opcional)",
-      "YourReview": "Tu Reseña",
-      "Edit": "Editar",
-      "Delete": "Borrar",
-      "Submit": "Enviar",
-      "Cancel": "Cancelar",
-      "Pros": "Pros",
-      "Cons": "Contras",
-      "NoReviews": "No hay reseñas para este objeto, sé el primero!",
-      "ServiceCallError": "Falló la llamada al servicio de Destiny Tracker",
-      "ServiceSubmitError": "Falló el envío al servicio de Destiny Tracker",
-      "AverageRating": "({itemRating}) basado en {numReviews} reseñas."
-   },
-   "Objectives": {
-      "Complete": "Completo",
-      "Incomplete": "Incompleto"
-   },
-   "Postmaster": {
-      "Limit": "Límite de Administración",
-      "Desc": "Hay 20 objetos perdidos en la Administración en tu {store}. Nuevos objetos reemplazarán los ya existentes"
-   },
-   "Settings": {
-      "Settings": "Configuración",
-      "LogOut": "Cerrar sesión",
-      "Language": "Lenguaje (recarga DIM para que se apliquen los cambios)",
-      "ShowReviews": "Muestra la valuación de reseñas en las armas",
-      "ShowElemental": "Mostrar ícono de daño elemental en armas",
-      "ResetToDefault": "Reiniciar",
-      "ExportSSHelp": "Descargar una lista CSV de tus objetos que puede ser vista fácilmente en una aplicación de hojas de cálculo de tu preferencia.",
-      "DIMPopupsReset": "Reestablecer tips de información anteriormente escondidos"
-   },
-   "Stats": {
-      "Discipline": "Disciplina",
-      "Intellect": "Intelecto",
-      "Level": "Nivel",
-      "NoBonus": "Sin beneficio",
-      "OfMaxRoll": "{range} del máximo posible de estadísticas",
-      "PercentHelp": "Haz click para más información acerca de su calidad estadística.",
-      "Prestige": "Nivel de Prestigio: {level}\n{exp}xp para 5 motas de luz.",
-      "Quality": "Calidad Estadística",
-      "Strength": "Fuerza",
-      "TierProgress": "N{tier} {statName} ({tier, plural, =5{{progress}/300} other{{progress}/60 para N{nextTier}}})\n"
-   },
-   "Storage": {
-      "Title": "Almacenamiento de DIM",
-      "Explain": "DIM almacena su propia información separada de tus datos de Destiny (mantenidos por Bungie.net).",
-      "Enabled": "Habilitado",
-      "Disabled": "Deshabilitado",
-      "StatLabel": "Esto contiene:",
-      "Settings": "Tus ajustes y preferencias de DIM",
-      "ImportExport": "Respaldar datos",
-      "IndexedDBStorage": "Almacenamiento local del Navegador",
-      "Details": {
-        "GoogleDriveStorage": "DIM puede guardar datos en la app de Google Drive. Si inicias sesión en Google Drive en navegadores multiples, tus datos serán compartidos por todas partes. Estos datos son almacenados por cada cuenta de Bungie."
-      },
-      "ForceSync": "Forzar sincronización de datos",
-      "DriveSync": "Iniciar sesión en Google Drive",
-      "DriveLogout": "Cerrar sesión de Google Drive",
-      "NoData": "No hay datos",
-      "Export": "Respaldar datos de DIM",
-      "Import": "Importar datos de DIM desde un archivo",
-      "ImportSuccess": "Datos de DIM importados!",
-      "ImportNoFile": "Ningún archivo ha sido seleccionado!",
-      "ImportFromExtension": "Importar datos desde la extensión de Chrome de DIM",
-      "ImportFromExtensionDetail": "Puedes importar datos desde la extensión de Chrome de DIM a la página web de DIM.",
-      "ImportFromExtensionButton": "Importar Datos",
-      "ImportFromExtensionWarning": "Tus datos de la extensión de Chrome de DIM van a ser sobreescritos con tus datos actuales. ¿Deseas continuar?"
-   },
-   "StoreBucket": {
-      "FillStack": "Llena la pila ({amount})",
-      "HowMuch": "Cuántos {itemname} quieres mover?",
-      "Move": "Mover"
-   },
-   "SyncService": {
-      "GoogleDriveReAuth": "Para re-autorizar google drive, debe reiniciar su navegador",
-      "OneItemTooLarge": "Su archivo de guardado tiene un elemento muy grande. Probablemente un equipo guardado tiene demasiados elementos.",
-      "SaveTooLarge": "Su archivo de guardado es muy grande. Elimine equipos guardados."
-   },
-   "Tags": {
-      "TagItem": "Elemento de Etiqueta",
-      "Favorite": "Favorito",
-      "Junk": "Basura",
-      "Infuse": "Infundir",
-      "Keep": "Guardar"
-   },
-   "Vendors": {
-      "Vendors": "Comerciantes",
-      "All": "Todo",
-      "Available": "Disponible en:",
-      "Compare": "Comparar con lo que ya tienes:",
-      "Load": "Cargando comerciantes",
-      "ArmorAndWeapons": "Armadura y armas",
-      "ShipsAndVehicles": "Naves y vehículos",
-      "Consumables": "Consumíbles",
-      "Bounties": "Contratos",
-      "ShadersAndEmblems": "Shaders & Emblemas",
-      "Emotes": "Gestos"
-   },
-   "Activities": {
-      "Activities": "Actividades",
-      "Hard": "Difícil"
-   },
-   "RecordBooks": {
-      "RecordBooks": "Libros de records",
-      "HideCompleted": "Ocultar records completados"
-   },
-   "Views": {
-      "About": {
-         "BungieCopyright": "Todas las imágenes y contenido son propiedad de Bungie. Por favor contáctanos si hay algún problema.",
-         "ContactUs": "Contáctanos",
-         "FAQ": "Preguntas Frecuentes",
-         "FAQAccess": "¿Cómo accede DIM a mis datos de Destiny?",
-         "FAQAccessAnswer": "Cualquier extensión de Chrome puede pedir acceso a los datos que una página web guarda en tu computadora. Cuando inicias sesión en Bungie.net, se te proporciona un  token (una cookie) que es generada únicamente para tu cuenta. Utilizas este token para comunicarte con Bungie de manera segura. El token es mas seguro que estar enviando tus credenciales con cada requisito hecho a los servidores de Bungie. DIM utiliza este token para comunicarse con Bungie por ti.",
-         "FAQDupeGally": "Oye, DIM duplicó mi Gjallarhorn!",
-         "FAQDupeGallyAnswer": "No, no lo hicimos. Lo prometo.",
-         "FAQKeyboard": "¿Cuenta DIM con soporte para atajos de teclado (shortcuts)?",
-         "FAQKeyboardAnswer": "Sí! Presiona la tecla \"?\" para ver una lista de los atajos disponibles.",
-         "FAQLogout": "¿Cómo puedo cerrar sesión en DIM?",
-         "FAQLostItem": "¡Perdí mi artículo usando tu herramienta!",
-         "FAQLostItemAnswer": "Es muy probable que la transferencia falló, lo cual deja tu artículo en el Depósito o en otro personaje. Puedes buscar ese objeto. Si incluso así no aparece, actualiza la aplicación presionando F5. Asegúrate de revisar Bungie.net o en el juego para verificar que tu objeto todavía existe. Estamos seguros de que todavía esta ahí.",
-         "GitHub": "GitHub",
-         "GitHubHelp": "Si estas interesado en contribuir al proyecto, visíta la página del proyecto en GitHub.",
-         "GitHubRepo": "DIM Git Repo",
-         "Header": "Acerca de Destiny Item Manager (DIM)",
-         "HowItsMade": "DIM fue construido sobre los mismos servicios que utiliza Bungie.net y la Aplicación complementaria de Destiny. DIM puede accesar los artículos dentro de el Inventario de tus Guardianes y el Depósito para ambos Xbox y PlayStation. Después puedes arrastrar y soltar los objetos a donde gustes moverlos.",
-         "Reddit": "Reddit",
-         "Twitter": "Twitter",
-         "TwitterHelp": "Asegúrate de seguirnos para estar informado de las actualizaciones e información de la aplicación en tiempo real.",
-         "Version": "Versión {version} ({flavor}), built on {date}",
-         "Transifex": "Únete al Equipo Traductor!",
-         "TransifexText": "Utilizamos Transifex para facilitar la traducción. Si quieres mejorar alguna de las traducciones de DIM, únete al equipo."
-      },
-      "Support": {
-         "Support": "Apoyando DIM",
-         "FreeToDownload": "DIM es un producto gratis para descargar y usar. El código fuente de DIM es de fuente abierta, y libre para que cualquiera pueda mejorar. Nunca verás anuncios en DIM. Ese es nuestro compromiso.",
-         "OpenCollective": "Estamos usando OpenCollective como servicio para compensar a los desarrolladores por su dedicación y tiempo dedicado a este proyecto",
-         "Backers": "Partidarios",
-         "BackersDetail": "Apóyanos con una donación única o mensual y ayuda a que podamos continuar nuestro desarrollo activo.",
-         "Sponsors": "Patrocinadores",
-         "SponsorsDetail": "Conviértete en un patrocinador y obtendrás tu logo aquí con una liga a tu página web."
-      },
-      "UpgradeChrome": "Tu versión de Chrome es muy vieja para correr DIM. Por favor actualiza Chrome para poder usarlo.",
-      "Login": {
-         "Permission": "Necesitamos tu permiso...",
-         "Explanation": "Permite a DIM ver y modificar tus personajes de Destiny, bóveda y progreso.",
-         "Auth": "Autorizar con Bungie.net",
-         "LearnMore": "Quieres saber más?"
-      }
-   },
-   "TrialsCard": {
-      "FiveWins": "Recompensa de 5 victorias (Armadura)",
-      "SevenWins": "Recompensa de 7 victorias (Arma)",
-      "Flawless": "Invicto"
-   }
->>>>>>> e8793c6d
 }