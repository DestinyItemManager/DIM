import angular from 'angular';

import AriaModule from 'angular-aria';
import DialogModule from 'ng-dialog';
import DragAndDropModule from 'angular-native-dragdrop';
import ngSanitize from 'angular-sanitize';

import i18next from 'i18next';

import MessagesModule from 'angular-messages';

import RateLimiterModule from 'ng-http-rate-limiter';
import SliderModule from 'angularjs-slider';
import ToasterModule from 'angularjs-toaster';
import UIRouterModule from '@uirouter/angularjs';
import ngI18Next from 'ng-i18next';
import 'angular-hotkeys';
import 'angular-promise-tracker';

import bungieApiModule from './bungie-api/bungie-api.module';
import { ShellModule } from './shell/shell.module';
import inventoryModule from './store/inventory.module';
import recordBooksModule from './record-books/record-books.module';
import vendorsModule from './vendors/vendors.module';
import itemReviewModule from './item-review/item-review.module';
import loadoutBuilderModule from './loadout-builder/loadout-builder.module';
import compareModule from './compare/compare.module';
import infuseModule from './infuse/infuse.module';
import farmingModule from './farming/farming.module';
import settingsModule from './settings/settings.module';
import oauthModule from './oauth/oauth.module';
import storageModule from './storage/storage.module';

import config from './dimApp.config';
import routes from './dimApp.routes';
import run from './dimApp.run';
import state from './state';
import loadingTracker from './services/dimLoadingTracker.factory';

<<<<<<< HEAD
// required to make ng-i18next work
window.i18next = i18next;

export const DimAppModule = angular
  .module('dimApp', [
    AriaModule,
    DialogModule,
    DragAndDropModule,
    MessagesModule,
    ngSanitize,
    RateLimiterModule,
    ShellModule,
    SliderModule,
    ToasterModule,
    UIRouterModule,
    bungieApiModule,
    inventoryModule,
    recordBooksModule,
    vendorsModule,
    itemReviewModule,
    loadoutBuilderModule,
    oauthModule,
    storageModule,
    'ajoslin.promise-tracker',
    'cfp.hotkeys',
    ngI18Next
  ])
=======
const dependencies = [
  AriaModule,
  DialogModule,
  DragAndDropModule,
  MessagesModule,
  RateLimiterModule,
  ShellModule,
  SliderModule,
  ToasterModule,
  TranslateModule,
  TranslateMessageFormatModule,
  UIRouterModule,
  bungieApiModule,
  inventoryModule,
  recordBooksModule,
  vendorsModule,
  itemReviewModule,
  loadoutBuilderModule,
  compareModule,
  infuseModule,
  farmingModule,
  settingsModule,
  oauthModule,
  storageModule,
  'ajoslin.promise-tracker',
  'cfp.hotkeys'
];

export const DimAppModule = angular
  .module('dimApp', dependencies)
>>>>>>> 18c9ce01
  .config(config)
  .config(routes)
  .run(run)
  .value('dimState', state)
  .factory('loadingTracker', loadingTracker)
  .name;<|MERGE_RESOLUTION|>--- conflicted
+++ resolved
@@ -37,46 +37,20 @@
 import state from './state';
 import loadingTracker from './services/dimLoadingTracker.factory';
 
-<<<<<<< HEAD
 // required to make ng-i18next work
 window.i18next = i18next;
 
-export const DimAppModule = angular
-  .module('dimApp', [
-    AriaModule,
-    DialogModule,
-    DragAndDropModule,
-    MessagesModule,
-    ngSanitize,
-    RateLimiterModule,
-    ShellModule,
-    SliderModule,
-    ToasterModule,
-    UIRouterModule,
-    bungieApiModule,
-    inventoryModule,
-    recordBooksModule,
-    vendorsModule,
-    itemReviewModule,
-    loadoutBuilderModule,
-    oauthModule,
-    storageModule,
-    'ajoslin.promise-tracker',
-    'cfp.hotkeys',
-    ngI18Next
-  ])
-=======
 const dependencies = [
   AriaModule,
   DialogModule,
   DragAndDropModule,
   MessagesModule,
+  ngI18Next,
+  ngSanitize,
   RateLimiterModule,
   ShellModule,
   SliderModule,
   ToasterModule,
-  TranslateModule,
-  TranslateMessageFormatModule,
   UIRouterModule,
   bungieApiModule,
   inventoryModule,
@@ -96,7 +70,6 @@
 
 export const DimAppModule = angular
   .module('dimApp', dependencies)
->>>>>>> 18c9ce01
   .config(config)
   .config(routes)
   .run(run)
