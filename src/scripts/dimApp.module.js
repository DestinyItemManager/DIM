--- conflicted
+++ resolved
@@ -3,14 +3,11 @@
 import AriaModule from 'angular-aria';
 import DialogModule from 'ng-dialog';
 import DragAndDropModule from 'angular-native-dragdrop';
+import ngSanitize from 'angular-sanitize';
 import i18next from 'i18next';
 import LocalStorageModule from 'angular-local-storage';
 import MessagesModule from 'angular-messages';
-<<<<<<< HEAD
-import MomentModule from 'angular-moment';
-import ngSanitize from 'angular-sanitize';
-=======
->>>>>>> 8eb95094
+
 import RateLimiterModule from 'ng-http-rate-limiter';
 import SliderModule from 'angularjs-slider';
 import ToasterModule from 'angularjs-toaster';
@@ -42,11 +39,7 @@
     i18next,
     LocalStorageModule,
     MessagesModule,
-<<<<<<< HEAD
-    MomentModule,
     ngSanitize,
-=======
->>>>>>> 8eb95094
     RateLimiterModule,
     ShellModule,
     SliderModule,
@@ -60,7 +53,8 @@
     oauthModule,
     'angularUUID2',
     'ajoslin.promise-tracker',
-    'cfp.hotkeys'
+    'cfp.hotkeys',
+    'ng-i18next'
   ])
   .config(config)
   .config(routes)
