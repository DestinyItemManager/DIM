--- conflicted
+++ resolved
@@ -58,11 +58,7 @@
     case 1618: // DestinyUnexpectedError
       if (response.config.url.indexOf('/Account/') >= 0 &&
           response.config.url.indexOf('/Character/') < 0) {
-<<<<<<< HEAD
-        const error = new Error($i18next.t('BungieService.NoAccount', { platform: dimState.active.label }));
-=======
-        const error = new Error($translate.instant('BungieService.NoAccount', { platform: dimState.active.platformLabel }));
->>>>>>> 9d65cac7
+        const error = new Error($i18next.t('BungieService.NoAccount', { platform: dimState.active.platformLabel }));
         error.code = errorCode;
         return $q.reject(error);
       }
