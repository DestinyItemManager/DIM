--- conflicted
+++ resolved
@@ -1,17 +1,10 @@
 <div ng-controller="dimLoginCtrl as vm">
   <div class="billboard">
     <div class="content">
-<<<<<<< HEAD
       <h1 ng-i18next="Views.Login.Permission"></h1>
       <p ng-i18next="Views.Login.Explanation"></p>
-      <p class="auth"><a rel="noopener noreferrer" ng-href="{{vm.authorizationURL}}" ng-i18next="Views.Login.Auth"></a></p>
+      <p class="auth"><a rel="noopener noreferrer" ng-href="{{ vm.authorizationURL }}" ng-i18next="Views.Login.Auth"></a></p>
       <p class="help"><a rel="noopener noreferrer" href="https://github.com/DestinyItemManager/DIM/wiki/Authorizing-Destiny-Item-Manager-with-Bungie.net" ng-i18next="Views.Login.LearnMore"></a></p>
-=======
-      <h1 translate="Views.Login.Permission"></h1>
-      <p translate="Views.Login.Explanation"></p>
-      <p class="auth"><a rel="noopener noreferrer" ng-href="{{ vm.authorizationURL }}" translate="Views.Login.Auth"></a></p>
-      <p class="help"><a rel="noopener noreferrer" href="https://github.com/DestinyItemManager/DIM/wiki/Authorizing-Destiny-Item-Manager-with-Bungie.net" translate="Views.Login.LearnMore"></a></p>
->>>>>>> dc612660
     </div>
   </div>
 </div>