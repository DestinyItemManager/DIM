<div>
  <h1 ng-i18next="Settings.Settings"></h1>
  <div class="ngdialog-inner-content">
  <form class="settings">
    <table>
      <tr>
        <td>
<<<<<<< HEAD
          <label for="logout" ng-i18next="Settings.LogOutDesc"></label>
        </td>
        <td>
          <button id="logout" ng-click="vm.logout()" ng-i18next="Settings.LogOut"></button>
        </td>
      </tr>
      <tr>
        <td>
          <label for="language" ng-i18next="Settings.Language"></label>
=======
          <label for="language" translate="Settings.Language"></label>
>>>>>>> 9d65cac7
        </td>
        <td>
          <select id="language" ng-model="vm.settings.language" ng-options="code as name for (code, name) in vm.languageOptions" required></select>
        </td>
      </tr>
      <tr ng-if="vm.featureFlags.colorA11y">
        <td>
          <label for="color" ng-i18next="Settings.ColorA11y"></label>
        </td>
        <td>
          <select id="color" ng-model="vm.settings.colorA11y" ng-options="name as name for name in vm.colorA11yOptions" required></select>
        </td>
      </tr>
      <tr>
        <td>
          <label for="condensedItems" ng-i18next="Settings.HideUnfiltered"></label>
        </td>
        <td>
          <input type="checkbox" ng-model="vm.settings.hideFilteredItems"/>
        </td>
      </tr>
      <tr>
        <td>
          <label for="details" ng-i18next="Settings.AlwaysShowDetails"></label>
        </td>
        <td>
          <input type="checkbox" id="details" ng-model="vm.settings.itemDetails"/>
        </td>
      </tr>
      <tr ng-if="vm.featureFlags.qualityEnabled">
        <td>
          <label for="itemQuality" ng-i18next="Settings.EnableAdvancedStats"></label>
        </td>
        <td>
          <input type="checkbox" id="itemQuality" ng-model="vm.settings.itemQuality"/>
        </td>
      </tr>
      <tr>
        <td>
          <label for="showNewItems" ng-i18next="Settings.ShowOverlay"></label>
        </td>
        <td>
          <input type="checkbox" id="showNewItems" ng-model="vm.settings.showNewItems"/>
        </td>
      </tr>
      <tr ng-if="vm.settings.showNewItems">
        <td>
          <label for="showNewAnimation" ng-i18next="[title]Settings.ShowAnimationsHelp;Settings.ShowAnimations"></label>
        </td>
        <td>
          <input type="checkbox" id="showNewAnimation" ng-model="vm.settings.showNewAnimation"/>
        </td>
      </tr>
      <tr>
        <td><label for="showElements" ng-i18next="Settings.ShowElemental"></label></td>
        <td><input type="checkbox" id="showElements" ng-model="vm.settings.showElements"/></td>
      </tr>
      <tr ng-if="vm.featureFlags.reviewsEnabled">
        <td>
          <label for="showReviews" ng-i18next="Settings.ShowReviews"></label>
          <a class="fa fa-question-circle stylizedAnchor" aria-hidden="true" href="https://github.com/DestinyItemManager/DIM/blob/master/RATINGS.md" target="_blank" rel="noopener noreferrer"></a>
        </td>
        <td>
          <input type="checkbox" id="showReviews" ng-model="vm.settings.showReviews"/>
        </td>
      </tr>
      <tr ng-if="vm.featureFlags.reviewsEnabled">
        <td>
          <label for="allowIdPostToDtr" ng-i18next="Settings.AllowIdPostToDtr"></label>
          <div class="fineprint">
            <label ng-i18next="Settings.AllowIdPostToDtrLine2"></label>
            <a class="fa fa-question-circle stylizedAnchor" aria-hidden="true" href="https://github.com/DestinyItemManager/DIM/blob/master/PRIVACY.md" target="_blank" rel="noopener noreferrer"></a>
          </div>
        </td>
        <td>
          <input type="checkbox" id="allowIdPostToDtr" ng-model="vm.settings.allowIdPostToDtr"/>
        </td>
      </tr>
      <tr>
        <td>
          <label for="itemSort" ng-i18next="[title]Settings.SetSortHelp;Settings.SetSort"></label>
        </td>
        <td>
          <label>
            <input type="radio" ng-model="vm.settings.itemSort" value="primaryStat"><span ng-i18next="Settings.SortPrimary"></span></label>
          <br>
          <label>
            <input type="radio" ng-model="vm.settings.itemSort" value="rarityThenPrimary"><span ng-i18next="Settings.SortRarity"></span></label>
          <br>
          <label ng-show="vm.settings.itemQuality">
            <input type="radio" ng-model="vm.settings.itemSort" value="quality"><span ng-i18next="Settings.SortRoll"></span></label>
          <br>
          <label>
            <input type="radio" ng-model="vm.settings.itemSort" value="name"><span ng-i18next="Settings.SortName"></span></label>
        </td>
      </tr>
      <tr>
        <td>
          <label ng-i18next="Settings.CharacterOrder"></label>
        </td>
        <td>
          <label>
            <input type="radio" ng-model="vm.settings.characterOrder" value="mostRecent" ng-model-options="{ updateOn: 'default blur' }"><span ng-i18next="Settings.CharacterOrderRecent"></span></label>
          <br>
          <label>
            <input type="radio" ng-model="vm.settings.characterOrder" value="mostRecentReverse" ng-model-options="{ updateOn: 'default blur' }"><span ng-i18next="Settings.CharacterOrderReversed"></span></label>
          <br>
          <label>
            <input type="radio" ng-model="vm.settings.characterOrder" value="fixed" ng-model-options="{ updateOn: 'default blur' }"><span ng-i18next="Settings.CharacterOrderFixed"></span></label>
        </td>
      </tr>
      <tr ng-if="vm.supportsCssVar">
        <td>
          <label for="charCol" ng-i18next="Settings.InventoryColumns"></label>
        </td>
        <td>
          <select id="charCol" ng-model="vm.settings.charCol" ng-options="option.id as option.name for option in vm.charColOptions" required></select>
        </td>
      </tr>
      <tr ng-if="vm.supportsCssVar">
        <td>
          <label for="vaultCol" ng-i18next="Settings.VaultColumns"></label>
        </td>
        <td>
          <select id="vaultCol" ng-model="vm.settings.vaultMaxCol" ng-options="option.id as option.name for option in vm.vaultColOptions" required></select>
        </td>
      </tr>
      <tr ng-if="vm.supportsCssVar">
        <td>
          <label for="itemSize" ng-i18next="Settings.SizeItem"></label>
        </td>
        <td>
          <input ng-model="vm.settings.itemSize" type="range" min="38" max="66" /> <button ng-click="vm.resetItemSize()" ng-i18next="Settings.ResetToDefault" />
        </td>
      </tr>
      <tr>
        <td>
          <label for="spreadsheetLinks" ng-i18next="[title]Settings.ExportSSHelp;Settings.ExportSS"></label>
        </td>
        <td>
          <div id="spreadsheetLinks">
            <button ng-click="vm.downloadWeaponCsv()" ng-disabled="vm.loadingTracker.active()" title="Download Csv"> <i class="fa fa-table"></i> <span ng-i18next="Bucket.Weapons"></span></button>
            <button ng-click="vm.downloadArmorCsv()" ng-disabled="vm.loadingTracker.active()" title="Download Csv"> <i class="fa fa-table"></i> <span ng-i18next="Bucket.Armor"></span></button>
          </div>
        </td>
      </tr>
      <tr>
        <td>
          <label for="resetHiddenInfos" ng-i18next="Settings.DIMPopups"></label>
        </td>
        <td>
          <button ng-click="vm.resetHiddenInfos()" ng-i18next="Settings.DIMPopupsReset"></button>
        </td>
      </tr>
    </table>
  </form>
  </div>
</div><|MERGE_RESOLUTION|>--- conflicted
+++ resolved
@@ -5,19 +5,7 @@
     <table>
       <tr>
         <td>
-<<<<<<< HEAD
-          <label for="logout" ng-i18next="Settings.LogOutDesc"></label>
-        </td>
-        <td>
-          <button id="logout" ng-click="vm.logout()" ng-i18next="Settings.LogOut"></button>
-        </td>
-      </tr>
-      <tr>
-        <td>
           <label for="language" ng-i18next="Settings.Language"></label>
-=======
-          <label for="language" translate="Settings.Language"></label>
->>>>>>> 9d65cac7
         </td>
         <td>
           <select id="language" ng-model="vm.settings.language" ng-options="code as name for (code, name) in vm.languageOptions" required></select>
