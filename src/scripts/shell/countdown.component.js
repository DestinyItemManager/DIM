/**
 * A really simple countdown timer.
 */
function CountdownController($interval, $i18next) {
  'ngInject';

  const vm = this;

  vm.endTime = new Date(vm.endTime);

  function update() {
    const diff = vm.endTime.getTime() - Date.now();
    vm.text = dhms(diff / 1000);
    if (diff <= 0) {
      $interval.cancel(vm.timer);
    }
  }

  function pad(n, width) {
    n = String(n);
    return n.length >= width ? n : new Array(width - n.length + 1).join('0') + n;
  }

  function dhms(secs) {
    secs = Math.max(0, secs);

    const days = Math.floor(secs / 86400);
    secs -= days * 86400;
    const hours = Math.floor(secs / 3600) % 24;
    secs -= hours * 3600;
    const minutes = Math.floor(secs / 60) % 60;

    let text = `${hours}:${pad(minutes, 2)}`;
    if (days > 0) {
<<<<<<< HEAD
      text = $i18next.t('Countdown.Days', { count: days }) + ' ' + text;
=======
      text = `${$translate.instant('Countdown.Days', { numDays: days })} ${text}`;
>>>>>>> d2465933
    }
    return text;
  }

  // Update once a minute
  vm.timer = $interval(update, 60000);
  update();

  vm.$onDestroy = function() {
    $interval.cancel(vm.timer);
  };
}

export const CountdownComponent = {
  bindings: {
    endTime: '<'
  },
  controller: CountdownController,
  template: '{{$ctrl.text}}'
};<|MERGE_RESOLUTION|>--- conflicted
+++ resolved
@@ -32,11 +32,7 @@
 
     let text = `${hours}:${pad(minutes, 2)}`;
     if (days > 0) {
-<<<<<<< HEAD
-      text = $i18next.t('Countdown.Days', { count: days }) + ' ' + text;
-=======
-      text = `${$translate.instant('Countdown.Days', { numDays: days })} ${text}`;
->>>>>>> d2465933
+      text = `${$i18next.t('Countdown.Days', { count: days })} ${text}`;
     }
     return text;
   }
