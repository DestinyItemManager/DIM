import _ from 'underscore';

import aboutTemplate from 'app/views/about.html';
import supportTemplate from 'app/views/support.html';
import filtersTemplate from 'app/views/filters.html';

// This is outside the class in order to make it a truly global
// fire-once function, so no matter how many times they visit this
// page, they'll only see the popup once per session.
const showExtensionDeprecation = _.once(($translate, dimInfoService) => {
  dimInfoService.show('extension-deprecated', {
    title: $translate.instant('Help.ExtensionDeprecatedTitle'),
    body: $translate.instant('Help.ExtensionDeprecatedMessage'),
    type: 'info'
  }, 0);
});

export default class ContentController {
  constructor(
    dimState,
    ngDialog,
    $rootScope,
    loadingTracker,
    dimPlatformService,
    $interval,
    hotkeys,
    dimXurService,
    dimSettingsService,
    $scope,
    $state,
    dimVendorService,
    $i18next,
    dimInfoService
  ) {
    'ngInject';

    const vm = this;

    // Variables for templates that webpack does not automatically correct.
    vm.$DIM_VERSION = $DIM_VERSION;
    vm.$DIM_FLAVOR = $DIM_FLAVOR;
    vm.$DIM_CHANGELOG = $DIM_CHANGELOG;

    vm.settings = dimSettingsService;
    $scope.$watch(() => vm.settings.itemSize, (size) => {
      document.querySelector('html').style.setProperty("--item-size", `${size}px`);
    });
    $scope.$watch(() => vm.settings.charCol, (cols) => {
      document.querySelector('html').style.setProperty("--character-columns", cols);
    });
    $scope.$watch(() => vm.settings.vaultMaxCol, (cols) => {
      document.querySelector('html').style.setProperty("--vault-max-columns", cols);
    });

    vm.featureFlags = {
      vendorsEnabled: $featureFlags.vendorsEnabled,
      activities: $featureFlags.activities
    };
    vm.vendorService = dimVendorService;

    hotkeys = hotkeys.bindTo($scope);

    hotkeys.add({
      combo: ['i'],
      description: $i18next.t('Hotkey.ToggleDetails'),
      callback: function() {
        $rootScope.$broadcast('dim-toggle-item-details');
      }
    });

    if ($featureFlags.tagsEnabled) {
      dimSettingsService.itemTags.forEach((tag) => {
        if (tag.hotkey) {
          hotkeys.add({
            combo: [tag.hotkey],
            description: $i18next.t('Hotkey.MarkItemAs', {
              tag: $i18next.t(tag.label)
            }),
            callback: function() {
              $rootScope.$broadcast('dim-item-tag', { tag: tag.type });
            }
          });
        }
      });
    }

    hotkeys.add({
      combo: ['ctrl+alt+shift+d'],
      callback: function() {
        dimState.debug = true;
        console.log("***** DIM DEBUG MODE ENABLED *****");
      }
    });

    /**
     * Show a popup dialog containing the given template. Its class
     * will be based on the name.
     */
    function showPopupFunction(name, template) {
      let result;
      return function(e) {
        e.stopPropagation();

        if (result) {
          result.close();
        } else {
          ngDialog.closeAll();
          result = ngDialog.open({
            template: template,
            className: name,
            appendClassName: 'modal-dialog'
          });

          result.closePromise.then(() => {
            result = null;
          });
        }
      };
    }

    vm.showSetting = showPopupFunction('settings', '<settings></settings>');
    vm.showAbout = showPopupFunction('about', aboutTemplate);
    vm.showSupport = showPopupFunction('support', supportTemplate);
    vm.showFilters = showPopupFunction('filters', filtersTemplate);
    vm.showXur = showPopupFunction('xur', '<xur></xur>');

    // TODO: make this into a ui-sref-toggle attribute directive
    vm.toggleState = function(name) {
      $state.go($state.is(name) ? 'inventory' : name);
    };

    vm.xur = dimXurService;

    // An abbreviated version of the messager from storage.component.js,
    // just so we can send an info popup.
    function messageHandler(event) {
      // We only accept messages from ourselves
      if (event.source !== window) {
        return;
      }

      switch (event.data.type) {
      case 'DIM_EXT_PONG':
<<<<<<< HEAD
        dimInfoService.show('extension-deprecated', {
          title: $i18next.t('Help.ExtensionDeprecatedTitle'),
          body: $i18next.t('Help.ExtensionDeprecatedMessage'),
          type: 'info'
        }, 0);
=======
        showExtensionDeprecation($translate, dimInfoService);
>>>>>>> 9d65cac7
        break;
      }
    }

    window.addEventListener('message', messageHandler, false);
    window.postMessage({ type: 'DIM_EXT_PING' }, "*");

    $scope.$on('$destroy', () => {
      window.removeEventListener('message', messageHandler);
    });
  }
}<|MERGE_RESOLUTION|>--- conflicted
+++ resolved
@@ -7,10 +7,10 @@
 // This is outside the class in order to make it a truly global
 // fire-once function, so no matter how many times they visit this
 // page, they'll only see the popup once per session.
-const showExtensionDeprecation = _.once(($translate, dimInfoService) => {
+const showExtensionDeprecation = _.once(($i18next, dimInfoService) => {
   dimInfoService.show('extension-deprecated', {
-    title: $translate.instant('Help.ExtensionDeprecatedTitle'),
-    body: $translate.instant('Help.ExtensionDeprecatedMessage'),
+    title: $i18next.t('Help.ExtensionDeprecatedTitle'),
+    body: $i18next.t('Help.ExtensionDeprecatedMessage'),
     type: 'info'
   }, 0);
 });
@@ -141,15 +141,7 @@
 
       switch (event.data.type) {
       case 'DIM_EXT_PONG':
-<<<<<<< HEAD
-        dimInfoService.show('extension-deprecated', {
-          title: $i18next.t('Help.ExtensionDeprecatedTitle'),
-          body: $i18next.t('Help.ExtensionDeprecatedMessage'),
-          type: 'info'
-        }, 0);
-=======
-        showExtensionDeprecation($translate, dimInfoService);
->>>>>>> 9d65cac7
+        showExtensionDeprecation($i18next, dimInfoService);
         break;
       }
     }
