import aboutTemplate from 'app/views/about.html';
import supportTemplate from 'app/views/support.html';
import filtersTemplate from 'app/views/filters.html';

export default class ContentController {
<<<<<<< HEAD
  constructor(dimActivityTrackerService, dimState, ngDialog, $rootScope, loadingTracker, dimPlatformService, $interval, hotkeys, $timeout, dimStoreService, dimXurService, dimSettingsService, $window, $scope, $state, dimVendorService, $i18next) {
=======
  constructor(
    dimActivityTrackerService,
    dimState,
    ngDialog,
    $rootScope,
    loadingTracker,
    dimPlatformService,
    $interval,
    hotkeys,
    $timeout,
    dimStoreService,
    dimXurService,
    dimSettingsService,
    $window,
    $scope,
    $state,
    dimVendorService,
    $translate,
    dimInfoService
  ) {
>>>>>>> 48f3c2aa
    'ngInject';

    const vm = this;

    // Variables for templates that webpack does not automatically correct.
    vm.$DIM_VERSION = $DIM_VERSION;
    vm.$DIM_FLAVOR = $DIM_FLAVOR;
    vm.$DIM_CHANGELOG = $DIM_CHANGELOG;

    vm.loadingTracker = loadingTracker;
    vm.platforms = [];

    vm.platformChange = function platformChange(platform) {
      loadingTracker.addPromise(dimPlatformService.setActive(platform));
    };

    $scope.$on('dim-platforms-updated', (e, args) => {
      vm.platforms = args.platforms;
    });

    $scope.$on('dim-active-platform-updated', (e, args) => {
      dimState.active = vm.currentPlatform = args.platform;
    });

    loadingTracker.addPromise(dimPlatformService.getPlatforms());

    vm.settings = dimSettingsService;
    $scope.$watch(() => vm.settings.itemSize, (size) => {
      document.querySelector('html').style.setProperty("--item-size", `${size}px`);
    });
    $scope.$watch(() => vm.settings.charCol, (cols) => {
      document.querySelector('html').style.setProperty("--character-columns", cols);
    });
    $scope.$watch(() => vm.settings.vaultMaxCol, (cols) => {
      document.querySelector('html').style.setProperty("--vault-max-columns", cols);
    });
    if ($featureFlags.colorA11y) {
      $scope.$watch(() => vm.settings.colorA11y, (color) => {
        if (color && color !== '-') {
          document.querySelector('html').style.setProperty("--color-filter", `url(#${color.toLowerCase()})`);
        } else {
          document.querySelector('html').style.removeProperty("--color-filter");
        }
      });
    }

    vm.featureFlags = {
      vendorsEnabled: $featureFlags.vendorsEnabled,
      colorA11y: $featureFlags.colorA11y
    };
    vm.vendorService = dimVendorService;

    hotkeys = hotkeys.bindTo($scope);

    hotkeys.add({
      combo: ['i'],
      description: $i18next.t('Hotkey.ToggleDetails'),
      callback: function() {
        $rootScope.$broadcast('dim-toggle-item-details');
      }
    });

    if ($featureFlags.tagsEnabled) {
      dimSettingsService.itemTags.forEach((tag) => {
        if (tag.hotkey) {
          hotkeys.add({
            combo: [tag.hotkey],
            description: $i18next.t('Hotkey.MarkItemAs', {
              tag: $i18next.t(tag.label)
            }),
            callback: function() {
              $rootScope.$broadcast('dim-item-tag', { tag: tag.type });
            }
          });
        }
      });
    }

    hotkeys.add({
      combo: ['ctrl+alt+shift+d'],
      callback: function() {
        dimState.debug = true;
        console.log("***** DIM DEBUG MODE ENABLED *****");
      }
    });

    /**
     * Show a popup dialog containing the given template. Its class
     * will be based on the name.
     */
    function showPopupFunction(name, template) {
      let result;
      return function(e) {
        e.stopPropagation();

        if (result) {
          result.close();
        } else {
          ngDialog.closeAll();
          result = ngDialog.open({
            template: template,
            className: name,
            appendClassName: 'modal-dialog'
          });

          result.closePromise.then(() => {
            result = null;
          });
        }
      };
    }

    vm.showSetting = showPopupFunction('settings', '<settings></settings>');
    vm.showAbout = showPopupFunction('about', aboutTemplate);
    vm.showSupport = showPopupFunction('support', supportTemplate);
    vm.showFilters = showPopupFunction('filters', filtersTemplate);
    vm.showXur = showPopupFunction('xur', '<xur></xur>');

    // TODO: make this into a ui-sref-toggle attribute directive
    vm.toggleState = function(name) {
      $state.go($state.is(name) ? 'inventory' : name);
    };

    vm.xur = dimXurService;

    // An abbreviated version of the messager from storage.component.js,
    // just so we can send an info popup.
    function messageHandler(event) {
      // We only accept messages from ourselves
      if (event.source !== window) {
        return;
      }

      switch (event.data.type) {
      case 'DIM_EXT_PONG':
        dimInfoService.show('extension-deprecated', {
          title: $translate.instant('Help.ExtensionDeprecatedTitle'),
          body: $translate.instant('Help.ExtensionDeprecatedMessage'),
          type: 'info'
        }, 0);
        break;
      }
    }

    window.addEventListener('message', messageHandler, false);
    window.postMessage({ type: 'DIM_EXT_PING' }, "*");

    $scope.$on('$destroy', () => {
      window.removeEventListener('message', messageHandler);
    });
  }
}<|MERGE_RESOLUTION|>--- conflicted
+++ resolved
@@ -3,9 +3,6 @@
 import filtersTemplate from 'app/views/filters.html';
 
 export default class ContentController {
-<<<<<<< HEAD
-  constructor(dimActivityTrackerService, dimState, ngDialog, $rootScope, loadingTracker, dimPlatformService, $interval, hotkeys, $timeout, dimStoreService, dimXurService, dimSettingsService, $window, $scope, $state, dimVendorService, $i18next) {
-=======
   constructor(
     dimActivityTrackerService,
     dimState,
@@ -23,10 +20,9 @@
     $scope,
     $state,
     dimVendorService,
-    $translate,
+    $i18next,
     dimInfoService
   ) {
->>>>>>> 48f3c2aa
     'ngInject';
 
     const vm = this;
@@ -163,8 +159,8 @@
       switch (event.data.type) {
       case 'DIM_EXT_PONG':
         dimInfoService.show('extension-deprecated', {
-          title: $translate.instant('Help.ExtensionDeprecatedTitle'),
-          body: $translate.instant('Help.ExtensionDeprecatedMessage'),
+          title: $i18next.t('Help.ExtensionDeprecatedTitle'),
+          body: $i18next.t('Help.ExtensionDeprecatedMessage'),
           type: 'info'
         }, 0);
         break;
