<div id="header">
  <div class="content">
    <span class="header-right">
      <dim-platform-choice platforms="$ctrl.platforms" current="$ctrl.currentPlatform" on-platform-change="$ctrl.platformChange(platform)" class="header-right"></dim-platform-choice>
      <div class="header-right" id="actions">
<<<<<<< HEAD
        <span class="link" ng-click="$ctrl.refresh($event)" ng-i18next="[title]Header.Refresh"><i ng-class="{'fa-spin': $ctrl.loadingTracker.active()}" class="fa fa-refresh"></i></span>
        <span class="link" ng-click="$ctrl.toggleState('loadout-builder')" ng-i18next="[title]LB.LB"><i class="fa fa-bar-chart"></i></span>
        <span class="link" ng-if="::$ctrl.featureFlags.materialsExchangeEnabled" ui-sref="materials-exchange" ng-i18next="[title]Header.MaterialsExchange"><i class="fa fa-list-alt"></i></span>
        <span class="link" ng-click="$ctrl.toggleState('storage')" ng-i18next="[title]Storage.Title"><i class="fa fa-save"></i></span>
        <span class="link" ng-click="$ctrl.showSetting($event)" ng-i18next="[title]Settings.Settings"><i class="fa fa-cog"></i></span>
=======
        <refresh-stores class="link"></refresh-stores>
        <span class="link" ng-click="$ctrl.toggleState('loadout-builder')" translate-attr="{ title: 'LB'}"><i class="fa fa-bar-chart"></i></span>
        <span class="link" ng-click="$ctrl.toggleState('storage')" translate-attr="{ title: 'Storage'}"><i class="fa fa-save"></i></span>
        <span class="link" ng-click="$ctrl.showSetting($event)" translate-attr="{ title: 'Settings'}"><i class="fa fa-cog"></i></span>
>>>>>>> 18c9ce01
        <span class="link search-link">
          <span class="filter-help" ng-click="$ctrl.showFilters($event)" ng-i18next="[title]Header.Filters"><i class="fa fa-question-circle-o"></i></span>
          <dim-search-filter></dim-search-filter>
        </span>
      </div>
    </span>
    <img class="logo link" ng-class="::$ctrl.$DIM_FLAVOR" ui-sref="inventory" title="v{{::$ctrl.$DIM_VERSION}} ({{::$ctrl.$DIM_FLAVOR}})" src="~app/images/logo-type-right-light.svg" alt="DIM"/>
    <span class="link" ng-click="$ctrl.showAbout($event)" ng-i18next="Header.About"></span>
    <a class="link" ng-click="$ctrl.showSupport($event)" ng-i18next="Header.SupportDIM"></a>
    <a class="link" target="_blank" rel="noopener noreferrer" href="https://teespring.com/stores/dim" ng-i18next="Header.Shop"></a>
    <span class="link header-separator"></span>
    <span class="link" ng-click="$ctrl.toggleState('record-books')" ng-i18next="RecordBooks.RecordBooks"></span>
    <span class="link" ng-if="::$ctrl.featureFlags.vendorsEnabled" ng-class="{ disabled: !$ctrl.vendorService.vendorsLoaded }" ng-click="$ctrl.toggleState('vendors')" ng-i18next="Vendors.Vendors"></span>
    <span class="link" ng-if="$ctrl.xur.available" ng-click="$ctrl.showXur($event)">Xûr</span>
  </div>
</div>
<div id="content" class="content" ui-view></div>
<div class="store-bounds"></div>
<dim-manifest-progress></dim-manifest-progress>
<div class="random-loadout" ng-controller="dimRandomCtrl as random">
  <a class="loadout random" href="#" ng-disabled="random.disableRandomLoadout" ng-if="::random.showRandomLoadout" ng-click="random.applyRandomLoadout($event)">&Pi;</a>
</div>
<ng-include ng-if="::$ctrl.featureFlags.colorA11y" src="'data/color-a11y.svg'"></ng-include><|MERGE_RESOLUTION|>--- conflicted
+++ resolved
@@ -3,18 +3,10 @@
     <span class="header-right">
       <dim-platform-choice platforms="$ctrl.platforms" current="$ctrl.currentPlatform" on-platform-change="$ctrl.platformChange(platform)" class="header-right"></dim-platform-choice>
       <div class="header-right" id="actions">
-<<<<<<< HEAD
-        <span class="link" ng-click="$ctrl.refresh($event)" ng-i18next="[title]Header.Refresh"><i ng-class="{'fa-spin': $ctrl.loadingTracker.active()}" class="fa fa-refresh"></i></span>
+        <refresh-stores class="link"></refresh-stores>
         <span class="link" ng-click="$ctrl.toggleState('loadout-builder')" ng-i18next="[title]LB.LB"><i class="fa fa-bar-chart"></i></span>
-        <span class="link" ng-if="::$ctrl.featureFlags.materialsExchangeEnabled" ui-sref="materials-exchange" ng-i18next="[title]Header.MaterialsExchange"><i class="fa fa-list-alt"></i></span>
         <span class="link" ng-click="$ctrl.toggleState('storage')" ng-i18next="[title]Storage.Title"><i class="fa fa-save"></i></span>
         <span class="link" ng-click="$ctrl.showSetting($event)" ng-i18next="[title]Settings.Settings"><i class="fa fa-cog"></i></span>
-=======
-        <refresh-stores class="link"></refresh-stores>
-        <span class="link" ng-click="$ctrl.toggleState('loadout-builder')" translate-attr="{ title: 'LB'}"><i class="fa fa-bar-chart"></i></span>
-        <span class="link" ng-click="$ctrl.toggleState('storage')" translate-attr="{ title: 'Storage'}"><i class="fa fa-save"></i></span>
-        <span class="link" ng-click="$ctrl.showSetting($event)" translate-attr="{ title: 'Settings'}"><i class="fa fa-cog"></i></span>
->>>>>>> 18c9ce01
         <span class="link search-link">
           <span class="filter-help" ng-click="$ctrl.showFilters($event)" ng-i18next="[title]Header.Filters"><i class="fa fa-question-circle-o"></i></span>
           <dim-search-filter></dim-search-filter>
