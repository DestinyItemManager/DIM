import template from './backLink.html';

// A super simple component for showing a "Back to DIM" link
export default {
<<<<<<< HEAD
  template: '<a ui-sref="inventory" class="back-link link"><i class="fa fa-arrow-circle-left"></i><span ng-i18next="Help.BackToDIM"></a>'
=======
  template
>>>>>>> f6d86532
};<|MERGE_RESOLUTION|>--- conflicted
+++ resolved
@@ -2,9 +2,5 @@
 
 // A super simple component for showing a "Back to DIM" link
 export default {
-<<<<<<< HEAD
-  template: '<a ui-sref="inventory" class="back-link link"><i class="fa fa-arrow-circle-left"></i><span ng-i18next="Help.BackToDIM"></a>'
-=======
   template
->>>>>>> f6d86532
 };