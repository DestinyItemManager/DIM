<<<<<<< HEAD
import angular from 'angular';

angular.module('dimApp')
  .controller('dimAppCtrl', DimApp);

function DimApp($ngRedux, dimActivityTrackerService, ngDialog, $rootScope, loadingTracker, $interval, hotkeys, $timeout, dimStoreService, dimXurService, dimSettingsService, $window, $scope, $state, dimFeatureFlags, dimVendorService) {
  'ngInject';

  var vm = this;

  vm.loadingTracker = loadingTracker;

  vm.settings = dimSettingsService;
  $scope.$watch('app.settings.itemSize', function(size) {
    document.querySelector('html').style.setProperty("--item-size", size + 'px');
  });
  $scope.$watch('app.settings.charCol', function(cols) {
    document.querySelector('html').style.setProperty("--character-columns", cols);
  });

  $scope.$watch('app.settings.vaultMaxCol', function(cols) {
    document.querySelector('html').style.setProperty("--vault-max-columns", cols);
  });

  vm.featureFlags = dimFeatureFlags;
  vm.vendorService = dimVendorService;

  hotkeys.add({
    combo: ['f'],
    description: 'Start a search',
    callback: function(event) {
      $rootScope.$broadcast('dim-focus-filter-input');

      event.preventDefault();
      event.stopPropagation();
    }
  });

  hotkeys.add({
    combo: ['esc'],
    allowIn: ['INPUT', 'SELECT', 'TEXTAREA'],
    callback: function() {
      $rootScope.$broadcast('dim-escape-filter-input');
    }
  });

  hotkeys.add({
    combo: ['r'],
    description: "Refresh inventory",
    callback: function() {
      vm.refresh();
    }
  });

  hotkeys.add({
    combo: ['i'],
    description: "Toggle showing full item details",
    callback: function() {
      $rootScope.$broadcast('dim-toggle-item-details');
    }
  });

  if (vm.featureFlags.tagsEnabled) {
    /* Add each hotkey manually until hotkeys can be translated.
        _.each(dimSettingsService.itemTags, (tag) => {
          if (tag.hotkey) {
            hotkeys.add({
              combo: [tag.hotkey],
              description: "Mark item as '" + tag.label + "'",
              callback: function() {
                $rootScope.$broadcast('dim-item-tag', { tag: tag.type });
              }
            });
          }
        });
    */
    hotkeys.add({
      combo: ['!'],
      description: "Mark item as 'Favorite'",
      callback: function() {
        $rootScope.$broadcast('dim-item-tag', {
          tag: 'favorite'
        });
      }
    });

    hotkeys.add({
      combo: ['@'],
      description: "Mark item as 'Keep'",
      callback: function() {
        $rootScope.$broadcast('dim-item-tag', {
          tag: 'keep'
        });
      }
    });

    hotkeys.add({
      combo: ['#'],
      description: "Mark item as 'Junk'",
      callback: function() {
        $rootScope.$broadcast('dim-item-tag', {
          tag: 'junk'
        });
      }
    });

    hotkeys.add({
      combo: ['$'],
      description: "Mark item as 'Infuse'",
      callback: function() {
        $rootScope.$broadcast('dim-item-tag', {
          tag: 'infuse'
        });
      }
    });
  }

  hotkeys.add({
    combo: ['x'],
    description: "Clear new items",
    callback: function() {
      dimStoreService.clearNewItems();
    }
  });

  hotkeys.add({
    combo: ['ctrl+alt+shift+d'],
    callback: function() {
      dimFeatureFlags.debugMode = true;
      console.log("***** DIM DEBUG MODE ENABLED *****");
    }
  });

  /**
   * Show a popup dialog containing the given template. Its class
   * will be based on the name.
   */
  function showPopupFunction(name, translate) {
    var result;
    return function(e) {
      e.stopPropagation();

      var language = translate ? vm.settings.language + '/' : ''; // set language

      if (result) {
        result.close();
      } else {
        ngDialog.closeAll();
        result = ngDialog.open({
          template: require('app/views/' + language + name + '.template.html'),
          className: name,
          appendClassName: 'modal-dialog'
        });

        result.closePromise.then(function() {
          result = null;
        });
      }
    };
  }

  vm.showSetting = showPopupFunction('settings');
  vm.showAbout = showPopupFunction('about', true);
  vm.showSupport = showPopupFunction('support', true);
  vm.showFilters = showPopupFunction('filters');
  vm.showXur = showPopupFunction('xur');
  vm.showMatsExchange = showPopupFunction('mats-exchange');

  vm.toggleMinMax = function(e) {
    $state.go($state.is('best') ? 'inventory' : 'best');
  };

  vm.toggleVendors = function(e) {
    $state.go($state.is('vendors') ? 'inventory' : 'vendors');
  };

  vm.xur = dimXurService;

  vm.refresh = function refresh() {
    loadingTracker.addPromise(dimStoreService.reloadStores());
  };
=======
import angular from 'angular';
import _ from 'underscore';

angular.module('dimApp')
  .controller('dimAppCtrl', DimApp);

function DimApp(dimActivityTrackerService, dimState, ngDialog, $rootScope, loadingTracker, dimPlatformService, $interval, hotkeys, $timeout, dimStoreService, dimXurService, dimSettingsService, $window, $scope, $state, dimFeatureFlags, dimVendorService) {
  'ngInject';

  var vm = this;

  vm.loadingTracker = loadingTracker;
  vm.platforms = [];

  vm.platformChange = function platformChange(platform) {
    loadingTracker.addPromise(dimPlatformService.setActive(platform));
  };

  $scope.$on('dim-platforms-updated', function(e, args) {
    vm.platforms = args.platforms;
  });

  $scope.$on('dim-active-platform-updated', function(e, args) {
    dimState.active = vm.currentPlatform = args.platform;
  });

  loadingTracker.addPromise(dimPlatformService.getPlatforms());

  vm.settings = dimSettingsService;
  $scope.$watch('app.settings.itemSize', function(size) {
    document.querySelector('html').style.setProperty("--item-size", size + 'px');
  });
  $scope.$watch('app.settings.charCol', function(cols) {
    document.querySelector('html').style.setProperty("--character-columns", cols);
  });

  $scope.$watch('app.settings.vaultMaxCol', function(cols) {
    document.querySelector('html').style.setProperty("--vault-max-columns", cols);
  });

  vm.featureFlags = dimFeatureFlags;
  vm.vendorService = dimVendorService;

  hotkeys.add({
    combo: ['f'],
    description: 'Start a search',
    callback: function(event) {
      $rootScope.$broadcast('dim-focus-filter-input');

      event.preventDefault();
      event.stopPropagation();
    }
  });

  hotkeys.add({
    combo: ['esc'],
    allowIn: ['INPUT', 'SELECT', 'TEXTAREA'],
    callback: function() {
      $rootScope.$broadcast('dim-escape-filter-input');
    }
  });

  hotkeys.add({
    combo: ['r'],
    description: "Refresh inventory",
    callback: function() {
      vm.refresh();
    }
  });

  hotkeys.add({
    combo: ['i'],
    description: "Toggle showing full item details",
    callback: function() {
      $rootScope.$broadcast('dim-toggle-item-details');
    }
  });

  if (vm.featureFlags.tagsEnabled) {
    /* Add each hotkey manually until hotkeys can be translated.
        _.each(dimSettingsService.itemTags, (tag) => {
          if (tag.hotkey) {
            hotkeys.add({
              combo: [tag.hotkey],
              description: "Mark item as '" + tag.label + "'",
              callback: function() {
                $rootScope.$broadcast('dim-item-tag', { tag: tag.type });
              }
            });
          }
        });
    */
    hotkeys.add({
      combo: ['!'],
      description: "Mark item as 'Favorite'",
      callback: function() {
        $rootScope.$broadcast('dim-item-tag', {
          tag: 'favorite'
        });
      }
    });

    hotkeys.add({
      combo: ['@'],
      description: "Mark item as 'Keep'",
      callback: function() {
        $rootScope.$broadcast('dim-item-tag', {
          tag: 'keep'
        });
      }
    });

    hotkeys.add({
      combo: ['#'],
      description: "Mark item as 'Junk'",
      callback: function() {
        $rootScope.$broadcast('dim-item-tag', {
          tag: 'junk'
        });
      }
    });

    hotkeys.add({
      combo: ['$'],
      description: "Mark item as 'Infuse'",
      callback: function() {
        $rootScope.$broadcast('dim-item-tag', {
          tag: 'infuse'
        });
      }
    });
  }

  hotkeys.add({
    combo: ['x'],
    description: "Clear new items",
    callback: function() {
      dimStoreService.clearNewItems();
    }
  });

  hotkeys.add({
    combo: ['ctrl+alt+shift+d'],
    callback: function() {
      dimFeatureFlags.debugMode = true;
      console.log("***** DIM DEBUG MODE ENABLED *****");
    }
  });

  /**
   * Show a popup dialog containing the given template. Its class
   * will be based on the name.
   */
  function showPopupFunction(name, translate) {
    var result;
    return function(e) {
      e.stopPropagation();

      var language = translate ? vm.settings.language + '/' : ''; // set language

      if (result) {
        result.close();
      } else {
        ngDialog.closeAll();
        result = ngDialog.open({
          template: require('app/views/' + language + name + '.template.html'),
          className: name,
          appendClassName: 'modal-dialog'
        });

        result.closePromise.then(function() {
          result = null;
        });
      }
    };
  }

  vm.showSetting = showPopupFunction('settings');
  vm.showAbout = showPopupFunction('about', true);
  vm.showSupport = showPopupFunction('support', true);
  vm.showFilters = showPopupFunction('filters');
  vm.showXur = showPopupFunction('xur');
  vm.showMatsExchange = showPopupFunction('mats-exchange');

  vm.toggleMinMax = function(e) {
    $state.go($state.is('best') ? 'inventory' : 'best');
  };

  vm.toggleVendors = function(e) {
    $state.go($state.is('vendors') ? 'inventory' : 'vendors');
  };

  vm.xur = dimXurService;

  vm.refresh = function refresh() {
    loadingTracker.addPromise(dimStoreService.reloadStores());
  };
>>>>>>> bfadd662
}<|MERGE_RESOLUTION|>--- conflicted
+++ resolved
@@ -1,5 +1,5 @@
-<<<<<<< HEAD
 import angular from 'angular';
+import _ from 'underscore';
 
 angular.module('dimApp')
   .controller('dimAppCtrl', DimApp);
@@ -32,6 +32,7 @@
     callback: function(event) {
       $rootScope.$broadcast('dim-focus-filter-input');
 
+
       event.preventDefault();
       event.stopPropagation();
     }
@@ -42,14 +43,6 @@
     allowIn: ['INPUT', 'SELECT', 'TEXTAREA'],
     callback: function() {
       $rootScope.$broadcast('dim-escape-filter-input');
-    }
-  });
-
-  hotkeys.add({
-    combo: ['r'],
-    description: "Refresh inventory",
-    callback: function() {
-      vm.refresh();
     }
   });
 
@@ -176,207 +169,4 @@
   };
 
   vm.xur = dimXurService;
-
-  vm.refresh = function refresh() {
-    loadingTracker.addPromise(dimStoreService.reloadStores());
-  };
-=======
-import angular from 'angular';
-import _ from 'underscore';
-
-angular.module('dimApp')
-  .controller('dimAppCtrl', DimApp);
-
-function DimApp(dimActivityTrackerService, dimState, ngDialog, $rootScope, loadingTracker, dimPlatformService, $interval, hotkeys, $timeout, dimStoreService, dimXurService, dimSettingsService, $window, $scope, $state, dimFeatureFlags, dimVendorService) {
-  'ngInject';
-
-  var vm = this;
-
-  vm.loadingTracker = loadingTracker;
-  vm.platforms = [];
-
-  vm.platformChange = function platformChange(platform) {
-    loadingTracker.addPromise(dimPlatformService.setActive(platform));
-  };
-
-  $scope.$on('dim-platforms-updated', function(e, args) {
-    vm.platforms = args.platforms;
-  });
-
-  $scope.$on('dim-active-platform-updated', function(e, args) {
-    dimState.active = vm.currentPlatform = args.platform;
-  });
-
-  loadingTracker.addPromise(dimPlatformService.getPlatforms());
-
-  vm.settings = dimSettingsService;
-  $scope.$watch('app.settings.itemSize', function(size) {
-    document.querySelector('html').style.setProperty("--item-size", size + 'px');
-  });
-  $scope.$watch('app.settings.charCol', function(cols) {
-    document.querySelector('html').style.setProperty("--character-columns", cols);
-  });
-
-  $scope.$watch('app.settings.vaultMaxCol', function(cols) {
-    document.querySelector('html').style.setProperty("--vault-max-columns", cols);
-  });
-
-  vm.featureFlags = dimFeatureFlags;
-  vm.vendorService = dimVendorService;
-
-  hotkeys.add({
-    combo: ['f'],
-    description: 'Start a search',
-    callback: function(event) {
-      $rootScope.$broadcast('dim-focus-filter-input');
-
-      event.preventDefault();
-      event.stopPropagation();
-    }
-  });
-
-  hotkeys.add({
-    combo: ['esc'],
-    allowIn: ['INPUT', 'SELECT', 'TEXTAREA'],
-    callback: function() {
-      $rootScope.$broadcast('dim-escape-filter-input');
-    }
-  });
-
-  hotkeys.add({
-    combo: ['r'],
-    description: "Refresh inventory",
-    callback: function() {
-      vm.refresh();
-    }
-  });
-
-  hotkeys.add({
-    combo: ['i'],
-    description: "Toggle showing full item details",
-    callback: function() {
-      $rootScope.$broadcast('dim-toggle-item-details');
-    }
-  });
-
-  if (vm.featureFlags.tagsEnabled) {
-    /* Add each hotkey manually until hotkeys can be translated.
-        _.each(dimSettingsService.itemTags, (tag) => {
-          if (tag.hotkey) {
-            hotkeys.add({
-              combo: [tag.hotkey],
-              description: "Mark item as '" + tag.label + "'",
-              callback: function() {
-                $rootScope.$broadcast('dim-item-tag', { tag: tag.type });
-              }
-            });
-          }
-        });
-    */
-    hotkeys.add({
-      combo: ['!'],
-      description: "Mark item as 'Favorite'",
-      callback: function() {
-        $rootScope.$broadcast('dim-item-tag', {
-          tag: 'favorite'
-        });
-      }
-    });
-
-    hotkeys.add({
-      combo: ['@'],
-      description: "Mark item as 'Keep'",
-      callback: function() {
-        $rootScope.$broadcast('dim-item-tag', {
-          tag: 'keep'
-        });
-      }
-    });
-
-    hotkeys.add({
-      combo: ['#'],
-      description: "Mark item as 'Junk'",
-      callback: function() {
-        $rootScope.$broadcast('dim-item-tag', {
-          tag: 'junk'
-        });
-      }
-    });
-
-    hotkeys.add({
-      combo: ['$'],
-      description: "Mark item as 'Infuse'",
-      callback: function() {
-        $rootScope.$broadcast('dim-item-tag', {
-          tag: 'infuse'
-        });
-      }
-    });
-  }
-
-  hotkeys.add({
-    combo: ['x'],
-    description: "Clear new items",
-    callback: function() {
-      dimStoreService.clearNewItems();
-    }
-  });
-
-  hotkeys.add({
-    combo: ['ctrl+alt+shift+d'],
-    callback: function() {
-      dimFeatureFlags.debugMode = true;
-      console.log("***** DIM DEBUG MODE ENABLED *****");
-    }
-  });
-
-  /**
-   * Show a popup dialog containing the given template. Its class
-   * will be based on the name.
-   */
-  function showPopupFunction(name, translate) {
-    var result;
-    return function(e) {
-      e.stopPropagation();
-
-      var language = translate ? vm.settings.language + '/' : ''; // set language
-
-      if (result) {
-        result.close();
-      } else {
-        ngDialog.closeAll();
-        result = ngDialog.open({
-          template: require('app/views/' + language + name + '.template.html'),
-          className: name,
-          appendClassName: 'modal-dialog'
-        });
-
-        result.closePromise.then(function() {
-          result = null;
-        });
-      }
-    };
-  }
-
-  vm.showSetting = showPopupFunction('settings');
-  vm.showAbout = showPopupFunction('about', true);
-  vm.showSupport = showPopupFunction('support', true);
-  vm.showFilters = showPopupFunction('filters');
-  vm.showXur = showPopupFunction('xur');
-  vm.showMatsExchange = showPopupFunction('mats-exchange');
-
-  vm.toggleMinMax = function(e) {
-    $state.go($state.is('best') ? 'inventory' : 'best');
-  };
-
-  vm.toggleVendors = function(e) {
-    $state.go($state.is('vendors') ? 'inventory' : 'vendors');
-  };
-
-  vm.xur = dimXurService;
-
-  vm.refresh = function refresh() {
-    loadingTracker.addPromise(dimStoreService.reloadStores());
-  };
->>>>>>> bfadd662
 }