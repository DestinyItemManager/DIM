--- conflicted
+++ resolved
@@ -151,30 +151,17 @@
    * Show a popup dialog containing the given template. Its class
    * will be based on the name.
    */
-<<<<<<< HEAD
-  function showPopupFunction(name, translate) {
-=======
   function showPopupFunction(name) {
->>>>>>> 8249e375
     var result;
     return function(e) {
       e.stopPropagation();
 
-<<<<<<< HEAD
-      var language = translate ? vm.settings.language + '/' : ''; // set language
-
-=======
->>>>>>> 8249e375
       if (result) {
         result.close();
       } else {
         ngDialog.closeAll();
         result = ngDialog.open({
-<<<<<<< HEAD
-          template: require('app/views/' + language + name + '.template.html'),
-=======
           template: require('app/views/' + name + '.template.html'),
->>>>>>> 8249e375
           className: name,
           appendClassName: 'modal-dialog'
         });
@@ -193,13 +180,8 @@
   }
 
   vm.showSetting = showPopupFunction('settings');
-<<<<<<< HEAD
-  vm.showAbout = showPopupFunction('about', true);
-  vm.showSupport = showPopupFunction('support', true);
-=======
   vm.showAbout = showPopupFunction('about');
   vm.showSupport = showPopupFunction('support');
->>>>>>> 8249e375
   vm.showFilters = showPopupFunction('filters');
   vm.showXur = showPopupFunction('xur');
   vm.showMatsExchange = showPopupFunction('mats-exchange');
