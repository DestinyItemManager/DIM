<div class="platform-choice">
<<<<<<< HEAD
  <span ng-if="platformChoiceCtrl.current" id="user">
    <i class="fa fa-user"></i> {{ platformChoiceCtrl.current.id }}
  </span>
  <select id="system" ng-if="platformChoiceCtrl.platforms.length > 1" ng-model="platformChoiceCtrl.current"
    ng-options="platform.label for platform in platformChoiceCtrl.platforms track by platform.type"
    ng-change="platformChoiceCtrl.selected({ platform: platformChoiceCtrl.current })"></select>
=======
  <span ng-if="$ctrl.current" id="user">{{ $ctrl.current.id }}</span>
  <select id="system" ng-if="$ctrl.platforms.length > 1" ng-model="$ctrl.current"
    ng-options="platform.label for platform in $ctrl.platforms track by platform.type"
    ng-change="$ctrl.change($ctrl.current)"></select>
>>>>>>> 6d089718
</div><|MERGE_RESOLUTION|>--- conflicted
+++ resolved
@@ -1,15 +1,6 @@
 <div class="platform-choice">
-<<<<<<< HEAD
-  <span ng-if="platformChoiceCtrl.current" id="user">
-    <i class="fa fa-user"></i> {{ platformChoiceCtrl.current.id }}
-  </span>
+  <span ng-if="platformChoiceCtrl.current" id="user">{{ platformChoiceCtrl.current.id }}</span>
   <select id="system" ng-if="platformChoiceCtrl.platforms.length > 1" ng-model="platformChoiceCtrl.current"
     ng-options="platform.label for platform in platformChoiceCtrl.platforms track by platform.type"
     ng-change="platformChoiceCtrl.selected({ platform: platformChoiceCtrl.current })"></select>
-=======
-  <span ng-if="$ctrl.current" id="user">{{ $ctrl.current.id }}</span>
-  <select id="system" ng-if="$ctrl.platforms.length > 1" ng-model="$ctrl.current"
-    ng-options="platform.label for platform in $ctrl.platforms track by platform.type"
-    ng-change="$ctrl.change($ctrl.current)"></select>
->>>>>>> 6d089718
 </div>