import en from '../i18n/dim_en.json';
import it from '../i18n/dim_it.json';
import de from '../i18n/dim_de.json';
import fr from '../i18n/dim_fr.json';
import es from '../i18n/dim_es.json';
import ja from '../i18n/dim_ja.json';
import ptBr from '../i18n/dim_pt_BR.json';

<<<<<<< HEAD
function config($compileProvider, $httpProvider, $i18next, hotkeysProvider,
                localStorageServiceProvider, ngHttpRateLimiterConfigProvider, ngDialogProvider) {
=======
function config($compileProvider, $httpProvider, $translateProvider, $translateMessageFormatInterpolationProvider,
                hotkeysProvider, ngHttpRateLimiterConfigProvider, ngDialogProvider) {
>>>>>>> 3321e270
  'ngInject';

  // TODO: remove this depenency by fixing component bindings https://github.com/angular/angular.js/blob/master/CHANGELOG.md#breaking-changes-1
  $compileProvider.preAssignBindingsEnabled(true);
  // Allow chrome-extension: URLs in ng-src
  $compileProvider.imgSrcSanitizationWhitelist(/^\s*((https?|chrome-extension):|data:image\/)/);

  $httpProvider.interceptors.push('ngHttpRateLimiterInterceptor');
  $httpProvider.interceptors.push('http-refresh-token');
  $httpProvider.useApplyAsync(true);

  // See https://angular-translate.github.io/docs/#/guide
  window.i18next.init({
    debug: true,
    lng: 'en', // If not given, i18n will detect the browser language.
    fallbackLng: 'en',
    interpolation: {
      format: function(val, format) {
        if (format === 'pct') {
          return Math.min(100.0, Math.floor(100.0 * val)) + '%';
        }
        if (format === 'pct2') {
          return Math.min(100.00, Math.floor(100.00 * val)) + '%';
        }
        return val;
      }
    },
    resources: {
      en: { translation: en },
      it: { translation: it },
      de: { translation: de },
      fr: { translation: fr },
      es: { translation: es },
      ja: { translation: ja },
      "pt-br": { translation: ptBr }
    },
    useCookie: false,
    useLocalStorage: false
  });

  hotkeysProvider.includeCheatSheet = true;

  // Bungie's API will start throttling an API if it's called more than once per second. It does this
  // by making responses take 2s to return, not by sending an error code or throttling response. Choosing
  // our throttling limit to be 1 request every 1100ms lets us achieve best throughput while accounting for
  // what I assume is clock skew between Bungie's hosts when they calculate a global rate limit.
  ngHttpRateLimiterConfigProvider.addLimiter(/www\.bungie\.net\/D1\/Platform\/Destiny\/TransferItem/, 1, 1100);
  ngHttpRateLimiterConfigProvider.addLimiter(/www\.bungie\.net\/D1\/Platform\/Destiny\/EquipItem/, 1, 1100);

  // https://github.com/likeastore/ngDialog/issues/327
  ngDialogProvider.setDefaults({
    appendTo: '.app',
    disableAnimation: true,
    plain: true
  });
}

export default config;<|MERGE_RESOLUTION|>--- conflicted
+++ resolved
@@ -6,13 +6,8 @@
 import ja from '../i18n/dim_ja.json';
 import ptBr from '../i18n/dim_pt_BR.json';
 
-<<<<<<< HEAD
 function config($compileProvider, $httpProvider, $i18next, hotkeysProvider,
-                localStorageServiceProvider, ngHttpRateLimiterConfigProvider, ngDialogProvider) {
-=======
-function config($compileProvider, $httpProvider, $translateProvider, $translateMessageFormatInterpolationProvider,
-                hotkeysProvider, ngHttpRateLimiterConfigProvider, ngDialogProvider) {
->>>>>>> 3321e270
+                ngHttpRateLimiterConfigProvider, ngDialogProvider) {
   'ngInject';
 
   // TODO: remove this depenency by fixing component bindings https://github.com/angular/angular.js/blob/master/CHANGELOG.md#breaking-changes-1
