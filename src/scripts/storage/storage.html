--- conflicted
+++ resolved
@@ -37,15 +37,11 @@
       </div>
     </div>
 
-<<<<<<< HEAD
-    <p ng-i18next="Storage.StatLabel"></p>
-=======
     <div ng-switch-when="IndexedDBStorage">
-      <p class="warning-block" ng-if="$ctrl.browserMayClearData" translate="Storage.BrowserMayClearData"></p>
+      <p class="warning-block" ng-if="$ctrl.browserMayClearData" ng-i18next="Storage.BrowserMayClearData"></p>
     </div>
 
-    <p translate="Storage.StatLabel"></p>
->>>>>>> 48f3c2aa
+    <p ng-i18next="Storage.StatLabel"></p>
     <ul>
       <li ng-repeat="(key, value) in $ctrl.adapterStats[adapter.name]" ng-i18next="[i18next]({value: value})Storage.{{key}}"></li>
       <li ng-if="!$ctrl.adapterStats[adapter.name]" ng-i18next="Storage.NoData"></li>
