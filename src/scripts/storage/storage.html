--- conflicted
+++ resolved
@@ -62,13 +62,8 @@
     </button>
   </div>
 
-<<<<<<< HEAD
-  <div class="storage-adapter">
+  <div class="storage-adapter" ng-if="$ctrl.supportsExport">
     <h2 ng-i18next="Storage.ImportExport"></h2>
-=======
-  <div class="storage-adapter" ng-if="$ctrl.supportsExport">
-    <h2 translate="Storage.ImportExport"></h2>
->>>>>>> 9737b989
     <p>
       <button class="dim-button" ng-click="$ctrl.exportData()">
         <i class="fa fa-download"></i>
