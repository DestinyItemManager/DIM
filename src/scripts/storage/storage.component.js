import angular from 'angular';
import _ from 'underscore';
import { sum } from '../util';

import template from './storage.html';
import './storage.scss';

function StorageController($scope, dimSettingsService, SyncService, GoogleDriveStorage, $timeout, $window, $q, $i18next) {
  'ngInject';

  const vm = this;

  vm.settings = dimSettingsService;
  vm.syncService = SyncService;
  vm.adapterStats = {};
  vm.googleApiBlocked = !window.gapi;

  const iOS = /iPad|iPhone|iPod/.test(navigator.userAgent) && !window.MSStream;
  vm.supportsExport = !iOS;

  function dataStats(data) {
    const taggedItems = sum(Object.keys(data)
                            .filter((k) => k.startsWith('dimItemInfo'))
                            .map((k) => _.size(data[k])));

    return {
      Loadouts: _.size(data['loadouts-v3.0']),
      TagNotes: taggedItems,
      Settings: _.size(data['settings-v1.0'])
    };
  }

  function refreshAdapter(adapter) {
    if (adapter.enabled) {
      return adapter.get()
        .then((data) => {
          if (data) {
            vm.adapterStats[adapter.name] = dataStats(data);
          } else {
            vm.adapterStats[adapter.name] = null;
          }
        })
        .catch((e) => {
          vm.adapterStats[adapter.name] = null;
        });
    } else {
      vm.adapterStats[adapter.name] = null;
    }
    return null;
  }

  SyncService.adapters.forEach((adapter) => {
    $scope.$watch(() => adapter.enabled, () => {
      refreshAdapter(adapter);
    });
  });

  vm.forceSync = function() {
    return SyncService.get(true)
      .then((data) => SyncService.set(data, true))
      .then(() => $q.all(SyncService.adapters.map(refreshAdapter)));
  };

  vm.driveSync = function() {
<<<<<<< HEAD
    if ($window.confirm($i18next.t('Storage.GDriveSignInWarning'))) {
      return GoogleDriveStorage.authorize();
=======
    if ($window.confirm($translate.instant('Storage.GDriveSignInWarning'))) {
      return GoogleDriveStorage.authorize().then(vm.forceSync);
>>>>>>> 9d65cac7
    }
    return null;
  };

  vm.driveLogout = function() {
    $window.alert($i18next.t('Storage.GDriveLogout'));
    return GoogleDriveStorage.revokeDrive();
  };

  vm.exportData = function() {
    // Function to download data to a file
    function download(data, filename, type) {
      const a = document.createElement("a");
      const file = new Blob([data], { type: type });
      const url = URL.createObjectURL(file);
      a.href = url;
      a.download = filename;
      document.body.appendChild(a);
      a.click();
      $timeout(() => {
        document.body.removeChild(a);
        window.URL.revokeObjectURL(url);
      });
    }

    SyncService.get().then((data) => {
      download(JSON.stringify(data), 'dim-data.json', 'application/json');
    });
  };

  vm.importData = function() {
    const reader = new FileReader();
    reader.onload = function() {
      $scope.$apply(() => {
        // TODO: we're kinda trusting that this is the right data here, no validation!
        SyncService.set(JSON.parse(reader.result), true)
          .then(() => $q.all(SyncService.adapters.forEach(refreshAdapter)));
      });
      $window.alert($i18next.t('Storage.ImportSuccess'));
    };
    const file = angular.element('#importFile')[0].files[0];
    if (file) {
      reader.readAsText(file);
    } else {
      $window.alert($i18next.t('Storage.ImportNoFile'));
    }
  };

  vm.importDataFromExtension = function() {
    if ($window.confirm($i18next.t('Storage.ImportFromExtensionWarning'))) {
      return SyncService.set(vm.extensionData, true)
        .then(() => $q.all(SyncService.adapters.map(refreshAdapter)));
    }
    return null;
  };

  function messageHandler(event) {
    // We only accept messages from ourselves
    if (event.source !== window) {
      return;
    }

    switch (event.data.type) {
    case 'DIM_EXT_PONG':
      vm.supportsExtensionImport = true;
      window.postMessage({ type: 'DIM_GET_DATA' }, "*");
      break;

    case 'DIM_DATA_RESPONSE':
      vm.extensionData = event.data.data;
      vm.extensionDataStats = dataStats(vm.extensionData);
      break;
    }
  }

  window.addEventListener('message', messageHandler, false);
  window.postMessage({ type: 'DIM_EXT_PING' }, "*");

  $scope.$on('$destroy', () => {
    window.removeEventListener('message', messageHandler);
  });

  vm.browserMayClearData = true;
  if (navigator.storage && navigator.storage.persist) {
    navigator.storage.persisted().then((persistent) => {
      vm.browserMayClearData = !persistent;
    });
  }
}

export const StorageComponent = {
  controller: StorageController,
  template: template
};<|MERGE_RESOLUTION|>--- conflicted
+++ resolved
@@ -62,13 +62,8 @@
   };
 
   vm.driveSync = function() {
-<<<<<<< HEAD
     if ($window.confirm($i18next.t('Storage.GDriveSignInWarning'))) {
-      return GoogleDriveStorage.authorize();
-=======
-    if ($window.confirm($translate.instant('Storage.GDriveSignInWarning'))) {
       return GoogleDriveStorage.authorize().then(vm.forceSync);
->>>>>>> 9d65cac7
     }
     return null;
   };
