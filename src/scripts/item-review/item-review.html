<div ng-if="$ctrl.canReview == false">
  <form class="settings">
    <div class="review-setting-table">
      <div ng-show="$ctrl.featureFlags.reviewsEnabled">
        <div class="review-setting-table--name">
<<<<<<< HEAD
          <label for="showReviews" ng-i18next="Settings.ShowReviews"></label>
=======
          <label for="showReviews" translate="Settings.ShowReviews"></label>
          <a class="fa fa-question-circle stylizedAnchor" aria-hidden="true" href="https://github.com/DestinyItemManager/DIM/blob/master/RATINGS.md" target="_blank" rel="noopener noreferrer"></a>
>>>>>>> 48f3c2aa
        </div>
        <div class="review-setting-table--value">
          <input type="checkbox" id="showReviews" ng-change="$ctrl.valueChanged()" ng-model="$ctrl.settings.showReviews"/>
        </div>
      </div>
      <div ng-show="$ctrl.featureFlags.reviewsEnabled">
        <div class="review-setting-table--name">
<<<<<<< HEAD
          <label for="allowIdPostToDtr" ng-i18next="Settings.AllowIdPostToDtr"></label>
          <div class="fineprint" ng-i18next="Settings.AllowIdPostToDtrLine2"></div>
=======
          <label for="allowIdPostToDtr" translate="Settings.AllowIdPostToDtr"></label>
          <div>
            <label class="fineprint" translate="Settings.AllowIdPostToDtrLine2"></label>
            <a class="fa fa-question-circle stylizedAnchor" aria-hidden="true" href="https://github.com/DestinyItemManager/DIM/blob/master/PRIVACY.md" target="_blank" rel="noopener noreferrer"></a>
          </div>
>>>>>>> 48f3c2aa
        </div>
        <div class="review-setting-table--value">
          <input type="checkbox" id="allowIdPostToDtr" ng-change="$ctrl.valueChanged()" ng-model="$ctrl.settings.allowIdPostToDtr"/>
        </div>
      </div>
    </div>
  </form>
</div>

<div ng-if="$ctrl.canCreateReview" class="user-review--header">
  <span ng-i18next="DtrReview.YourReview"></span>
  <star-rating rating="$ctrl.item.userRating" on-rating-change="$ctrl.setRating(rating)" ng-blur="$ctrl.reviewBlur()"></star-rating>

  <span ng-show="$ctrl.expandReview">
    <span class="dim-button" ng-click="$ctrl.submitReview()" ng-i18next="DtrReview.Submit"></span>
    <span class="dim-button" ng-click="$ctrl.toggleEdit()" ng-i18next="DtrReview.Cancel"></span>
  </span>
</div>

<div ng-if="$ctrl.canReview" class="community-review--details" ng-show="$ctrl.expandReview">
  <textarea ng-i18next="[placeholder]DtrReview.Help"
            ng-model="$ctrl.item.userReview"
            ng-blur="$ctrl.reviewBlur()"></textarea>
  <div ng-if="$ctrl.procon" class="community-review--procon">
    <textarea ng-i18next="[placeholder]DtrReview.HelpPros"
              ng-model="$ctrl.item.userReviewPros"
              ng-blur="$ctrl.reviewBlur()"></textarea>
    <textarea ng-i18next="[placeholder]DtrReview.HelpCons"
              ng-model="$ctrl.item.userReviewCons"
              ng-blur="$ctrl.reviewBlur()"></textarea>
  </div>
</div>

<div ng-if="$ctrl.canReview" class="community-review--reviews" ng-hide="$ctrl.expandReview">
  <div ng-if="$ctrl.submitted"
       class="community-review--message"
       ng-i18next="DtrReview.ThankYou"></div>
  <div ng-if="!$ctrl.item.writtenReviews.length && !$ctrl.submitted"
       class="community-review--message"
       ng-i18next="DtrReview.NoReviews"></div>
  <div ng-if="$ctrl.procon" class="community-review--procon">
    <div>
      <div ng-i18next="DtrReview.Pros"></div>
      <div ng-repeat="pro in $ctrl.aggregate.pros" ng-bind="pro"></div>
    </div>
    <div>
      <div ng-i18next="DtrReview.Cons"></div>
      <div ng-repeat="con in $ctrl.aggregate.cons" ng-bind="con"></div>
    </div>
  </div>
  <div class="community-review" ng-repeat="review in $ctrl.item.writtenReviews">
    <div class="community-review--who">
      <star-rating rating="review.rating" read-only></star-rating>
      <div ng-bind="review.reviewer.displayName" ng-class="{ 'community-review--who__special': review.isHighlighted }"></div>
      <div ng-bind="review.timestamp | utcToLocal:'mediumDate'"></div>
    </div>
    <div ng-bind="review.review"></div>
  </div>
</div><|MERGE_RESOLUTION|>--- conflicted
+++ resolved
@@ -3,12 +3,8 @@
     <div class="review-setting-table">
       <div ng-show="$ctrl.featureFlags.reviewsEnabled">
         <div class="review-setting-table--name">
-<<<<<<< HEAD
           <label for="showReviews" ng-i18next="Settings.ShowReviews"></label>
-=======
-          <label for="showReviews" translate="Settings.ShowReviews"></label>
           <a class="fa fa-question-circle stylizedAnchor" aria-hidden="true" href="https://github.com/DestinyItemManager/DIM/blob/master/RATINGS.md" target="_blank" rel="noopener noreferrer"></a>
->>>>>>> 48f3c2aa
         </div>
         <div class="review-setting-table--value">
           <input type="checkbox" id="showReviews" ng-change="$ctrl.valueChanged()" ng-model="$ctrl.settings.showReviews"/>
@@ -16,16 +12,11 @@
       </div>
       <div ng-show="$ctrl.featureFlags.reviewsEnabled">
         <div class="review-setting-table--name">
-<<<<<<< HEAD
           <label for="allowIdPostToDtr" ng-i18next="Settings.AllowIdPostToDtr"></label>
-          <div class="fineprint" ng-i18next="Settings.AllowIdPostToDtrLine2"></div>
-=======
-          <label for="allowIdPostToDtr" translate="Settings.AllowIdPostToDtr"></label>
           <div>
-            <label class="fineprint" translate="Settings.AllowIdPostToDtrLine2"></label>
+            <label class="fineprint" ng-i18next="Settings.AllowIdPostToDtrLine2"></label>
             <a class="fa fa-question-circle stylizedAnchor" aria-hidden="true" href="https://github.com/DestinyItemManager/DIM/blob/master/PRIVACY.md" target="_blank" rel="noopener noreferrer"></a>
           </div>
->>>>>>> 48f3c2aa
         </div>
         <div class="review-setting-table--value">
           <input type="checkbox" id="allowIdPostToDtr" ng-change="$ctrl.valueChanged()" ng-model="$ctrl.settings.allowIdPostToDtr"/>
