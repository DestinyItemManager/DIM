<div ng-if="$ctrl.canReview == false">
  <form class="settings">
    <div class="review-setting-table">
      <div ng-show="$ctrl.featureFlags.reviewsEnabled">
        <div class="review-setting-table--name">
          <label for="showReviews" translate-attr="{ title: 'Settings.ShowReviewsHelp' }" translate="Settings.ShowReviews"></label>
        </div>
        <div class="review-setting-table--value">
          <input type="checkbox" id="showReviews" ng-change="$ctrl.valueChanged()" ng-model="$ctrl.settings.showReviews"/>
        </div>
      </div>
      <div ng-show="$ctrl.featureFlags.reviewsEnabled">
        <div class="review-setting-table--name">
          <label for="allowIdPostToDtr" translate-attr="{ title: 'Settings.AllowIdPostToDtrHelp' }" translate="Settings.AllowIdPostToDtr"></label>
        </div>
        <div class="review-setting-table--value">
          <input type="checkbox" id="allowIdPostToDtr" ng-change="$ctrl.valueChanged()" ng-model="$ctrl.settings.allowIdPostToDtr"/>
        </div>
      </div>
    </div>
  </form>
</div>

<div ng-if="$ctrl.canReview" class="user-review--header">
  <span ng-i18next="DtrReview.YourReview"></span>
  <star-rating rating="$ctrl.item.userRating" on-rating-change="$ctrl.setRating(rating)" ng-blur="$ctrl.reviewBlur()"></star-rating>

  <span ng-show="$ctrl.expandReview">
    <span class="dim-button" ng-click="$ctrl.submitReview()" ng-i18next="DtrReview.Submit"></span>
    <span class="dim-button" ng-click="$ctrl.toggleEdit()" ng-i18next="DtrReview.Cancel"></span>
  </span>
</div>

<<<<<<< HEAD
<div class="community-review--details" ng-show="$ctrl.expandReview">
  <textarea ng-18next="[placeholder]DtrReview.Help"
=======
<div ng-if="$ctrl.canReview" class="community-review--details" ng-show="$ctrl.expandReview">
  <textarea translate-attr="{ placeholder: 'DtrReview.Help' }"
>>>>>>> 3321e270
            ng-model="$ctrl.item.userReview"
            ng-blur="$ctrl.reviewBlur()"></textarea>
  <div ng-if="$ctrl.procon" class="community-review--procon">
    <textarea ng-18next="[placeholder]DtrReview.HelpPros"
              ng-model="$ctrl.item.userReviewPros"
              ng-blur="$ctrl.reviewBlur()"></textarea>
    <textarea ng-18next="[placeholder]DtrReview.HelpCons"
              ng-model="$ctrl.item.userReviewCons"
              ng-blur="$ctrl.reviewBlur()"></textarea>
  </div>
</div>

<div ng-if="$ctrl.canReview" class="community-review--reviews" ng-hide="$ctrl.expandReview">
  <div ng-if="$ctrl.submitted"
       class="community-review--message"
       ng-i18next="DtrReview.ThankYou"></div>
  <div ng-if="!$ctrl.item.writtenReviews.length && !$ctrl.submitted"
       class="community-review--message"
       ng-i18next="DtrReview.NoReviews"></div>
  <div ng-if="$ctrl.procon" class="community-review--procon">
    <div>
      <div ng-i18next="DtrReview.Pros"></div>
      <div ng-repeat="pro in $ctrl.aggregate.pros" ng-bind="pro"></div>
    </div>
    <div>
      <div ng-i18next="DtrReview.Cons"></div>
      <div ng-repeat="con in $ctrl.aggregate.cons" ng-bind="con"></div>
    </div>
  </div>
  <div class="community-review" ng-repeat="review in $ctrl.item.writtenReviews">
    <div class="community-review--who">
      <star-rating rating="review.rating" read-only></star-rating>
      <div ng-bind="review.reviewer.displayName" ng-class="{ 'community-review--who__special': review.isHighlighted }"></div>
      <div ng-bind="review.timestamp | utcToLocal:'mediumDate'"></div>
    </div>
    <div ng-bind="review.review"></div>
  </div>
</div><|MERGE_RESOLUTION|>--- conflicted
+++ resolved
@@ -31,13 +31,8 @@
   </span>
 </div>
 
-<<<<<<< HEAD
-<div class="community-review--details" ng-show="$ctrl.expandReview">
+<div ng-if="$ctrl.canReview" class="community-review--details" ng-show="$ctrl.expandReview">
   <textarea ng-18next="[placeholder]DtrReview.Help"
-=======
-<div ng-if="$ctrl.canReview" class="community-review--details" ng-show="$ctrl.expandReview">
-  <textarea translate-attr="{ placeholder: 'DtrReview.Help' }"
->>>>>>> 3321e270
             ng-model="$ctrl.item.userReview"
             ng-blur="$ctrl.reviewBlur()"></textarea>
   <div ng-if="$ctrl.procon" class="community-review--procon">
