--- conflicted
+++ resolved
@@ -31,21 +31,12 @@
        ng-i18next="DtrReview.NoReviews"></div>
   <div ng-if="$ctrl.procon" class="community-review--procon">
     <div>
-<<<<<<< HEAD
       <div ng-i18next="DtrReview.Pros"></div>
       <div ng-repeat="pro in $ctrl.aggregate.pros" ng-bind='pro'></div>
     </div>
     <div>
       <div ng-i18next="DtrReview.Cons"></div>
       <div ng-repeat="pro in $ctrl.aggregate.cons" ng-bind='pro'></div>
-=======
-      <div translate="DtrReview.Pros"></div>
-      <div ng-repeat="pro in $ctrl.aggregate.pros" ng-bind="pro"></div>
-    </div>
-    <div>
-      <div translate="DtrReview.Cons"></div>
-      <div ng-repeat="con in $ctrl.aggregate.cons" ng-bind="con"></div>
->>>>>>> dc612660
     </div>
   </div>
   <div class="community-review" ng-repeat="review in $ctrl.item.writtenReviews">
