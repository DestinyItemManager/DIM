--- conflicted
+++ resolved
@@ -7,49 +7,26 @@
     <div class="vendorLabels">
       <h1 ng-i18next="Vendors"></h1>
       <div class="vendorTabs">
-<<<<<<< HEAD
-        <label ng-class="{active: vm.activeTab === ''}">
+        <label ng-class="{ active: vm.activeTab === '' }">
           <input type='radio' ng-model='vm.activeTab' value=''><span ng-i18next="Vendors.All"></span>
         </label>
-        <label ng-class="{active: vm.activeTab === 'hasArmorWeaps'}">
+        <label ng-class="{ active: vm.activeTab === 'hasArmorWeaps' }">
           <input type='radio' ng-model='vm.activeTab' value='hasArmorWeaps'><span ng-i18next="Vendors.ArmorAndWeapons"></span>
         </label>
-        <label ng-class="{active: vm.activeTab === 'hasConsumables'}">
+        <label ng-class="{ active: vm.activeTab === 'hasConsumables' }">
           <input type='radio' ng-model='vm.activeTab' value='hasConsumables'><span ng-i18next="Vendors.Consumables"></span>
         </label>
-        <label ng-class="{active: vm.activeTab === 'hasBounties'}">
+        <label ng-class="{ active: vm.activeTab === 'hasBounties' }">
           <input type='radio' ng-model='vm.activeTab' value='hasBounties'><span ng-i18next="Vendors.Bounties"></span>
         </label>
-        <label ng-class="{active: vm.activeTab === 'hasVehicles'}">
+        <label ng-class="{ active: vm.activeTab === 'hasVehicles' }">
           <input type='radio' ng-model='vm.activeTab' value='hasVehicles'><span ng-i18next="Vendors.ShipsAndVehicles"></span>
         </label>
-        <label ng-class="{active: vm.activeTab === 'hasShadersEmbs'}">
+        <label ng-class="{ active: vm.activeTab === 'hasShadersEmbs' }">
           <input type='radio' ng-model='vm.activeTab' value='hasShadersEmbs'><span ng-i18next="Vendors.ShadersAndEmblems"></span>
         </label>
-        <label ng-class="{active: vm.activeTab === 'hasEmotes'}">
+        <label ng-class="{ active: vm.activeTab === 'hasEmotes' }">
           <input type='radio' ng-model='vm.activeTab' value='hasEmotes'><span ng-i18next="Vendors.Emotes"></span>
-=======
-        <label ng-class="{ active: vm.activeTab === '' }">
-          <input type="radio" ng-model="vm.activeTab" value=""><span translate="Vendors.All"></span>
-        </label>
-        <label ng-class="{ active: vm.activeTab === 'hasArmorWeaps' }">
-          <input type="radio" ng-model="vm.activeTab" value="hasArmorWeaps"><span translate="Vendors.ArmorAndWeapons"></span>
-        </label>
-        <label ng-class="{ active: vm.activeTab === 'hasConsumables' }">
-          <input type="radio" ng-model="vm.activeTab" value="hasConsumables"><span translate="Vendors.Consumables"></span>
-        </label>
-        <label ng-class="{ active: vm.activeTab === 'hasBounties' }">
-          <input type="radio" ng-model="vm.activeTab" value="hasBounties"><span translate="Vendors.Bounties"></span>
-        </label>
-        <label ng-class="{ active: vm.activeTab === 'hasVehicles' }">
-          <input type="radio" ng-model="vm.activeTab" value="hasVehicles"><span translate="Vendors.ShipsAndVehicles"></span>
-        </label>
-        <label ng-class="{ active: vm.activeTab === 'hasShadersEmbs' }">
-          <input type="radio" ng-model="vm.activeTab" value="hasShadersEmbs"><span translate="Vendors.ShadersAndEmblems"></span>
-        </label>
-        <label ng-class="{ active: vm.activeTab === 'hasEmotes' }">
-          <input type="radio" ng-model="vm.activeTab" value="hasEmotes"><span translate="Vendors.Emotes"></span>
->>>>>>> dc612660
         </label>
       </div>
     </div>
