--- conflicted
+++ resolved
@@ -465,13 +465,8 @@
       },
       equipItems: function(set) {
         ngDialog.closeAll();
-<<<<<<< HEAD
-        var loadout = { items: {}, name: $i18next.t('Loadouts.AppliedAuto') };
-        var items = _.pick(set.armor, 'Helmet', 'Chest', 'Gauntlets', 'Leg', 'ClassItem', 'Ghost', 'Artifact');
-=======
-        let loadout = { items: {}, name: $translate.instant('Loadouts.AppliedAuto') };
+        let loadout = { items: {}, name: $i18next.t('Loadouts.AppliedAuto') };
         const items = _.pick(set.armor, 'Helmet', 'Chest', 'Gauntlets', 'Leg', 'ClassItem', 'Ghost', 'Artifact');
->>>>>>> d2465933
         loadout.items.helmet = [items.Helmet.item];
         loadout.items.chest = [items.Chest.item];
         loadout.items.gauntlets = [items.Gauntlets.item];
