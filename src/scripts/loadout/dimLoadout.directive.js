--- conflicted
+++ resolved
@@ -18,13 +18,8 @@
   function Link(scope) {
     const vm = scope.vm;
 
-<<<<<<< HEAD
-    scope.$on('dim-stores-updated', function(evt, data) {
+    scope.$on('dim-stores-updated', (evt, data) => {
       vm.classTypeValues = [{ label: $i18next.t('Loadouts.Any'), value: -1 }];
-=======
-    scope.$on('dim-stores-updated', (evt, data) => {
-      vm.classTypeValues = [{ label: $translate.instant('Loadouts.Any'), value: -1 }];
->>>>>>> d2465933
 
       /*
       Bug here was localization tried to change the label order, but users have saved their loadouts with data that was in the original order.
@@ -108,13 +103,8 @@
 }
 
 
-<<<<<<< HEAD
 function LoadoutCtrl(dimLoadoutService, dimCategory, toaster, dimPlatformService, dimSettingsService, $i18next, dimStoreService, dimDefinitions) {
-  var vm = this;
-=======
-function LoadoutCtrl(dimLoadoutService, dimCategory, toaster, dimPlatformService, dimSettingsService, $translate, dimStoreService, dimDefinitions) {
   const vm = this;
->>>>>>> d2465933
 
   vm.settings = dimSettingsService;
 
