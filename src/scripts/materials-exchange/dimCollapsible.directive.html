--- conflicted
+++ resolved
@@ -1,10 +1,6 @@
 <div class="collapsible-section">
   <div class="title">
-<<<<<<< HEAD
-    <span class="heading" ng-i18next="{{vm.title}}"></span>
-=======
-    <span class="heading" translate="{{ vm.title }}"></span>
->>>>>>> dc612660
+    <span class="heading" ng-i18next="{{ vm.title }}"></span>
     <span>
       <i ng-click="vm.toggleCollapsed()" class="fa collapse fa-minus-square-o" ng-class="vm.collapsed ? 'fa-plus-square-o': 'fa-minus-square-o'"></i>
     </span>
