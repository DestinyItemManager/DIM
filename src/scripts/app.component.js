--- conflicted
+++ resolved
@@ -7,11 +7,7 @@
   controller: AppComponentCtrl
 };
 
-<<<<<<< HEAD
-function AppComponentCtrl($window, $rootScope, dimInfoService, dimSettingsService, $i18next) {
-=======
-function AppComponentCtrl($window, $rootScope, dimInfoService, dimSettingsService, $translate, toaster, $timeout) {
->>>>>>> c9e98a61
+function AppComponentCtrl($window, $rootScope, dimInfoService, dimSettingsService, $i18next, toaster, $timeout) {
   'ngInject';
 
   this.$onInit = function() {
@@ -23,38 +19,21 @@
     // TODO: do feature checks instead? Use Modernizr?
     const chromeVersion = /Chrome\/(\d+)/.exec($window.navigator.userAgent);
     if (chromeVersion && chromeVersion.length === 2 && parseInt(chromeVersion[1], 10) < 51) {
-<<<<<<< HEAD
-      dimInfoService.show('old-chrome', {
-        title: $i18next.t('Help.UpgradeChrome'),
-        body: $i18next.t('Views.UpgradeChrome'),
-        type: 'error',
-        hideable: false
-      }, 0);
-=======
       $timeout(() => {
         dimInfoService.show('old-chrome', {
-          title: $translate.instant('Help.UpgradeChrome'),
-          body: $translate.instant('Views.UpgradeChrome'),
+          title: $i18next.t('Help.UpgradeChrome'),
+          body: $i18next.t('Views.UpgradeChrome'),
           type: 'error',
           hideable: false
         }, 0);
       });
->>>>>>> c9e98a61
     }
 
     // Show the changelog
     if ($featureFlags.changelogToaster) {
-<<<<<<< HEAD
-      dimInfoService.show(`changelogv${$DIM_VERSION.replace(/\./gi, '')}`, {
-        title: $i18next.t('Help.Version', {
-          version: $DIM_VERSION,
-          beta: $DIM_FLAVOR === 'beta'
-        }),
-        body: changelog
-=======
       $timeout(() => {
         dimInfoService.show(`changelogv${$DIM_VERSION.replace(/\./gi, '')}`, {
-          title: $translate.instant('Help.Version', {
+          title: $i18next.t('Help.Version', {
             version: $DIM_VERSION,
             beta: $DIM_FLAVOR === 'beta'
           }),
@@ -69,12 +48,11 @@
       console.log('storage test', e);
       $timeout(() => {
         dimInfoService.show('no-storage', {
-          title: $translate.instant('Help.NoStorage'),
-          body: $translate.instant('Help.NoStorageMessage'),
+          title: $i18next.t('Help.NoStorage'),
+          body: $i18next.t('Help.NoStorageMessage'),
           type: 'error',
           hideable: false
         }, 0);
->>>>>>> c9e98a61
       });
     }
   };
