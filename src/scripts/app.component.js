import template from './app.html';
import './app.scss';
import changelog from '../views/changelog-toaster-release.html';

export const AppComponent = {
  template: template,
  controller: AppComponentCtrl
};

<<<<<<< HEAD
function AppComponentCtrl($window, $rootScope, dimInfoService, dimSettingsService, $i18next, toaster, $timeout) {
=======
function AppComponentCtrl($window, $rootScope, $scope, dimInfoService, dimSettingsService, $translate, toaster, $timeout) {
>>>>>>> 9d65cac7
  'ngInject';

  this.$onInit = function() {
    this.qualityEnabled = $featureFlags.qualityEnabled;
    this.reviewsEnabled = $featureFlags.reviewsEnabled;
    this.settings = dimSettingsService;
    this.featureFlags = {
      colorA11y: $featureFlags.colorA11y
    };

    if ($featureFlags.colorA11y) {
      $scope.$watch(() => this.settings.colorA11y, (color) => {
        if (color && color !== '-') {
          document.querySelector('html').style.setProperty("--color-filter", `url(#${color.toLowerCase()})`);
        } else {
          document.querySelector('html').style.removeProperty("--color-filter");
        }
      });
    }

    // Check for old Chrome versions
    // TODO: do feature checks instead? Use Modernizr?
    const chromeVersion = /Chrome\/(\d+)/.exec($window.navigator.userAgent);
    if (chromeVersion && chromeVersion.length === 2 && parseInt(chromeVersion[1], 10) < 51) {
      $timeout(() => {
        dimInfoService.show('old-chrome', {
          title: $i18next.t('Help.UpgradeChrome'),
          body: $i18next.t('Views.UpgradeChrome'),
          type: 'error',
          hideable: false
        }, 0);
      });
    }

    // Show the changelog
    if ($featureFlags.changelogToaster) {
      $timeout(() => {
        dimInfoService.show(`changelogv${$DIM_VERSION.replace(/\./gi, '')}`, {
          title: $i18next.t('Help.Version', {
            version: $DIM_VERSION,
            beta: $DIM_FLAVOR === 'beta'
          }),
          body: changelog
        });
      });
    }

    try {
      localStorage.setItem('test', 'true');
    } catch (e) {
      console.log('storage test', e);
      $timeout(() => {
        dimInfoService.show('no-storage', {
          title: $i18next.t('Help.NoStorage'),
          body: $i18next.t('Help.NoStorageMessage'),
          type: 'error',
          hideable: false
        }, 0);
      });
    }
  };
}<|MERGE_RESOLUTION|>--- conflicted
+++ resolved
@@ -7,11 +7,7 @@
   controller: AppComponentCtrl
 };
 
-<<<<<<< HEAD
-function AppComponentCtrl($window, $rootScope, dimInfoService, dimSettingsService, $i18next, toaster, $timeout) {
-=======
-function AppComponentCtrl($window, $rootScope, $scope, dimInfoService, dimSettingsService, $translate, toaster, $timeout) {
->>>>>>> 9d65cac7
+function AppComponentCtrl($window, $rootScope, $scope, dimInfoService, dimSettingsService, $i18next, toaster, $timeout) {
   'ngInject';
 
   this.$onInit = function() {
