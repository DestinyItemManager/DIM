<div>
  <div class="item-header" ng-class="vm.classes">
    <div class="item-title-container">
      <div ng-if="vm.item.trackable || vm.item.lockable || vm.item.dmg" class="icon">
        <div ng-if="vm.item.lockable" ng-click="vm.setItemState(vm.item, 'lock')" ng-i18next="[title:i18next]({ itemType: vm.item.typeName, context: !vm.item.locked ? 'Lock' : 'Unlock' })MovePopup.LockUnlock">
          <i class="lock fa" ng-class="{ 'fa-lock': vm.item.locked, 'fa-unlock-alt': !vm.item.locked, 'is-locking': vm.locking }"></i>
        </div>
        <div ng-if="vm.item.trackable" ng-click="vm.setItemState(vm.item, 'track')" ng-i18next="[title:i18next]({ itemType: vm.item.typeName, context: !vm.item.tracked ? 'Track' : 'Untrack' })MovePopup.TrackUntrack">
          <i class="lock fa" ng-class="{ 'fa-star': vm.item.tracked, 'fa-star-o': !vm.item.tracked, 'is-locking': vm.locking }"></i>
        </div>
      </div>
      <div class="item-title-link">
        <a target="_blank" rel="noopener noreferrer" href="http://db.destinytracker.com/inventory/item/{{ vm.item.hash }}#{{ vm.item.talentGrid.dtrPerks }}" class="item-title">
          {{ vm.item.name }}
        </a>
      </div>
      <i ng-i18next="[title]Compare.ButtonHelp" ng-if="vm.item.comparable" class="compare-button fa fa-clone" ng-click="vm.openCompare()"></i>
      <div ng-if="!vm.showDetailsByDefault && (vm.showDescription || vm.hasDetails) && !vm.item.classified;" ng-click="vm.changeDetails(); vm.itemDetails = !vm.itemDetails">
        <i class="info fa" ng-class="{ 'fa-chevron-circle-up': vm.itemDetails, 'fa-chevron-circle-down': !vm.itemDetails }">
        </i>
      </div>
    </div>
    <div class="item-subtitle">
      <div ng-if="vm.item.trackable || vm.item.lockable || vm.item.dmg" class="icon">
        <div ng-if="vm.item.dmg && vm.item.dmg !== 'kinetic'" class="element" ng-class="::vm.item.dmg"></div>
      </div>
      <div class="item-type-info" ng-i18next="[i18next]({ light: vm.light, statName: vm.item.primStat.stat.statName, classType: vm.classType, typeName: vm.item.typeName, context: vm.light ? 'Gear' : 'Consumable' })MovePopup.Subtitle"></div>
      <div ng-if="vm.item.objectives" ng-i18next="[i18next]({ percent: vm.item.percentComplete })ItemService.PercentComplete"></div>
      <dim-item-tag ng-if="vm.item.taggable" item="vm.item"></dim-item-tag>
    </div>
<<<<<<< HEAD
    <div ng-show="vm.item.reviewable" class="item-review-average">
=======
    <div ng-if="vm.item.reviewable && vm.item.dtrRating" class="item-review-average">
>>>>>>> 1decdad2
      <star-rating rating="vm.item.dtrRating" read-only></star-rating>
      <span ng-if="vm.item.reviewable" ng-i18next="[i18next]({ itemRating: vm.item.dtrRating, numRatings: vm.item.totalReviews || 0 })DtrReview.AverageRating"></span>
    </div>
  </div>
  <div class="item-xp-bar" ng-if="vm.item.percentComplete != null && !vm.item.complete" dim-percent-width="vm.item.percentComplete"></div>
  <div ng-if="vm.item.reviewable" class="move-popup-tabs">
    <span class="move-popup-tab" ng-class="{ selected: vm.tab==='default' }" ng-click="vm.tab='default'" ng-i18next="MovePopup.OverviewTab"></span>
    <span class="move-popup-tab" ng-class="{ selected: vm.tab==='reviews' }" ng-click="vm.tab='reviews'" ng-i18next="MovePopup.ReviewsTab"></span>
  </div>
  <dim-item-review item="vm.item" ng-if="vm.item.lockable" ng-show="vm.tab === 'reviews'"></dim-item-review>
  <div ng-show="vm.tab === 'default'">
    <form ng-if="vm.item.taggable" name="notes"><textarea name="data" ng-i18next="[placeholder]Notes.Help" ng-maxlength="120" ng-model="vm.item.dimInfo.notes" ng-model-options="{ debounce: 250 }" ng-change="vm.updateNote()"></textarea></form>
    <span class="textarea-error" ng-show="notes.data.$error.maxlength" ng-i18next="Notes.Error"></span>
    <div class="item-description" ng-if="vm.itemDetails && vm.showDescription" ng-bind="::vm.item.description"></div>
    <div class="item-details" ng-if="vm.item.classified" ng-i18next="ItemService.Classified2"></div>
    <dim-item-stats item="vm.item" class="stats" ng-if="vm.itemDetails && vm.hasDetails"></dim-item-stats>
    <div class="item-details item-perks" ng-if="vm.item.talentGrid && vm.itemDetails">
      <dim-talent-grid talent-grid="vm.item.talentGrid" dim-infuse="vm.infuse(vm.item, $event)"></dim-talent-grid>
    </div>
    <dim-objectives class="item-details" ng-if="vm.itemDetails" objectives="vm.item.objectives"></dim-objectives>
    <div ng-if="vm.featureFlags.debugMode" class="item-details">
      <button ng-click="vm.dumpDebugInfo()" ng-i18next="Debug.Dump" />
    </div>
  </div>
</div><|MERGE_RESOLUTION|>--- conflicted
+++ resolved
@@ -28,11 +28,7 @@
       <div ng-if="vm.item.objectives" ng-i18next="[i18next]({ percent: vm.item.percentComplete })ItemService.PercentComplete"></div>
       <dim-item-tag ng-if="vm.item.taggable" item="vm.item"></dim-item-tag>
     </div>
-<<<<<<< HEAD
-    <div ng-show="vm.item.reviewable" class="item-review-average">
-=======
     <div ng-if="vm.item.reviewable && vm.item.dtrRating" class="item-review-average">
->>>>>>> 1decdad2
       <star-rating rating="vm.item.dtrRating" read-only></star-rating>
       <span ng-if="vm.item.reviewable" ng-i18next="[i18next]({ itemRating: vm.item.dtrRating, numRatings: vm.item.totalReviews || 0 })DtrReview.AverageRating"></span>
     </div>
