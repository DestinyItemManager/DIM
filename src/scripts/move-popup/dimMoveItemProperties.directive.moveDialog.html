<div>
  <div class="item-header" ng-class="vm.classes">
    <div class="item-title-container">
      <div ng-if="vm.item.trackable || vm.item.lockable || vm.item.dmg" class="icon">
        <div ng-if="vm.item.lockable" ng-click="vm.setItemState(vm.item, 'lock')" ng-i18next="[title:i18next]({ itemType: vm.item.typeName, context: !vm.item.locked ? 'Lock' : 'Unlock' })MovePopup.LockUnlock">
          <i class="lock fa" ng-class="{ 'fa-lock': vm.item.locked, 'fa-unlock-alt': !vm.item.locked, 'is-locking': vm.locking }"></i>
        </div>
        <div ng-if="vm.item.trackable" ng-click="vm.setItemState(vm.item, 'track')" ng-i18next="[title:i18next]({ itemType: vm.item.typeName, context: !vm.item.tracked ? 'Track' : 'Untrack' })MovePopup.TrackUntrack">
          <i class="lock fa" ng-class="{ 'fa-star': vm.item.tracked, 'fa-star-o': !vm.item.tracked, 'is-locking': vm.locking }"></i>
        </div>
      </div>
      <div class="item-title-link">
        <a target="_blank" rel="noopener noreferrer" href="http://db.destinytracker.com/inventory/item/{{ vm.item.hash }}#{{ vm.item.talentGrid.dtrPerks }}" class="item-title">
          {{ vm.item.name }}
        </a>
      </div>
      <i ng-i18next="[title]Compare.ButtonHelp" ng-if="vm.item.comparable" class="compare-button fa fa-clone" ng-click="vm.openCompare()"></i>
      <div ng-if="!vm.showDetailsByDefault && (vm.showDescription || vm.hasDetails) && !vm.item.classified;" ng-click="vm.changeDetails(); vm.itemDetails = !vm.itemDetails">
        <i class="info fa" ng-class="{ 'fa-chevron-circle-up': vm.itemDetails, 'fa-chevron-circle-down': !vm.itemDetails }">
        </i>
      </div>
    </div>
    <div class="item-subtitle">
      <div ng-if="vm.item.trackable || vm.item.lockable || vm.item.dmg" class="icon">
        <div ng-if="vm.item.dmg && vm.item.dmg !== 'kinetic'" class="element" ng-class="::vm.item.dmg"></div>
      </div>
      <div class="item-type-info" ng-i18next="[i18next]({ light: vm.light, statName: vm.item.primStat.stat.statName, classType: vm.classType, typeName: vm.item.typeName, context: vm.light ? 'Gear' : 'Consumable' })MovePopup.Subtitle"></div>
      <div ng-if="vm.item.objectives" ng-i18next="[i18next]({ percent: vm.item.percentComplete })ItemService.PercentComplete"></div>
      <dim-item-tag ng-if="vm.item.taggable" item="vm.item"></dim-item-tag>
    </div>
    <div ng-show="vm.item.reviewable" class="item-review-average">
      <star-rating rating="vm.item.dtrRating" read-only></star-rating>
      <span ng-if="vm.item.reviewable" ng-i18next="[i18next]({ itemRating: vm.item.dtrRating, numRatings: vm.item.totalReviews || 0 })DtrReview.AverageRating"></span>
    </div>
  </div>
  <div class="item-xp-bar" ng-if="vm.item.percentComplete != null && !vm.item.complete" dim-percent-width="vm.item.percentComplete"></div>
  <div ng-if="vm.item.reviewable" class="move-popup-tabs">
    <span class="move-popup-tab" ng-class="{ selected: vm.tab==='default' }" ng-click="vm.tab='default'" ng-i18next="MovePopup.OverviewTab"></span>
    <span class="move-popup-tab" ng-class="{ selected: vm.tab==='reviews' }" ng-click="vm.tab='reviews'" ng-i18next="MovePopup.ReviewsTab"></span>
  </div>
  <dim-item-review item="vm.item" ng-if="vm.item.lockable" ng-show="vm.tab === 'reviews'"></dim-item-review>
  <div ng-show="vm.tab === 'default'">
    <form ng-if="vm.item.taggable" name="notes"><textarea name="data" ng-i18next="[placeholder]Notes.Help" ng-maxlength="120" ng-model="vm.item.dimInfo.notes" ng-model-options="{ debounce: 250 }" ng-change="vm.updateNote()"></textarea></form>
    <span class="textarea-error" ng-show="notes.data.$error.maxlength" ng-i18next="Notes.Error"></span>
    <div class="item-description" ng-if="vm.itemDetails && vm.showDescription" ng-bind="::vm.item.description"></div>
    <div class="item-details" ng-if="vm.item.classified" ng-i18next="ItemService.Classified2"></div>
    <dim-item-stats item="vm.item" class="stats" ng-if="vm.itemDetails && vm.hasDetails"></dim-item-stats>
    <div class="item-details item-perks" ng-if="vm.item.talentGrid && vm.itemDetails">
      <dim-talent-grid talent-grid="vm.item.talentGrid" dim-infuse="vm.infuse(vm.item, $event)"></dim-talent-grid>
    </div>
    <dim-objectives class="item-details" ng-if="vm.itemDetails" objectives="vm.item.objectives"></dim-objectives>
    <div ng-if="vm.featureFlags.debugMode" class="item-details">
<<<<<<< HEAD
      <a ui-sref="debugItem({ itemId: vm.item.id })" ng-i18next="Debug.View"></a>
      <button ng-click="vm.dumpDebugInfo()" ng-i18next="Debug.Dump" />
=======
      <button ng-click="vm.dumpDebugInfo()" translate="Debug.Dump" />
>>>>>>> 18c9ce01
    </div>
  </div>
</div><|MERGE_RESOLUTION|>--- conflicted
+++ resolved
@@ -50,12 +50,7 @@
     </div>
     <dim-objectives class="item-details" ng-if="vm.itemDetails" objectives="vm.item.objectives"></dim-objectives>
     <div ng-if="vm.featureFlags.debugMode" class="item-details">
-<<<<<<< HEAD
-      <a ui-sref="debugItem({ itemId: vm.item.id })" ng-i18next="Debug.View"></a>
       <button ng-click="vm.dumpDebugInfo()" ng-i18next="Debug.Dump" />
-=======
-      <button ng-click="vm.dumpDebugInfo()" translate="Debug.Dump" />
->>>>>>> 18c9ce01
     </div>
   </div>
 </div>