--- conflicted
+++ resolved
@@ -34,13 +34,8 @@
                          $rootScope,
                          dimActionQueue,
                          dimInfoService,
-<<<<<<< HEAD
                          $i18next) {
-  var vm = this;
-=======
-                         $translate) {
   const vm = this;
->>>>>>> d2465933
 
   vm.settings = dimSettingsService;
 
