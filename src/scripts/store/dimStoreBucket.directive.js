import angular from 'angular';
import _ from 'underscore';
import template from './dimStoreBucket.directive.html';
import dialogTemplate from './dimStoreBucket.directive.dialog.html';

angular.module('dimApp')
  .directive('dimStoreBucket', StoreBucket);

function StoreBucket() {
  return {
    controller: StoreBucketCtrl,
    controllerAs: 'vm',
    bindToController: true,
    replace: true,
    restrict: 'E',
    scope: {
      store: '=storeData',
      items: '=bucketItems',
      bucket: '=bucket'
    },
    template: template
  };
}

function StoreBucketCtrl($scope,
                         loadingTracker,
                         dimStoreService,
                         dimItemService,
                         $q,
                         $timeout,
                         toaster,
                         dimSettingsService,
                         ngDialog,
                         $rootScope,
                         dimActionQueue,
                         dimInfoService,
                         $i18next) {
  var vm = this;

  vm.settings = dimSettingsService;

  vm.dropChannel = vm.bucket.type + ',' + vm.store.id + vm.bucket.type;

  // Detect when we're hovering a dragged item over a target
  var dragTimer = null;
  var hovering = false;
  var dragHelp = document.getElementById('drag-help');
  var entered = 0;
  vm.onDragEnter = function() {
    if ($rootScope.dragItem && $rootScope.dragItem.owner !== vm.store.id) {
      entered = entered + 1;
      if (entered === 1) {
        dragTimer = $timeout(function() {
          if ($rootScope.dragItem) {
            hovering = true;
            dragHelp.classList.add('drag-dwell-activated');
          }
        }, 1000);
      }
    }
  };
  vm.onDragLeave = function() {
    if ($rootScope.dragItem && $rootScope.dragItem.owner !== vm.store.id) {
      entered = entered - 1;
      if (entered === 0) {
        hovering = false;
        dragHelp.classList.remove('drag-dwell-activated');
        $timeout.cancel(dragTimer);
      }
    }
  };
  vm.onDrop = function(id, $event, equip) {
    vm.moveDroppedItem(angular.element('#' + id).scope().item, equip, $event, hovering);
    hovering = false;
    dragHelp.classList.remove('drag-dwell-activated');
    $timeout.cancel(dragTimer);
  };
<<<<<<< HEAD
  const didYouKnowTemplate = `<p>${$i18next.t('DidYouKnow.DoubleClick')}</p>` +
                             `<p>${$i18next.t('DidYouKnow.TryNext')}</p>`;
=======
  const didYouKnowTemplate = `<p>${$translate.instant('DidYouKnow.DoubleClick')}</p>
                              <p>${$translate.instant('DidYouKnow.TryNext')}</p>`;
>>>>>>> dc612660
  // Only show this once per session
  const didYouKnow = _.once(() => {
    dimInfoService.show('doubleclick', {
      title: $i18next.t('DidYouKnow'),
      body: didYouKnowTemplate,
      hide: $i18next.t('DidYouKnow.DontShowAgain')
    });
  });

  vm.moveDroppedItem = dimActionQueue.wrap(function(item, equip, $event, hovering) {
    var target = vm.store;

    if (target.current && equip) {
      didYouKnow();
    }

    if (item.notransfer && item.owner !== target.id) {
      return $q.reject(new Error($i18next.t('Help.CannotMove')));
    }

    if (item.owner === vm.store.id) {
      if ((item.equipped && equip) || (!item.equipped && !equip)) {
        return $q.resolve(item);
      }
    }

    var promise = $q.when(item.amount);

    if (item.maxStackSize > 1 && item.amount > 1 && ($event.shiftKey || hovering)) {
      ngDialog.closeAll();
      var dialogResult = ngDialog.open({
        // TODO: break this out into a separate service/directive?
        template: dialogTemplate,
        scope: $scope,
        controllerAs: 'vm',
        controller: function($scope) {
          'ngInject';
          var vm = this;
          vm.item = $scope.ngDialogData;
          vm.moveAmount = vm.item.amount;
          vm.maximum = dimStoreService.getStore(vm.item.owner).amountOfItem(item);
          vm.stacksWorth = Math.min(Math.max(item.maxStackSize - target.amountOfItem(item), 0), vm.maximum);
          vm.stacksWorthClick = function() {
            vm.moveAmount = vm.stacksWorth;
            vm.finish();
          };
          vm.finish = function() {
            $scope.closeThisDialog(vm.moveAmount);
          };
        },
        plain: true,
        data: item,
        appendTo: 'body',
        overlay: true,
        className: 'move-amount-popup',
        appendClassName: 'modal-dialog'
      });

      promise = dialogResult.closePromise.then(function(data) {
        if (typeof data.value === 'string') {
          const error = new Error("move-canceled");
          error.code = "move-canceled";
          return $q.reject(error);
        }
        var moveAmount = data.value;
        return moveAmount;
      });
    }

    promise = promise.then(function(moveAmount) {
      if ($featureFlags.debugMoves) {
        console.log("User initiated move:", moveAmount, item.name, item.type, 'to', target.name, 'from', dimStoreService.getStore(item.owner).name);
      }
      var movePromise = dimItemService.moveTo(item, target, equip, moveAmount);

      var reload = item.equipped || equip;
      if (reload) {
        movePromise = movePromise.then(function() {
          return dimStoreService.updateCharacters();
        });
      }
      return movePromise;
    }).catch(function(e) {
      if (e.message !== 'move-canceled') {
        toaster.pop('error', item.name, e.message);
      }
    });

    loadingTracker.addPromise(promise);

    return promise;
  });
}<|MERGE_RESOLUTION|>--- conflicted
+++ resolved
@@ -75,13 +75,8 @@
     dragHelp.classList.remove('drag-dwell-activated');
     $timeout.cancel(dragTimer);
   };
-<<<<<<< HEAD
-  const didYouKnowTemplate = `<p>${$i18next.t('DidYouKnow.DoubleClick')}</p>` +
-                             `<p>${$i18next.t('DidYouKnow.TryNext')}</p>`;
-=======
-  const didYouKnowTemplate = `<p>${$translate.instant('DidYouKnow.DoubleClick')}</p>
-                              <p>${$translate.instant('DidYouKnow.TryNext')}</p>`;
->>>>>>> dc612660
+  const didYouKnowTemplate = `<p>${$i18next.t('DidYouKnow.DoubleClick')}</p>
+                              <p>${$i18next.t('DidYouKnow.TryNext')}</p>`;
   // Only show this once per session
   const didYouKnow = _.once(() => {
     dimInfoService.show('doubleclick', {
