--- conflicted
+++ resolved
@@ -18,13 +18,8 @@
 }
 
 
-<<<<<<< HEAD
 function StatsCtrl($scope, $i18next) {
-  var vm = this;
-=======
-function StatsCtrl($scope, $translate) {
   const vm = this;
->>>>>>> d2465933
 
   $scope.$watch('vm.stats', () => {
     if (!vm.stats) {
@@ -35,19 +30,11 @@
     vm.statList = [vm.stats.STAT_INTELLECT, vm.stats.STAT_DISCIPLINE, vm.stats.STAT_STRENGTH];
     vm.statList.forEach((stat) => {
       // compute tooltip
-<<<<<<< HEAD
-      var tier = stat.tier;
-      var next = $i18next.t('Stats.TierProgress', { context: tier === 5 ? 'Max' : '', progress: tier === 5 ? stat.value : (stat.value % 60), tier: tier, nextTier: tier + 1, statName: stat.name });
-      var cooldown = stat.cooldown || '';
-      if (cooldown) {
-        cooldown = $i18next.t('Cooldown.' + stat.effect, { cooldown: cooldown });
-=======
       const tier = stat.tier;
-      const next = $translate.instant('Stats.TierProgress', { progress: tier === 5 ? stat.value : (stat.value % 60), tier: tier, nextTier: tier + 1, statName: stat.name });
+      const next = $i18next.t('Stats.TierProgress', { context: tier === 5 ? 'Max' : '', progress: tier === 5 ? stat.value : (stat.value % 60), tier: tier, nextTier: tier + 1, statName: stat.name });
       let cooldown = stat.cooldown || '';
       if (cooldown) {
-        cooldown = $translate.instant(`Cooldown.${stat.effect}`, { cooldown: cooldown });
->>>>>>> d2465933
+        cooldown = $i18next.t(`Cooldown.${stat.effect}`, { cooldown: cooldown });
       }
       stat.tooltip = next + cooldown;
     });
