--- conflicted
+++ resolved
@@ -29,17 +29,10 @@
 }
 
 
-<<<<<<< HEAD
 function StoresCtrl(dimSettingsService, $scope, dimStoreService, dimPlatformService, loadingTracker, dimBucketService, dimInfoService, $i18next) {
-  var vm = this;
+  const vm = this;
   const didYouKnowTemplate = `<p>${$i18next.t('DidYouKnow.Collapse')}</p>
                               <p>${$i18next.t('DidYouKnow.Expand')}</p>`;
-=======
-function StoresCtrl(dimSettingsService, $scope, dimStoreService, dimPlatformService, loadingTracker, dimBucketService, dimInfoService, $translate) {
-  const vm = this;
-  const didYouKnowTemplate = `<p>${$translate.instant('DidYouKnow.Collapse')}</p>
-                              <p>${$translate.instant('DidYouKnow.Expand')}</p>`;
->>>>>>> d2465933
   // Only show this once per session
   const didYouKnow = _.once(() => {
     dimInfoService.show('collapsed', {
