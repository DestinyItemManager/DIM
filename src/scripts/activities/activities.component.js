import _ from 'underscore';

import template from './activities.html';
import './activities.scss';

<<<<<<< HEAD
function ActivitiesController($scope, dimStoreService, dimDefinitions, dimSettingsService, $i18next) {
=======
export const ActivitiesComponent = {
  controller: ActivitiesController,
  template,
  bindings: {
    account: '<'
  }
};

function ActivitiesController($scope, dimStoreService, dimDefinitions, dimSettingsService, $translate) {
>>>>>>> 9d65cac7
  'ngInject';

  const vm = this;

  vm.settings = dimSettingsService;

  vm.settingsChanged = function() {
    vm.settings.save();
  };

  // TODO: it's time for a directive
  vm.toggleSection = function(id) {
    vm.settings.collapsedSections[id] = !vm.settings.collapsedSections[id];
    vm.settings.save();
  };

  this.$onInit = function() {
    // TODO: this is a hack for loading stores - it should be just an observable
    vm.stores = dimStoreService.getStores();
    // TODO: OK, need to push this check into store service
    if (!vm.stores.length ||
        dimStoreService.activePlatform.membershipId !== vm.account.membershipId ||
        dimStoreService.activePlatform.platformType !== vm.account.platformType) {
      dimStoreService.reloadStores(vm.account);
      // TODO: currently this wires us up via the dim-stores-updated event
    }

    init();
  };

  // TODO: Ideally there would be an Advisors service that would
  // lazily load advisor info, and we'd get that info
  // here. Unfortunately we're also using advisor info to populate
  // extra info in Trials cards in Store service, and it's more
  // efficient to just fish the info out of there.

  // TODO: it'll be nice to replace this pattern with RxJS observables
  function init(stores = dimStoreService.getStores()) {
    if (_.isEmpty(stores)) {
      return;
    }

    vm.stores = stores = stores.filter((s) => s.id !== 'vault');

    const whitelist = [
      'vaultofglass',
      'crota',
      'kingsfall',
      'wrathofthemachine',
      // 'elderchallenge',
      'nightfall',
      'heroicstrike',
    ];

    dimDefinitions.getDefinitions().then((defs) => {
      const rawActivities = stores[0].advisors.activities;
      vm.activities = _.filter(rawActivities, (a) => {
        return a.activityTiers && whitelist.includes(a.identifier);
      });
      vm.activities = _.sortBy(vm.activities, (a) => {
        const ix = whitelist.indexOf(a.identifier);
        return (ix === -1) ? 999 : ix;
      }).map((a) => processActivities(defs, stores, a));

      vm.activities.forEach((a) => {
        a.tiers.forEach((t) => {
          if (t.hash === stores[0].advisors.activities.weeklyfeaturedraid.display.activityHash) {
            a.featured = true;
          }
        });
      });
    });
  }

  init();

  $scope.$on('dim-stores-updated', (e, args) => {
    init(args.stores);
  });

  function processActivities(defs, stores, rawActivity) {
    const def = defs.Activity.get(rawActivity.display.activityHash);
    const activity = {
      hash: rawActivity.display.activityHash,
      name: def.activityName,
      icon: rawActivity.display.icon,
      image: rawActivity.display.image,
      type: defs.ActivityType.get(def.activityTypeHash).activityTypeName
    };

    if (rawActivity.extended) {
      activity.skulls = rawActivity.extended.skullCategories.map((s) => {
        return s.skulls;
      });
    }

    const rawSkullCategories = rawActivity.activityTiers[0].skullCategories;
    if (rawSkullCategories && rawSkullCategories.length) {
      activity.skulls = rawSkullCategories[0].skulls;
    }

    if (activity.skulls && vm.settings.language !== 'en') {
      activity.skulls = i18nActivitySkulls(activity.skulls, defs);
    }

    // flatten modifiers and bonuses for now.
    if (activity.skulls) {
      activity.skulls = _.flatten(activity.skulls);
    }

    activity.tiers = rawActivity.activityTiers.map((r, i) => processActivity(defs, rawActivity.identifier, stores, r, i));

    return activity;
  }

  function processActivity(defs, activityId, stores, tier, index) {
    const tierDef = defs.Activity.get(tier.activityHash);

    const name = tier.activityData.recommendedLight === 390 ? 390
      : (tier.tierDisplayName ? $i18next.t(`Activities.${tier.tierDisplayName}`) : tierDef.activityName);

    const characters = activityId === 'heroicstrike' ? [] : stores.map((store) => {
      let steps = store.advisors.activities[activityId].activityTiers[index].steps;

      if (!steps) {
        steps = [store.advisors.activities[activityId].activityTiers[index].completion];
      }

      return {
        name: store.name,
        icon: store.icon,
        steps: steps
      };
    });

    return {
      hash: tierDef.activityHash,
      icon: tierDef.icon,
      name: name,
      complete: tier.activityData.isCompleted,
      characters: characters
    };
  }

  function i18nActivitySkulls(skulls, defs) {
    const skullHashes = [
      { displayName: "Heroic", hash: 0 },
      { displayName: "Arc Burn", hash: 1 },
      { displayName: "Solar Burn", hash: 2 },
      { displayName: "Void Burn", hash: 3 },
      { displayName: "Berserk", hash: 4 },
      { displayName: "Brawler", hash: 5 },
      { displayName: "Lightswitch", hash: 6 },
      { displayName: "Small Arms", hash: 7 },
      { displayName: "Specialist", hash: 8 },
      { displayName: "Juggler", hash: 9 },
      { displayName: "Grounded", hash: 10 },
      { displayName: "Bloodthirsty", hash: 11 },
      { displayName: "Chaff", hash: 12 },
      { displayName: "Fresh Troops", hash: 13 },
      { displayName: "Ironclad", hash: 14 },
      { displayName: "Match Game", hash: 15 },
      { displayName: "Exposure", hash: 16 },
      { displayName: "Airborne", hash: 17 },
      { displayName: "Catapult", hash: 18 },
      { displayName: "Epic", hash: 20 }];

    for (let i = 0, hash; i < skulls[0].length; i++) {
      hash = _.where(skullHashes, { displayName: skulls[0][i].displayName });
      hash = hash.length ? hash[0].hash : -1;
      if (hash >= 0) {
        if (hash < 20) { // set all skulls except for epic from heroic playlist...
          skulls[0][i].displayName = defs.Activity.get(870614351).skulls[hash].displayName;
          skulls[0][i].description = defs.Activity.get(870614351).skulls[hash].description;
        } else { // set Epic skull based off of a nightfall
          skulls[0][i].displayName = defs.Activity.get(2234107290).skulls[0].displayName;
          skulls[0][i].description = defs.Activity.get(2234107290).skulls[0].description;
        }
      }
    }
    return skulls;
  }
}<|MERGE_RESOLUTION|>--- conflicted
+++ resolved
@@ -3,9 +3,6 @@
 import template from './activities.html';
 import './activities.scss';
 
-<<<<<<< HEAD
-function ActivitiesController($scope, dimStoreService, dimDefinitions, dimSettingsService, $i18next) {
-=======
 export const ActivitiesComponent = {
   controller: ActivitiesController,
   template,
@@ -14,8 +11,7 @@
   }
 };
 
-function ActivitiesController($scope, dimStoreService, dimDefinitions, dimSettingsService, $translate) {
->>>>>>> 9d65cac7
+function ActivitiesController($scope, dimStoreService, dimDefinitions, dimSettingsService, $i18next) {
   'ngInject';
 
   const vm = this;
