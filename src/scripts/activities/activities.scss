<<<<<<< HEAD
=======
back-link {
  margin: 0 auto;
  display: block;
}
>>>>>>> ab638828

.activities {
  back-link {
    width: 100%;
    margin-left: 20px;
    display: block;
  }

  max-width: 1053px;
  margin: 0 auto;
  display: flex;
  flex-wrap: wrap;

  .activity {
    margin: 20px;
    width: 311px;
  }

  .activity-header {
    position: relative;
  }
  .activity-name {
    text-shadow: 2px 2px 5px black;
  }
  .activity-featured {
    color: gold;
  }
  .activity-title {
    padding: 0 16px;
    line-height: 34px;
    text-transform: uppercase;
    letter-spacing: 2px;
    font-size: 14px;
  }

  .activity-skulls {
    padding: 4px 0px;
    font-size: .8em;

    .small-icon {
      height: 13px;
      padding: 2px 7px;
      margin-right: 6px;
      float: left;
    }
  }

  .activity-progress {
    position: relative;
  }

  .small-icon {
    height: 26px;
    vertical-align: middle;
    position: relative;
    top: -1px;
  }

  .tier-title {
    padding: 0 32px;
    background-color: #353535;
    line-height: 34px;

    text-transform: uppercase;
  }

  .tier-row {
    display: flex;
    justify-content: space-between;

    img {
      padding-right: 4px;
    }
  }

  .step-icon {
    border-radius: 50%;
    background-color: rgba(245, 245, 245, 0.1);
    width: 8px;
    height: 8px;
    display: inline-block;
    border: 2px solid #fff;
    margin: 2px;
    margin-top: 6px;
  }

  .step-icon.complete {
    border-color: #ffce1f;
    background-color: rgba(255,206,31,0.4);
  }
}<|MERGE_RESOLUTION|>--- conflicted
+++ resolved
@@ -1,11 +1,3 @@
-<<<<<<< HEAD
-=======
-back-link {
-  margin: 0 auto;
-  display: block;
-}
->>>>>>> ab638828
-
 .activities {
   back-link {
     width: 100%;
