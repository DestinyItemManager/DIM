--- conflicted
+++ resolved
@@ -322,13 +322,8 @@
     if (otherExotic) {
       return dequipItem(otherExotic, true)
         .then(() => true)
-<<<<<<< HEAD
-        .catch(function(e) {
+        .catch((e) => {
           throw new Error($i18next.t('ItemService.ExoticError', { itemname: item.name, slot: otherExotic.type, error: e.message }));
-=======
-        .catch((e) => {
-          throw new Error($translate.instant('ItemService.ExoticError', { itemname: item.name, slot: otherExotic.type, error: e.message }));
->>>>>>> d2465933
         });
     } else {
       return $q.resolve(true);
