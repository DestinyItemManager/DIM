import angular from 'angular';
import _ from 'underscore';

angular.module('dimApp')
  .factory('dimItemService', ItemService);

<<<<<<< HEAD
function ItemService(dimStoreService,
                     dimBungieService,
                     $q,
                     $i18next) {
=======
/**
 * A service for moving/equipping items. dimItemMoveService should be preferred for most usages.
 */
function ItemService(
  dimStoreService,
  ItemFactory,
  Destiny1Api,
  $q,
  $translate
) {
>>>>>>> 3fc25dce
  // We'll reload the stores to check if things have been
  // thrown away or moved and we just don't have up to date info. But let's
  // throttle these calls so we don't just keep refreshing over and over.
  // This needs to be up here because of how we return the service object.
  const throttledReloadStores = _.throttle(() => {
    return dimStoreService.reloadStores();
  }, 10000, { trailing: false });

  return {
    getSimilarItem,
    moveTo,
    equipItems
  };

  /**
   * Update our item and store models after an item has been moved (or equipped/dequipped).
   * @return the new or updated item (it may create a new item!)
   */
  function updateItemModel(item, source, target, equip, amount) {
    // Refresh all the items - they may have been reloaded!
    source = dimStoreService.getStore(source.id);
    target = dimStoreService.getStore(target.id);
    item = dimStoreService.getItemAcrossStores(item);

    // If we've moved to a new place
    if (source.id !== target.id) {
      // We handle moving stackable and nonstackable items almost exactly the same!
      const stackable = item.maxStackSize > 1;
      // Items to be decremented
      const sourceItems = stackable
            ? _.sortBy(_.select(source.buckets[item.location.id], (i) => {
              return i.hash === item.hash &&
                i.id === item.id &&
                !i.notransfer;
            }), 'amount') : [item];
      // Items to be incremented. There's really only ever at most one of these, but
      // it's easier to deal with as a list.
      const targetItems = stackable
            ? _.sortBy(_.select(target.buckets[item.location.id], (i) => {
              return i.hash === item.hash &&
                i.id === item.id &&
                // Don't consider full stacks as targets
                i.amount !== i.maxStackSize &&
                !i.notransfer;
            }), 'amount') : [];
      // moveAmount could be more than maxStackSize if there is more than one stack on a character!
      const moveAmount = amount || item.amount;
      let addAmount = moveAmount;
      let removeAmount = moveAmount;
      let removedSourceItem = false;

      // Remove inventory from the source
      while (removeAmount > 0) {
        let sourceItem = sourceItems.shift();
        if (!sourceItem) {
          throw new Error($i18next.t('ItemService.TooMuch'));
        }

        const amountToRemove = Math.min(removeAmount, sourceItem.amount);
        if (amountToRemove === sourceItem.amount) {
          // Completely remove the source item
          if (source.removeItem(sourceItem)) {
            removedSourceItem = sourceItem.index === item.index;
          }
        } else {
          // Perf hack: by replacing the item entirely with a cloned
          // item that has an adjusted index, we force the ng-repeat
          // to refresh its view of the item, updating the
          // amount. This is because we've switched to bind-once for
          // the amount since it rarely changes.
          source.removeItem(sourceItem);
          sourceItem = angular.copy(sourceItem);
          sourceItem.amount -= amountToRemove;
          sourceItem.index = ItemFactory.createItemIndex(sourceItem);
          source.addItem(sourceItem);
        }

        removeAmount -= amountToRemove;
      }

      // Add inventory to the target (destination)
      let targetItem;
      while (addAmount > 0) {
        targetItem = targetItems.shift();

        if (!targetItem) {
          targetItem = item;
          if (!removedSourceItem) {
            targetItem = angular.copy(item);
            targetItem.index = ItemFactory.createItemIndex(targetItem);
          }
          removedSourceItem = false; // only move without cloning once
          targetItem.amount = 0; // We'll increment amount below
          target.addItem(targetItem);
        }

        const amountToAdd = Math.min(addAmount, targetItem.maxStackSize - targetItem.amount);
        // Perf hack: by replacing the item entirely with a cloned
        // item that has an adjusted index, we force the ng-repeat to
        // refresh its view of the item, updating the amount. This is
        // because we've switched to bind-once for the amount since it
        // rarely changes.
        target.removeItem(targetItem);
        targetItem = angular.copy(targetItem);
        targetItem.amount += amountToAdd;
        targetItem.index = ItemFactory.createItemIndex(targetItem);
        target.addItem(targetItem);
        addAmount -= amountToAdd;
      }
      item = targetItem; // The item we're operating on switches to the last target
    }

    if (equip) {
      const equipped = _.find(target.buckets[item.location.id], { equipped: true });
      if (equipped) {
        equipped.equipped = false;
      }
      item.equipped = true;
    }

    return item;
  }

  function getSimilarItem(item, exclusions, excludeExotic = false) {
    const target = dimStoreService.getStore(item.owner);
    const sortedStores = _.sortBy(dimStoreService.getStores(), (store) => {
      if (target.id === store.id) {
        return 0;
      } else if (store.isVault) {
        return 1;
      } else {
        return 2;
      }
    });

    let result = null;
    sortedStores.find((store) => {
      result = searchForSimilarItem(item, store, exclusions, target, excludeExotic);
      return result !== null;
    });

    return result;
  }

  /**
   * Find an item in store like "item", excluding the exclusions, to be equipped
   * on target.
   * @param exclusions a list of {id, hash} objects that won't be considered for equipping.
   */
  function searchForSimilarItem(item, store, exclusions, target, excludeExotic) {
    exclusions = exclusions || [];

    let candidates = _.filter(store.items, (i) => {
      return i.canBeEquippedBy(target) &&
        i.location.id === item.location.id &&
        !i.equipped &&
        // Not the same item
        i.id !== item.id &&
        // Not on the exclusion list
        !_.any(exclusions, { id: i.id, hash: i.hash });
    });

    if (!candidates.length) {
      return null;
    }

    if (excludeExotic) {
      candidates = _.reject(candidates, 'isExotic');
    }

    // TODO: unify this value function w/ the others!
    const sortedCandidates = _.sortBy(candidates, (i) => {
      let value = {
        Legendary: 4,
        Rare: 3,
        Uncommon: 2,
        Common: 1,
        Exotic: 0
      }[i.tier];
      if (item.isExotic && i.isExotic) {
        value += 5;
      }
      if (i.primStat) {
        value += i.primStat.value / 1000.0;
      }
      return value;
    }).reverse();

    return sortedCandidates.find((result) => {
      if (result.isExotic) {
        const otherExotic = getOtherExoticThatNeedsDequipping(result, store);
        // If there aren't other exotics equipped, or the equipped one is the one we're dequipping, we're good
        if (!otherExotic || otherExotic.id === item.id) {
          return true;
        } else {
          return false;
        }
      } else {
        return true;
      }
    }) || null;
  }

  /**
   * Bulk equip items. Only use for multiple equips at once.
   */
  function equipItems(store, items) {
    // Check for (and move aside) exotics
    const extraItemsToEquip = _.compact(items.map((i) => {
      if (i.isExotic) {
        const otherExotic = getOtherExoticThatNeedsDequipping(i, store);
        // If we aren't already equipping into that slot...
        if (otherExotic && !_.find(items, { type: otherExotic.type })) {
          const similarItem = getSimilarItem(otherExotic);
          if (!similarItem) {
            return $q.reject(new Error($i18next.t('ItemService.Deequip', { itemname: otherExotic.name })));
          }
          const target = dimStoreService.getStore(similarItem.owner);

          if (store.id === target.id) {
            return similarItem;
          } else {
            // If we need to get the similar item from elsewhere, do that first
            return moveTo(similarItem, store, true).then(() => similarItem);
          }
        }
      }
      return undefined;
    }));

    return $q.all(extraItemsToEquip).then((extraItems) => {
      items = items.concat(extraItems);

      if (items.length === 1) {
        return equipItem(items[0]);
      }
      return Destiny1Api.equipItems(store, items)
        .then((equippedItems) => {
          return equippedItems.map((i) => {
            return updateItemModel(i, store, store, true);
          });
        });
    });
  }

  function equipItem(item) {
    if ($featureFlags.debugMoves) {
      console.log('Equip', item.name, item.type, 'to', dimStoreService.getStore(item.owner).name);
    }
    return Destiny1Api.equip(item)
      .then(() => {
        const store = dimStoreService.getStore(item.owner);
        return updateItemModel(item, store, store, true);
      });
  }

  function dequipItem(item, excludeExotic = false) {
    const similarItem = getSimilarItem(item, [], excludeExotic);
    if (!similarItem) {
      return $q.reject(new Error($i18next.t('ItemService.Deequip', { itemname: item.name })));
    }
    const source = dimStoreService.getStore(item.owner);
    const target = dimStoreService.getStore(similarItem.owner);

    let p = $q.when();
    if (source.id !== target.id) {
      p = moveTo(similarItem, source, true);
    }

    return p
      .then(() => equipItem(similarItem))
      .then(() => item);
  }

  function moveToVault(item, amount) {
    return moveToStore(item, dimStoreService.getVault(), false, amount);
  }

  function moveToStore(item, store, equip, amount) {
    if ($featureFlags.debugMoves) {
      console.log('Move', amount, item.name, item.type, 'to', store.name, 'from', dimStoreService.getStore(item.owner).name);
    }
    return Destiny1Api.transfer(item, store, amount)
      .then(() => {
        const source = dimStoreService.getStore(item.owner);
        const newItem = updateItemModel(item, source, store, false, amount);
        if ((newItem.owner !== 'vault') && equip) {
          return equipItem(newItem);
        } else {
          return newItem;
        }
      });
  }

  /**
   * This returns a promise for true if the exotic can be
   * equipped. In the process it will move aside any existing exotic
   * that would conflict. If it could not move aside, this
   * rejects. It never returns false.
   */
  function canEquipExotic(item, store) {
    const otherExotic = getOtherExoticThatNeedsDequipping(item, store);
    if (otherExotic) {
      return dequipItem(otherExotic, true)
        .then(() => true)
        .catch((e) => {
          throw new Error($i18next.t('ItemService.ExoticError', { itemname: item.name, slot: otherExotic.type, error: e.message }));
        });
    } else {
      return $q.resolve(true);
    }
  }

  /**
   * Identify the other exotic, if any, that needs to be moved
   * aside. This is not a promise, it returns immediately.
   */
  function getOtherExoticThatNeedsDequipping(item, store) {
    const equippedExotics = _.filter(store.items, (i) => {
      return (i.equipped &&
              i.location.id !== item.location.id &&
              i.location.sort === item.location.sort &&
              i.isExotic);
    });

    if (equippedExotics.length === 0) {
      return null;
    } else if (equippedExotics.length === 1) {
      const equippedExotic = equippedExotics[0];

      if (item.hasLifeExotic() || equippedExotic.hasLifeExotic()) {
        return null;
      } else {
        return equippedExotic;
      }
    } else if (equippedExotics.length === 2) {
      // Assume that only one of the equipped items has 'The Life Exotic' perk
      const hasLifeExotic = item.hasLifeExotic();
      return _.find(equippedExotics, (i) => {
        return hasLifeExotic ? i.hasLifeExotic() : !i.hasLifeExotic();
      });
    } else {
      throw new Error($i18next.t('ItemService.TwoExotics'));
    }
  }

  /**
   * Choose another item that we can move out of "store" in order to
   * make room for "item". We already know when this function is
   * called that store has no room for item.
   *
   * @param store the store to choose a move aside item from.
   * @param item the item we're making space for.
   * @param moveContext a helper object that can answer questions about how much space is left.
   * @return An object with item and target properties representing both the item and its destination. This won't ever be undefined.
   * @throws {Error} An error if no move aside item could be chosen.
   */
  function chooseMoveAsideItem(store, item, moveContext) {
    // Check whether an item cannot or should not be moved
    function movable(otherItem) {
      return !otherItem.notransfer &&
        !_.any(moveContext.excludes, { id: otherItem.id, hash: otherItem.hash });
    }

    // The value of an item to use for ranking which item to move
    // aside. When moving from the vault we'll choose the
    // highest-value item, while moving from a character to the
    // vault (or another character) we'll use the lower value.
    function itemValue(i) {
      // Lower means more likely to get moved away
      // Prefer not moving the equipped item
      let value = i.equipped ? 10 : 0;
      // Prefer moving lower-tier
      value += {
        Common: 0,
        Uncommon: 1,
        Rare: 2,
        Legendary: 3,
        Exotic: 4
      }[i.tier];
      // Prefer things this character can use
      if (!store.isVault && i.canBeEquippedBy(store)) {
        value += 5;
      }
      // And low-stat
      if (i.primStat) {
        value += i.primStat.value / 1000.0;
      }
      // Engrams prefer to be in the vault
      if (!i.isEngram()) {
        value += 20;
      }

      // prefer same type over everything
      if (i.type === item.type) {
        value += 50;
      }

      return value;
    }

    const stores = dimStoreService.getStores();
    const otherStores = _.reject(stores, { id: store.id });

    // Start with candidates of the same type (or sort if it's vault)
    const allItems = store.isVault
            ? _.filter(store.items, (i) => i.bucket.sort === item.bucket.sort)
            : store.buckets[item.location.id];
    let moveAsideCandidates = _.filter(allItems, movable);

    // if there are no candidates at all, fail
    if (moveAsideCandidates.length === 0) {
      const e = new Error($i18next.t('ItemService.NotEnoughRoom', { store: store.name, itemname: item.name }));
      e.code = 'no-space';
      throw e;
    }

    // Find any stackable that could be combined with another stack
    // on a different store to form a single stack
    if (item.maxStackSize > 1) {
      let otherStore;
      const stackable = moveAsideCandidates.find((i) => {
        if (i.maxStackSize > 1) {
          // Find another store that has an appropriate stackable
          otherStore = otherStores.find(
            (otherStore) => _.any(otherStore.items, (otherItem) =>
                                  // Same basic item
                                  otherItem.hash === i.hash &&
                                  // Enough space to absorb this stack
                                  (i.maxStackSize - otherItem.amount) >= i.amount));
        }
        return otherStore;
      });
      if (stackable) {
        return {
          item: stackable,
          target: otherStore
        };
      }
    }

    // Sort all candidates
    moveAsideCandidates = _.sortBy(moveAsideCandidates, itemValue);
    if (store.isVault) {
      moveAsideCandidates = moveAsideCandidates.reverse();
    }

    // A cached version of the space-left function
    const cachedSpaceLeft = _.memoize((store, item) => {
      return moveContext.spaceLeft(store, item);
    }, (store, item) => {
      // cache key
      if (item.maxStackSize > 1) {
        return store.id + item.hash;
      } else {
        return store.id + item.type;
      }
    });

    let moveAsideCandidate;

    const vault = dimStoreService.getVault();
    moveAsideCandidates.find((candidate) => {
      // Other, non-vault stores, with the item's current
      // owner ranked last, but otherwise sorted by the
      // available space for the candidate item.
      const otherNonVaultStores = _.sortBy(
        _.filter(otherStores, (s) => !s.isVault && s.id !== item.owner),
        (s) => cachedSpaceLeft(s, candidate)).reverse();
      otherNonVaultStores.push(dimStoreService.getStore(item.owner));
      const otherCharacterWithSpace = _.find(otherNonVaultStores,
                                             (s) => cachedSpaceLeft(s, candidate));

      if (store.isVault) { // If we're moving from the vault
        // If there's somewhere with space, put it there
        if (otherCharacterWithSpace) {
          moveAsideCandidate = {
            item: candidate,
            target: otherCharacterWithSpace
          };
          return true;
        }
      } else { // If we're moving from a character
        // If there's exactly one *slot* left on the vault, and
        // we're not moving the original item *from* the vault, put
        // the candidate on another character in order to avoid
        // gumming up the vault.
        const openVaultSlots = Math.floor(cachedSpaceLeft(vault, candidate) / candidate.maxStackSize);
        if (openVaultSlots > 0 || !otherCharacterWithSpace) {
          // Otherwise just try to shove it in the vault, and we'll
          // recursively squeeze something else out of the vault.
          moveAsideCandidate = {
            item: candidate,
            target: vault
          };
          return true;
        } else {
          moveAsideCandidate = {
            item: otherCharacterWithSpace,
            target: vault
          };
          return true;
        }
      }

      return false;
    });

    if (!moveAsideCandidate) {
      const e = new Error($i18next.t('ItemService.NotEnoughRoom', { store: store.name, itemname: item.name }));
      e.code = 'no-space';
      throw e;
    }

    return moveAsideCandidate;
  }

  /**
   * Is there anough space to move the given item into store? This will refresh
   * data and/or move items aside in an attempt to make a move possible.
   * @param item The item we're trying to move.
   * @param store The destination store.
   * @param options.triedFallback True if we've already tried reloading stores
   * @param options.excludes A list of items that should not be moved in
   *                         order to make space for this move.
   * @param options.reservations A map from store => type => number of spaces to leave open.
   * @param options.numRetries A count of how many alternate items we've tried.
   * @return a promise that's either resolved if the move can proceed or rejected with an error.
   */
  function canMoveToStore(item, store, options = {}) {
    const { triedFallback = false, excludes = [], reservations = {}, numRetries = 0 } = options;

    function spaceLeftWithReservations(s, i) {
      let left = s.spaceLeftForItem(i);
      // minus any reservations
      if (reservations[s.id] && reservations[s.id][i.type]) {
        left -= reservations[s.id][i.type];
      }
      // but not counting the original item that's moving
      if (s.id === item.owner && i.type === item.type) {
        left--;
      }
      return Math.max(0, left);
    }

    if (item.owner === store.id) {
      return $q.resolve(true);
    }

    const stores = dimStoreService.getStores();

    // How much space will be needed (in amount, not stacks) in the target store in order to make the transfer?
    const storeReservations = {};
    storeReservations[store.id] = item.amount;

    // guardian-to-guardian transfer will also need space in the vault
    if (item.owner !== 'vault' && !store.isVault) {
      storeReservations.vault = item.amount;
    }

    // How many moves (in amount, not stacks) are needed from each
    const movesNeeded = {};
    stores.forEach((s) => {
      if (storeReservations[s.id]) {
        movesNeeded[s.id] = Math.max(0, storeReservations[s.id] - spaceLeftWithReservations(s, item));
      }
    });

    if (!_.any(movesNeeded)) {
      return $q.resolve(true);
    } else if (store.isVault || triedFallback) {
      // Move aside one of the items that's in the way
      const moveContext = {
        originalItemType: item.type,
        excludes: excludes,
        spaceLeft: function(s, i) {
          let left = spaceLeftWithReservations(s, i);
          if (i.type === this.originalItemType) {
            left = left - storeReservations[s.id];
          }
          return Math.max(0, left);
        }
      };

      // Move starting from the vault (which is always last)
      const moves = _.pairs(movesNeeded)
            .reverse()
            .find(([_, moveAmount]) => moveAmount > 0);
      const moveAsideSource = dimStoreService.getStore(moves[0]);
      const { item: moveAsideItem, target: moveAsideTarget } = chooseMoveAsideItem(moveAsideSource, item, moveContext);

      if (!moveAsideTarget || (!moveAsideTarget.isVault && moveAsideTarget.spaceLeftForItem(moveAsideItem) <= 0)) {
        const error = new Error($i18next.t(`ItemService.BucketFull.${moveAsideTarget.isVault}` ? 'Vault' : 'Guardian', { itemtype: (moveAsideTarget.isVault ? moveAsideItem.bucket.sort : moveAsideItem.type), store: moveAsideTarget.name, context: moveAsideTarget.gender }));
        error.code = 'no-space';
        return $q.reject(error);
      } else {
        // Make one move and start over!
        return moveTo(moveAsideItem, moveAsideTarget, false, moveAsideItem.amount, excludes)
          .then(() => canMoveToStore(item, store, options))
          .catch((e) => {
            if (numRetries < 3) {
              // Exclude this item and try again so we pick another
              excludes.push(moveAsideItem);
              options.excludes = excludes;
              options.numRetries = numRetries + 1;
              console.error(`Unable to move aside ${moveAsideItem.name} to ${moveAsideTarget.name}. Trying again.`, e);
              return canMoveToStore(item, store, options);
            } else {
              throw e;
            }
          });
      }
    } else {
      // Refresh the stores to see if anything has changed
      const reloadPromise = throttledReloadStores() || $q.when(dimStoreService.getStores());
      const storeId = store.id;
      return reloadPromise.then((stores) => {
        const store = _.find(stores, { id: storeId });
        options.triedFallback = true;
        return canMoveToStore(item, store, options);
      });
    }
  }

  function canEquip(item, store) {
    return $q((resolve, reject) => {
      if (item.canBeEquippedBy(store)) {
        resolve(true);
      } else if (item.classified) {
        reject(new Error($i18next.t('ItemService.Classified')));
      } else {
        let message;
        if (item.classTypeName === 'unknown') {
          message = $i18next.t('ItemService.OnlyEquippedLevel', { level: item.equipRequiredLevel });
        } else {
          message = $i18next.t('ItemService.OnlyEquippedClassLevel', { class: item.classTypeNameLocalized.toLowerCase(), level: item.equipRequiredLevel });
        }
        reject(new Error(message));
      }
    });
  }

  /**
   * Check whether this transfer can happen. If necessary, make secondary inventory moves
   * in order to make the primary transfer possible, such as making room or dequipping exotics.
   */
  function isValidTransfer(equip, store, item, excludes, reservations) {
    const promises = [];

    if (equip) {
      promises.push(canEquip(item, store));
      if (item.isExotic) {
        promises.push(canEquipExotic(item, store));
      }
    }

    promises.push(canMoveToStore(item, store, { excludes, reservations }));

    return $q.all(promises);
  }

  /**
   * Move item to target store, optionally equipping it.
   * @param item the item to move.
   * @param target the store to move it to.
   * @param equip true to equip the item, false to leave it unequipped.
   * @param amount how much of the item to move (for stacks). Can span more than one stack's worth.
   * @param excludes A list of {id, hash} objects representing items that should not be moved aside to make the move happen.
   * @param reservations A map of store id to the amount of space to reserve in it for items like "item".
   * @return {Promise} A promise for the completion of the whole sequence of moves, or a rejection if the move cannot complete.
   */
  function moveTo(item, target, equip, amount, excludes, reservations) {
    return isValidTransfer(equip, target, item, excludes, reservations)
      .then(() => {
        // Replace the target store - isValidTransfer may have reloaded it
        target = dimStoreService.getStore(target.id);
        const source = dimStoreService.getStore(item.owner);

        let promise = $q.when(item);

        if (!source.isVault && !target.isVault) { // Guardian to Guardian
          if (source.id !== target.id) { // Different Guardian
            if (item.equipped) {
              promise = promise.then((item) => dequipItem(item));
            }

            promise = promise
              .then((item) => moveToVault(item, amount))
              .then((item) => moveToStore(item, target, equip, amount));
          }

          if (equip) {
            promise = promise.then((item) => (item.equipped ? item : equipItem(item)));
          } else if (!equip) {
            promise = promise.then((item) => (item.equipped ? dequipItem(item) : item));
          }
        } else if (source.isVault && target.isVault) { // Vault to Vault
          // Do Nothing.
        } else if (source.isVault || target.isVault) { // Guardian to Vault
          if (item.equipped) {
            promise = promise.then((item) => dequipItem(item));
          }

          promise = promise.then((item) => moveToStore(item, target, equip, amount));
        }

        return promise;
      });
  }
}<|MERGE_RESOLUTION|>--- conflicted
+++ resolved
@@ -4,12 +4,6 @@
 angular.module('dimApp')
   .factory('dimItemService', ItemService);
 
-<<<<<<< HEAD
-function ItemService(dimStoreService,
-                     dimBungieService,
-                     $q,
-                     $i18next) {
-=======
 /**
  * A service for moving/equipping items. dimItemMoveService should be preferred for most usages.
  */
@@ -18,9 +12,8 @@
   ItemFactory,
   Destiny1Api,
   $q,
-  $translate
+  $i18next
 ) {
->>>>>>> 3fc25dce
   // We'll reload the stores to check if things have been
   // thrown away or moved and we just don't have up to date info. But let's
   // throttle these calls so we don't just keep refreshing over and over.
