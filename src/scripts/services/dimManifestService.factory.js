--- conflicted
+++ resolved
@@ -63,11 +63,7 @@
   .factory('dimManifestService', ManifestService);
 
 
-<<<<<<< HEAD
-function ManifestService($q, dimBungieService, $http, toaster, dimSettingsService, $i18next, $rootScope) {
-=======
-function ManifestService($q, Destiny1Api, $http, toaster, dimSettingsService, $translate, $rootScope) {
->>>>>>> 3fc25dce
+function ManifestService($q, Destiny1Api, $http, toaster, dimSettingsService, $i18next, $rootScope) {
   // Testing flags
   const alwaysLoadRemote = false;
 
