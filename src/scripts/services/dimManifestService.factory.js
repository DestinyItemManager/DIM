/* global zip */

import angular from 'angular';
import _ from 'underscore';
import idbKeyval from 'idb-keyval';

import sqlWasmPath from 'file-loader?name=[name]-[hash:6].[ext]!sql.js/js/sql-wasm.js';
import sqlWasmBinaryPath from 'file-loader?name=[name]-[hash:6].[ext]!sql.js/js/sql-optimized-wasm-raw.wasm';

// For zip
import 'imports-loader?this=>window!zip-js/WebContent/zip.js';

// Dynamic import splits up the sql library so the user only loads it
// if they need it. So we can minify sql.js specifically (as explained
// in the Webpack config, we need to explicitly name this chunk, which
// can only be done using the dynamic import method.
function requireSqlLib() {
  if (typeof WebAssembly === 'object') {
    return new Promise((resolve, reject) => {
      let loaded = false;

      window.Module = {
        wasmBinaryFile: sqlWasmBinaryPath
      };
      window.SQL = {
        onRuntimeInitialized: function() {
          if (!loaded) {
            console.info("Using WASM SQLite");
            loaded = true;
            resolve(window.SQL);
            delete window.SQL;
          }
        }
      };

      // Give it 10 seconds to load
      setTimeout(() => {
        if (!loaded) {
          loaded = true;

          // Fall back to the old one
          import(/* webpackChunkName: "sqlLib" */ 'sql.js').then(resolve, reject);
        }
      }, 10000);

      const head = document.getElementsByTagName('head')[0];
      const script = document.createElement('script');
      script.type = 'text/javascript';
      script.src = sqlWasmPath;
      script.async = true;
      head.appendChild(script);
    });
  } else {
    return import(/* webpackChunkName: "sqlLib" */ 'sql.js');
  }
}

angular.module('dimApp')
  .factory('dimManifestService', ManifestService);


function ManifestService($q, dimBungieService, $http, toaster, dimSettingsService, $i18next, $rootScope) {
  // Testing flags
  const alwaysLoadRemote = false;

  let manifestPromise = null;

  const makeStatement = _.memoize((table, db) => {
    return db.prepare(`select json from ${table} where id = ?`);
  });

  const service = {
    isLoaded: true,
    isError: false,
    statusText: null,
    version: null,

    // This tells users to reload the extension. It fires no more
    // often than every 10 seconds, and only warns if the manifest
    // version has actually changed.
    warnMissingDefinition: _.debounce(() => {
      dimBungieService.getManifest()
        .then((data) => {
          const language = dimSettingsService.language;
          const path = data.mobileWorldContentPaths[language] || data.mobileWorldContentPaths.en;

          // The manifest has updated!
          if (path !== service.version) {
            toaster.pop('error',
                        $i18next.t('Manifest.Outdated'),
                        $i18next.t('Manifest.OutdatedExplanation'));
          }
        });
    }, 10000, true),

    getManifest: function() {
      if (manifestPromise) {
        return manifestPromise;
      }

      service.isLoaded = false;

      manifestPromise = Promise
        .all([
          requireSqlLib(), // load in the sql.js library
          dimBungieService.getManifest()
            .then((data) => {
              const language = dimSettingsService.language;
              const path = data.mobileWorldContentPaths[language] || data.mobileWorldContentPaths.en;

<<<<<<< HEAD
          return loadManifestFromCache(version)
            .catch(function(e) {
              return loadManifestRemote(version, language, path);
            })
            .then(function(typedArray) {
              service.statusText = $i18next.t('Manifest.Build') + '...';
=======
              // Use the path as the version, rather than the "version" field, because
              // Bungie can update the manifest file without changing that version.
              const version = path;
              service.version = version;
>>>>>>> d2465933

              return loadManifestFromCache(version)
                .catch((e) => {
                  return loadManifestRemote(version, language, path);
                });
            })
        ])
        .then(([SQLLib, typedArray]) => {
          service.statusText = `${$translate.instant('Manifest.Build')}...`;
          const db = new SQLLib.Database(typedArray);
          // do a small request, just to test it out
          service.getAllRecords(db, 'DestinyRaceDefinition');
          return db;
        })
        .catch((e) => {
          let message = e.message || e;
          service.statusText = $i18next.t('Manifest.Error', { error: message });

          if (e.status === -1) {
            message = $i18next.t('BungieService.NotConnected');
          } else if (e.status === 503 || e.status === 522 /* cloudflare */) {
            message = $i18next.t('BungieService.Down');
          } else if (e.status < 200 || e.status >= 400) {
            message = $i18next.t('BungieService.NetworkError', {
              status: e.status,
              statusText: e.statusText
            });
          } else {
            // Something may be wrong with the manifest
            deleteManifestFile();
          }

          manifestPromise = null;
          service.isError = true;
          throw new Error(message);
        });

      return manifestPromise;
    },

    getRecord: function(db, table, id) {
      const statement = makeStatement(table, db);
      // The ID in sqlite is a signed 32-bit int, while the id we
      // use is unsigned, so we must convert
      const sqlId = new Int32Array([id])[0];
      const result = statement.get([sqlId]);
      statement.reset();
      if (result.length) {
        return JSON.parse(result[0]);
      }
      return null;
    },

    getAllRecords: function(db, table) {
      const rows = db.exec(`SELECT json FROM ${table}`);
      const result = {};
      rows[0].values.forEach((row) => {
        const obj = JSON.parse(row);
        result[obj.hash] = obj;
      });
      return result;
    }
  };

  return service;

  /**
   * Returns a promise for the manifest data as a Uint8Array. Will cache it on succcess.
   */
  function loadManifestRemote(version, language, path) {
<<<<<<< HEAD
    service.statusText = $i18next.t('Manifest.Download') + '...';

    return $http.get("https://www.bungie.net" + path + '?host=' + window.location.hostname, { responseType: "blob" })
      .then(function(response) {
        service.statusText = $i18next.t('Manifest.Unzip') + '...';
        return unzipManifest(response.data);
      })
      .then(function(arraybuffer) {
        service.statusText = $i18next.t('Manifest.Save') + '...';
=======
    service.statusText = `${$translate.instant('Manifest.Download')}...`;

    return $http.get(`https://www.bungie.net${path}?host=${window.location.hostname}`, { responseType: "blob" })
      .then((response) => {
        service.statusText = `${$translate.instant('Manifest.Unzip')}...`;
        return unzipManifest(response.data);
      })
      .then((arraybuffer) => {
        service.statusText = `${$translate.instant('Manifest.Save')}...`;
>>>>>>> d2465933

        const typedArray = new Uint8Array(arraybuffer);
        idbKeyval.set('dimManifest', typedArray)
          .then(() => {
            console.log(`Sucessfully stored ${typedArray.length} byte manifest file.`);
            localStorage.setItem('manifest-version', version);
          })
          .catch((e) => console.error('Error saving manifest file', e));

        $rootScope.$broadcast('dim-new-manifest');
        return typedArray;
      });
  }

  function deleteManifestFile() {
    localStorage.removeItem('manifest-version');
    idbKeyval.delete('dimManifest');
  }

  /**
   * Returns a promise for the cached manifest of the specified
   * version as a Uint8Array, or rejects.
   */
  function loadManifestFromCache(version) {
    if (alwaysLoadRemote) {
      return $q.reject(new Error("Testing - always load remote"));
    }

<<<<<<< HEAD
    service.statusText = $i18next.t('Manifest.Load') + '...';
    var currentManifestVersion = localStorage.getItem('manifest-version');
=======
    service.statusText = `${$translate.instant('Manifest.Load')}...`;
    const currentManifestVersion = localStorage.getItem('manifest-version');
>>>>>>> d2465933
    if (currentManifestVersion === version) {
      return idbKeyval.get('dimManifest').then((typedArray) => {
        if (!typedArray) {
          throw new Error("Empty cached manifest file");
        }
        return typedArray;
      });
    } else {
      _gaq.push(['_trackEvent', 'Manifest', 'Need New Manifest']);
      return $q.reject(new Error(`version mismatch: ${version} ${currentManifestVersion}`));
    }
  }

  /**
   * Unzip a file from a ZIP Blob into an ArrayBuffer. Returns a promise.
   */
  function unzipManifest(blob) {
    return $q((resolve, reject) => {
      zip.useWebWorkers = true;
      zip.workerScriptsPath = 'static/zipjs/';
      zip.createReader(new zip.BlobReader(blob), (zipReader) => {
        // get all entries from the zip
        zipReader.getEntries((entries) => {
          if (entries.length) {
            entries[0].getData(new zip.BlobWriter(), (blob) => {
              const blobReader = new FileReader();
              blobReader.addEventListener("error", (e) => { reject(e); });
              blobReader.addEventListener("load", () => {
                zipReader.close(() => {
                  resolve(blobReader.result);
                });
              });
              blobReader.readAsArrayBuffer(blob);
            });
          }
        });
      }, (error) => {
        reject(error);
      });
    });
  }
}
<|MERGE_RESOLUTION|>--- conflicted
+++ resolved
@@ -108,19 +108,10 @@
               const language = dimSettingsService.language;
               const path = data.mobileWorldContentPaths[language] || data.mobileWorldContentPaths.en;
 
-<<<<<<< HEAD
-          return loadManifestFromCache(version)
-            .catch(function(e) {
-              return loadManifestRemote(version, language, path);
-            })
-            .then(function(typedArray) {
-              service.statusText = $i18next.t('Manifest.Build') + '...';
-=======
               // Use the path as the version, rather than the "version" field, because
               // Bungie can update the manifest file without changing that version.
               const version = path;
               service.version = version;
->>>>>>> d2465933
 
               return loadManifestFromCache(version)
                 .catch((e) => {
@@ -129,7 +120,7 @@
             })
         ])
         .then(([SQLLib, typedArray]) => {
-          service.statusText = `${$translate.instant('Manifest.Build')}...`;
+          service.statusText = `${$i18next.t('Manifest.Build')}...`;
           const db = new SQLLib.Database(typedArray);
           // do a small request, just to test it out
           service.getAllRecords(db, 'DestinyRaceDefinition');
@@ -191,27 +182,15 @@
    * Returns a promise for the manifest data as a Uint8Array. Will cache it on succcess.
    */
   function loadManifestRemote(version, language, path) {
-<<<<<<< HEAD
-    service.statusText = $i18next.t('Manifest.Download') + '...';
-
-    return $http.get("https://www.bungie.net" + path + '?host=' + window.location.hostname, { responseType: "blob" })
-      .then(function(response) {
-        service.statusText = $i18next.t('Manifest.Unzip') + '...';
-        return unzipManifest(response.data);
-      })
-      .then(function(arraybuffer) {
-        service.statusText = $i18next.t('Manifest.Save') + '...';
-=======
-    service.statusText = `${$translate.instant('Manifest.Download')}...`;
+    service.statusText = `${$i18next.t('Manifest.Download')}...`;
 
     return $http.get(`https://www.bungie.net${path}?host=${window.location.hostname}`, { responseType: "blob" })
       .then((response) => {
-        service.statusText = `${$translate.instant('Manifest.Unzip')}...`;
+        service.statusText = `${$i18next.t('Manifest.Unzip')}...`;
         return unzipManifest(response.data);
       })
       .then((arraybuffer) => {
-        service.statusText = `${$translate.instant('Manifest.Save')}...`;
->>>>>>> d2465933
+        service.statusText = `${$i18next.t('Manifest.Save')}...`;
 
         const typedArray = new Uint8Array(arraybuffer);
         idbKeyval.set('dimManifest', typedArray)
@@ -240,13 +219,8 @@
       return $q.reject(new Error("Testing - always load remote"));
     }
 
-<<<<<<< HEAD
-    service.statusText = $i18next.t('Manifest.Load') + '...';
-    var currentManifestVersion = localStorage.getItem('manifest-version');
-=======
-    service.statusText = `${$translate.instant('Manifest.Load')}...`;
+    service.statusText = `${$i18next.t('Manifest.Load')}...`;
     const currentManifestVersion = localStorage.getItem('manifest-version');
->>>>>>> d2465933
     if (currentManifestVersion === version) {
       return idbKeyval.get('dimManifest').then((typedArray) => {
         if (!typedArray) {
