--- conflicted
+++ resolved
@@ -4,11 +4,7 @@
 angular.module('dimApp')
   .factory('dimInfoService', InfoService);
 
-<<<<<<< HEAD
-function InfoService(toaster, $http, $i18next, SyncService) {
-=======
-function InfoService(toaster, $translate, SyncService) {
->>>>>>> f6d86532
+function InfoService(toaster, $i18next, SyncService) {
   return {
     show: function(id, content, timeout) {
       timeout = timeout || 0;
