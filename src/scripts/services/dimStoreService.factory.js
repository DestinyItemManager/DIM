<<<<<<< HEAD
const angular = require('angular');
const _ = require('underscore');

(function() {
  'use strict';

  angular.module('dimApp')
    .factory('dimStoreService', StoreService);

  function StoreService(
    $rootScope,
    $q,
    dimBungieService,
    dimPlatformService,
    dimCategory,
    dimDefinitions,
    dimBucketService,
    dimItemInfoService,
    dimInfoService,
    SyncService,
    loadingTracker,
    dimManifestService,
    $translate,
    uuid2,
    dimFeatureFlags,
    dimSettingsService
  ) {
    var _stores = [];
    var _idTracker = {};

    var _removedNewItems = new Set();

    const dimClassifiedData = require('app/data/classified.json');
    const dimMissingSources = require('app/data/missing_sources.json');

    const yearHashes = {
      //         tTK       Variks        CoE         FoTL    Kings Fall
      year2: [460228854, 32533074641, 3739898362, 907422371, 3551688287],
      //         RoI       WoTM         FoTl       Dawning
      year3: [24296771, 3147905712, 907422371, 4153390200]
    };

    // Label isn't used, but it helps us understand what each one is
    const progressionMeta = {
      529303302: { label: "Cryptarch", order: 0 },
      3233510749: { label: "Vanguard", order: 1 },
      1357277120: { label: "Crucible", order: 2 },
      2778795080: { label: "Dead Orbit", order: 3 },
      1424722124: { label: "Future War Cult", order: 4 },
      3871980777: { label: "New Monarchy", order: 5 },
      2161005788: { label: "Iron Banner", order: 6 },
      174528503: { label: "Crota's Bane", order: 7 },
      807090922: { label: "Queen's Wrath", order: 8 },
      3641985238: { label: "House of Judgment", order: 9 },
      2335631936: { label: "Gunsmith", order: 10 },
      2576753410: { label: "SRL", order: 11 }
    };

    // Maps tierType to tierTypeName in English
    const tiers = [
      'Unused 0',
      'Unused 1',
      'Common',
      'Uncommon',
      'Rare',
      'Legendary',
      'Exotic'
    ];

    // A promise used to dedup parallel calls to reloadStores
    var _reloadPromise;

    // Cooldowns
    var cooldownsSuperA = ['5:00', '4:46', '4:31', '4:15', '3:58', '3:40'];
    var cooldownsSuperB = ['5:30', '5:14', '4:57', '4:39', '4:20', '4:00'];
    var cooldownsGrenade = ['1:00', '0:55', '0:49', '0:42', '0:34', '0:25'];
    var cooldownsMelee = ['1:10', '1:04', '0:57', '0:49', '0:40', '0:29'];

    // Prototype for Store objects - add methods to this to add them to all
    // stores.
    var StoreProto = {
      /**
       * Get the total amount of this item in the store, across all stacks,
       * excluding stuff in the postmaster.
       */
      amountOfItem: function(item) {
        return sum(_.filter(this.items, function(i) {
          return i.hash === item.hash && !i.location.inPostmaster;
        }), 'amount');
      },
      /**
       * How much of items like this item can fit in this store? For
       * stackables, this is in stacks, not individual pieces.
       */
      capacityForItem: function(item) {
        if (!item.bucket) {
          console.error("item needs a 'bucket' field", item);
          return 10;
        }
        return item.bucket.capacity;
      },
      /**
       * How many *more* items like this item can fit in this store?
       * This takes into account stackables, so the answer will be in
       * terms of individual pieces.
       */
      spaceLeftForItem: function(item) {
        if (!item.type) {
          throw new Error("item needs a 'type' field");
        }
        const openStacks = Math.max(0, this.capacityForItem(item) -
                                    this.buckets[item.location.id].length);
        const maxStackSize = item.maxStackSize || 1;
        if (maxStackSize === 1) {
          return openStacks;
        } else {
          const existingAmount = this.amountOfItem(item);
          const stackSpace = existingAmount > 0 ? (maxStackSize - (existingAmount % maxStackSize)) : 0;
          return (openStacks * maxStackSize) + stackSpace;
        }
      },
      updateCharacterInfoFromEquip: function(characterInfo) {
        dimDefinitions.then((defs) => this.updateCharacterInfo(defs, characterInfo));
      },
      updateCharacterInfo: function(defs, characterInfo) {
        this.level = characterInfo.characterLevel;
        this.percentToNextLevel = characterInfo.percentToNextLevel / 100.0;
        this.powerLevel = characterInfo.characterBase.powerLevel;
        this.background = 'https://www.bungie.net/' + characterInfo.backgroundPath;
        this.icon = 'https://www.bungie.net/' + characterInfo.emblemPath;
        this.stats = getCharacterStatsData(defs.Stat, characterInfo.characterBase);
      },
      // Remove an item from this store. Returns whether it actually removed anything.
      removeItem: function(item) {
        // Completely remove the source item
        function match(i) { return item.index === i.index; }
        var sourceIndex = _.findIndex(this.items, match);
        if (sourceIndex >= 0) {
          this.items.splice(sourceIndex, 1);

          var bucketItems = this.buckets[item.location.id];
          var bucketIndex = _.findIndex(bucketItems, match);
          bucketItems.splice(bucketIndex, 1);

          return true;
        }
        return false;
      },
      addItem: function(item) {
        this.items.push(item);
        var bucketItems = this.buckets[item.location.id];
        bucketItems.push(item);
        if (item.location.id === 'BUCKET_RECOVERY' && bucketItems.length >= item.location.capacity) {
          dimInfoService.show('lostitems', {
            type: 'warning',
            title: $translate.instant('Postmaster.Limit'),
            body: $translate.instant('Postmaster.Desc', { store: this.name }),
            hide: $translate.instant('Help.NeverShow')
          });
        }
        item.owner = this.id;
      },
      // Create a loadout from this store's equipped items
      loadoutFromCurrentlyEquipped: function(name) {
        return {
          id: uuid2.newguid(),
          classType: -1,
          name: name,
          items: _(this.items)
            .chain()
            .select((item) => item.canBeInLoadout())
            .map((i) => angular.copy(i))
            .groupBy((i) => i.type.toLowerCase())
            .value()
        };
      },
      factionAlignment: function() {
        const factionBadges = {
          969832704: 'Future War Cult',
          27411484: 'Dead Orbit',
          2954371221: 'New Monarchy'
        };

        const badge = _.find(this.buckets.BUCKET_MISSION, (i) => factionBadges[i.hash]);
        if (!badge) {
          return null;
        }

        return factionBadges[badge.hash];
=======
import angular from 'angular';
import _ from 'underscore';
import { sum, count } from '../util';
import idbKeyval from 'idb-keyval';

angular.module('dimApp')
  .factory('dimStoreService', StoreService);

function StoreService(
  $rootScope,
  $q,
  dimBungieService,
  dimPlatformService,
  dimCategory,
  dimDefinitions,
  dimBucketService,
  dimItemInfoService,
  dimInfoService,
  SyncService,
  loadingTracker,
  dimManifestService,
  $translate,
  uuid2,
  dimFeatureFlags,
  dimSettingsService
) {
  var _stores = [];
  var _idTracker = {};

  var _removedNewItems = new Set();

  const dimClassifiedData = require('app/data/classified.json');
  const dimMissingSources = require('app/data/missing_sources.json');

  const yearHashes = {
    //         tTK       Variks        CoE         FoTL    Kings Fall
    year2: [460228854, 32533074641, 3739898362, 907422371, 3551688287],
    //         RoI       WoTM         FoTl       Dawning
    year3: [24296771, 3147905712, 907422371, 4153390200]
  };

  // Label isn't used, but it helps us understand what each one is
  const progressionMeta = {
    529303302: { label: "Cryptarch", order: 0 },
    3233510749: { label: "Vanguard", order: 1 },
    1357277120: { label: "Crucible", order: 2 },
    2778795080: { label: "Dead Orbit", order: 3 },
    1424722124: { label: "Future War Cult", order: 4 },
    3871980777: { label: "New Monarchy", order: 5 },
    2161005788: { label: "Iron Banner", order: 6 },
    174528503: { label: "Crota's Bane", order: 7 },
    807090922: { label: "Queen's Wrath", order: 8 },
    3641985238: { label: "House of Judgment", order: 9 },
    2335631936: { label: "Gunsmith", order: 10 },
    2576753410: { label: "SRL", order: 11 }
  };

  // Maps tierType to tierTypeName in English
  const tiers = [
    'Unused 0',
    'Unused 1',
    'Common',
    'Uncommon',
    'Rare',
    'Legendary',
    'Exotic'
  ];

  // A promise used to dedup parallel calls to reloadStores
  var _reloadPromise;

  // Cooldowns
  var cooldownsSuperA = ['5:00', '4:46', '4:31', '4:15', '3:58', '3:40'];
  var cooldownsSuperB = ['5:30', '5:14', '4:57', '4:39', '4:20', '4:00'];
  var cooldownsGrenade = ['1:00', '0:55', '0:49', '0:42', '0:34', '0:25'];
  var cooldownsMelee = ['1:10', '1:04', '0:57', '0:49', '0:40', '0:29'];

  // Prototype for Store objects - add methods to this to add them to all
  // stores.
  var StoreProto = {
    /**
     * Get the total amount of this item in the store, across all stacks,
     * excluding stuff in the postmaster.
     */
    amountOfItem: function(item) {
      return sum(_.filter(this.items, function(i) {
        return i.hash === item.hash && !i.location.inPostmaster;
      }), 'amount');
    },
    /**
     * How much of items like this item can fit in this store? For
     * stackables, this is in stacks, not individual pieces.
     */
    capacityForItem: function(item) {
      if (!item.bucket) {
        console.error("item needs a 'bucket' field", item);
        return 10;
>>>>>>> 32759047
      }
      return item.bucket.capacity;
    },
    /**
     * How many *more* items like this item can fit in this store?
     * This takes into account stackables, so the answer will be in
     * terms of individual pieces.
     */
    spaceLeftForItem: function(item) {
      if (!item.type) {
        throw new Error("item needs a 'type' field");
      }
      const openStacks = Math.max(0, this.capacityForItem(item) -
                                  this.buckets[item.location.id].length);
      const maxStackSize = item.maxStackSize || 1;
      if (maxStackSize === 1) {
        return openStacks;
      } else {
        const existingAmount = this.amountOfItem(item);
        const stackSpace = existingAmount > 0 ? (maxStackSize - (existingAmount % maxStackSize)) : 0;
        return (openStacks * maxStackSize) + stackSpace;
      }
    },
    updateCharacterInfoFromEquip: function(characterInfo) {
      dimDefinitions.then((defs) => this.updateCharacterInfo(defs, characterInfo));
    },
    updateCharacterInfo: function(defs, characterInfo) {
      this.level = characterInfo.characterLevel;
      this.percentToNextLevel = characterInfo.percentToNextLevel / 100.0;
      this.powerLevel = characterInfo.characterBase.powerLevel;
      this.background = 'https://www.bungie.net/' + characterInfo.backgroundPath;
      this.icon = 'https://www.bungie.net/' + characterInfo.emblemPath;
      this.stats = getCharacterStatsData(defs.Stat, characterInfo.characterBase);
    },
    // Remove an item from this store. Returns whether it actually removed anything.
    removeItem: function(item) {
      // Completely remove the source item
      function match(i) { return item.index === i.index; }
      var sourceIndex = _.findIndex(this.items, match);
      if (sourceIndex >= 0) {
        this.items.splice(sourceIndex, 1);

        var bucketItems = this.buckets[item.location.id];
        var bucketIndex = _.findIndex(bucketItems, match);
        bucketItems.splice(bucketIndex, 1);

        return true;
      }
      return false;
    },
    addItem: function(item) {
      this.items.push(item);
      var bucketItems = this.buckets[item.location.id];
      bucketItems.push(item);
      if (item.location.id === 'BUCKET_RECOVERY' && bucketItems.length >= item.location.capacity) {
        dimInfoService.show('lostitems', {
          type: 'warning',
          title: $translate.instant('Postmaster.Limit'),
          body: $translate.instant('Postmaster.Desc', { store: this.name }),
          hide: $translate.instant('Help.NeverShow')
        });
      }
      item.owner = this.id;
    },
    // Create a loadout from this store's equipped items
    loadoutFromCurrentlyEquipped: function(name) {
      return {
        id: uuid2.newguid(),
        classType: -1,
        name: name,
        items: _(this.items)
          .chain()
          .select((item) => item.canBeInLoadout())
          .map((i) => angular.copy(i))
          .groupBy((i) => i.type.toLowerCase())
          .value()
      };
    },
    factionAlignment: function() {
      const factionBadges = {
        969832704: 'Future War Cult',
        27411484: 'Dead Orbit',
        2954371221: 'New Monarchy'
      };

      const badge = _.find(this.buckets.BUCKET_MISSION, (i) => factionBadges[i.hash]);
      if (!badge) {
        return null;
      }

      return factionBadges[badge.hash];
    }
  };

  /**
   * Check to see if this item has a node that restricts it to a
   * certain faction, and if the character is aligned with that
   * faction.
   */
  function factionItemAligns(store, item) {
    if (!item.talentGrid) {
      return true;
    }

    // Nodes that require matching faction alignment
    const factionNodes = {
      652505621: 'New Monarchy',
      2669659850: 'Future War Cult',
      2794386410: 'Dead Orbit'
    };

    const factionNode = _.find(item.talentGrid.nodes, (n) => factionNodes[n.hash]);
    if (!factionNode) {
      return true;
    }

    return factionNodes[factionNode.hash] === store.factionAlignment();
  }

  // Prototype for Item objects - add methods to this to add them to all
  // items.
  var ItemProto = {
    // Can this item be equipped by the given store?
    canBeEquippedBy: function(store) {
      if (store.isVault) {
        return false;
      }

      return this.equipment &&
        // For the right class
        (this.classTypeName === 'unknown' || this.classTypeName === store.class) &&
        // nothing we are too low-level to equip
        this.equipRequiredLevel <= store.level &&
        // can be moved or is already here
        (!this.notransfer || this.owner === store.id) &&
        !this.location.inPostmaster &&
        factionItemAligns(store, this);
    },
    inCategory: function(categoryName) {
      return _.contains(this.categories, categoryName);
    },
    isEngram: function() {
      return this.inCategory('CATEGORY_ENGRAM');
    },
    canBeInLoadout: function() {
      return this.equipment || this.type === 'Material' || this.type === 'Consumable';
    },
    // "The Life Exotic" Perk on Exotic Items means you can equip another exotic
    hasLifeExotic: function() {
      return this.isExotic && this.talentGrid && (_.find(this.talentGrid.nodes, { hash: 4044819214 }) !== undefined);
    }
  };

  var service = {
    getActiveStore: getActiveStore,
    getStores: getStores,
    reloadStores: reloadStores,
    getStore: getStore,
    getBonus: getBonus,
    getVault: getStore.bind(null, 'vault'),
    updateCharacters: updateCharacters,
    clearNewItems: clearNewItems,
    dropNewItem: dropNewItem,
    createItemIndex: createItemIndex,
    processItems: processItems,
    hasNewItems: false
  };

  $rootScope.$on('dim-active-platform-updated', function() {
    _stores = [];
    service.hasNewItems = false;
    $rootScope.$broadcast('dim-stores-updated', {
      stores: _stores
    });
    loadingTracker.addPromise(service.reloadStores(true));
  });

  return service;

  // Update the high level character information for all the stores
  // (level, light, int/dis/str, etc.). This does not update the
  // items in the stores - to do that, call reloadStores.
  function updateCharacters() {
    return $q.all([
      dimDefinitions,
      dimBungieService.getCharacters(dimPlatformService.getActive())
    ]).then(function([defs, bungieStores]) {
      _.each(_stores, function(dStore) {
        if (!dStore.isVault) {
          var bStore = _.findWhere(bungieStores, { id: dStore.id });
          dStore.updateCharacterInfo(defs, bStore.base);
        }
      });
      return _stores;
    });
  }

  function getActiveStore() {
    return _.find(_stores, 'current');
  }

  function getStores() {
    return _stores;
  }

  // Returns a promise for a fresh view of the stores and their items.
  // If this is called while a reload is already happening, it'll return the promise
  // for the ongoing reload rather than kicking off a new reload.
  function reloadStores() {
    const activePlatform = dimPlatformService.getActive();
    if (_reloadPromise && _reloadPromise.activePlatform === activePlatform) {
      return _reloadPromise;
    }

    // #786 Exiting early when finding no activePlatform.
    if (!activePlatform) {
      return $q.reject("Cannot find active platform.");
    }

    // Save a snapshot of all the items before we update
    const previousItems = buildItemSet(_stores);
    const firstLoad = (previousItems.size === 0);

    function fakeItemId(item) {
      if (activePlatform.fake && item.itemInstanceId !== "0") {
        item.itemInstanceId = 'fake-' + item.itemInstanceId;
      }
    }

    console.time('Load stores (Bungie API)');
    _reloadPromise = $q.all([dimDefinitions,
      dimBucketService,
      loadNewItems(activePlatform),
      dimItemInfoService(activePlatform),
      dimBungieService.getStores(activePlatform)])
      .then(function([defs, buckets, newItems, itemInfoService, rawStores]) {
        console.timeEnd('Load stores (Bungie API)');
        if (activePlatform !== dimPlatformService.getActive()) {
          throw new Error("Active platform mismatch");
        }

        const lastPlayedDate = _.reduce(rawStores, (memo, rawStore) => {
          if (rawStore.id === 'vault') {
            return memo;
          }

          const d1 = new Date(rawStore.character.base.characterBase.dateLastPlayed);

          return (memo) ? ((d1 >= memo) ? d1 : memo) : d1;
        }, null);

        var glimmer;
        var marks;
        var silver;
        _removedNewItems.forEach((id) => newItems.delete(id));
        _removedNewItems.clear();
        service.hasNewItems = (newItems.size !== 0);

        return $q.all([newItems, itemInfoService, ...rawStores.map(function(raw) {
          if (activePlatform !== dimPlatformService.getActive()) {
            throw new Error("Active platform mismatch");
          }
          var store;
          var items = [];
          if (!raw) {
            return undefined;
          }

          const character = raw.character.base;

          if (raw.id === 'vault') {
            store = angular.extend(Object.create(StoreProto), {
              id: 'vault',
              name: $translate.instant('Bucket.Vault'),
              class: 'vault',
              current: false,
              className: $translate.instant('Bucket.Vault'),
              lastPlayed: '2005-01-01T12:00:01Z',
              icon: require('app/images/vault.png'),
              background: require('app/images/vault-background.png'),
              items: [],
              legendaryMarks: marks,
              glimmer: glimmer,
              silver: silver,
              isVault: true,
              // Vault has different capacity rules
              capacityForItem: function(item) {
                var sort = item.sort;
                if (item.bucket) {
                  sort = item.bucket.sort;
                }
                if (!sort) {
                  throw new Error("item needs a 'sort' field");
                }
                return buckets[sort].capacity;
              },
              spaceLeftForItem: function(item) {
                let sort = item.sort;
                if (item.bucket) {
                  sort = item.bucket.sort;
                }
                if (!sort) {
                  throw new Error("item needs a 'sort' field");
                }
                const openStacks = Math.max(0, this.capacityForItem(item) -
                                            count(this.items, (i) => i.bucket.sort === sort));
                const maxStackSize = item.maxStackSize || 1;
                if (maxStackSize === 1) {
                  return openStacks;
                } else {
                  const existingAmount = this.amountOfItem(item);
                  const stackSpace = existingAmount > 0 ? (maxStackSize - (existingAmount % maxStackSize)) : 0;
                  return (openStacks * maxStackSize) + stackSpace;
                }
              },
              removeItem: function(item) {
                var result = StoreProto.removeItem.call(this, item);
                this.vaultCounts[item.location.sort]--;
                return result;
              },
              addItem: function(item) {
                StoreProto.addItem.call(this, item);
                this.vaultCounts[item.location.sort]++;
              }
            });

            _.each(raw.data.buckets, function(bucket) {
              _.each(bucket.items, function(item) {
                item.bucket = bucket.bucketHash;
                fakeItemId(item);
              });

              items = _.union(items, bucket.items);
            });
          } else {
            try {
              glimmer = _.find(character.inventory.currencies, function(cur) { return cur.itemHash === 3159615086; }).value;
              marks = _.find(character.inventory.currencies, function(cur) { return cur.itemHash === 2534352370; }).value;
              silver = _.find(character.inventory.currencies, function(cur) { return cur.itemHash === 2749350776; }).value;
            } catch (e) {
              glimmer = 0;
              marks = 0;
            }

            const race = defs.Race[character.characterBase.raceHash];
            let genderRace = "";
            let className = "";
            let gender = "";
            if (character.characterBase.genderType === 0) {
              gender = 'male';
              genderRace = race.raceNameMale;
              className = defs.Class[character.characterBase.classHash].classNameMale;
            } else {
              gender = 'female';
              genderRace = race.raceNameFemale;
              className = defs.Class[character.characterBase.classHash].classNameFemale;
            }

            store = angular.extend(Object.create(StoreProto), {
              id: raw.id,
              icon: 'https://www.bungie.net/' + character.emblemPath,
              current: lastPlayedDate.getTime() === (new Date(character.characterBase.dateLastPlayed)).getTime(),
              lastPlayed: character.characterBase.dateLastPlayed,
              background: 'https://www.bungie.net/' + character.backgroundPath,
              level: character.characterLevel,
              powerLevel: character.characterBase.powerLevel,
              stats: getCharacterStatsData(defs.Stat, character.characterBase),
              class: getClass(character.characterBase.classType),
              classType: character.characterBase.classType,
              className: className,
              gender: gender,
              genderRace: genderRace,
              percentToNextLevel: character.percentToNextLevel / 100.0,
              progression: raw.character.progression,
              advisors: raw.character.advisors,
              isVault: false
            });

            store.name = store.genderRace + ' ' + store.className;

            if (store.progression) {
              store.progression.progressions.forEach(function(prog) {
                angular.extend(prog, defs.Progression[prog.progressionHash], progressionMeta[prog.progressionHash]);
                const faction = _.find(defs.Faction, { progressionHash: prog.progressionHash });
                if (faction) {
                  prog.faction = faction;
                }
              });
            }

            _.each(raw.data.buckets, function(bucket) {
              _.each(bucket, function(pail) {
                _.each(pail.items, function(item) {
                  item.bucket = pail.bucketHash;
                  fakeItemId(item);
                });

                items = _.union(items, pail.items);
              });
            });

            if (_.has(character.inventory.buckets, 'Invisible')) {
              if (_.size(character.inventory.buckets.Invisible) > 0) {
                _.each(character.inventory.buckets.Invisible, function(pail) {
                  _.each(pail.items, function(item) {
                    item.bucket = pail.bucketHash;
                    fakeItemId(item);
                  });

                  items = _.union(items, pail.items);
                });
              }
            }
          }

          return processItems(store, items, previousItems, newItems, itemInfoService).then(function(items) {
            if (activePlatform !== dimPlatformService.getActive()) {
              throw new Error("Active platform mismatch");
            }

            store.items = items;

            // by type-bucket
            store.buckets = _.groupBy(items, function(i) {
              return i.location.id;
            });

            // Fill in any missing buckets
            _.values(buckets.byType).forEach(function(bucket) {
              if (!store.buckets[bucket.id]) {
                store.buckets[bucket.id] = [];
              }
            });

            if (store.isVault) {
              store.vaultCounts = {};
              ['Weapons', 'Armor', 'General'].forEach(function(category) {
                store.vaultCounts[category] = 0;
                buckets.byCategory[category].forEach(function(bucket) {
                  if (store.buckets[bucket.id]) {
                    store.vaultCounts[category] += store.buckets[bucket.id].length;
                  }
                });
              });
            }

            return store;
          });
        })]);
      })
      .then(function([newItems, itemInfoService, ...stores]) {
        if (activePlatform !== dimPlatformService.getActive()) {
          throw new Error("Active platform mismatch");
        }

        // Save and notify about new items (but only if this wasn't the first load)
        if (!firstLoad) {
          // Save the list of new item IDs
          _removedNewItems.forEach((id) => newItems.delete(id));
          _removedNewItems.clear();
          saveNewItems(newItems);
          service.hasNewItems = (newItems.size !== 0);
        }

        _stores = stores;

        $rootScope.$broadcast('dim-stores-updated', {
          stores: stores
        });

        itemInfoService.cleanInfos(stores);

        // Let our styling know how many characters there are
        document.querySelector('html').style.setProperty("--num-characters", _stores.length - 1);

        return stores;
      })
      .catch(function(e) {
        if (e.message === 'Active platform mismatch') {
          // no problem, just canceling the request
          return null;
        }
        throw e;
      })
      .finally(function() {
        // Clear the reload promise so this can be called again
        if (_reloadPromise.activePlatform === activePlatform) {
          _reloadPromise = null;
        }
        dimManifestService.isLoaded = true;
      });

    _reloadPromise.activePlatform = activePlatform;
    return _reloadPromise;
  }

  function getStore(id) {
    return _.find(_stores, { id: id });
  }

  // Set an ID for the item that should be unique across all items
  function createItemIndex(item) {
    // Try to make a unique, but stable ID. This isn't always possible, such as in the case of consumables.
    var index = item.hash + '-';
    if (item.id === '0') {
      index = index + item.amount;
      _idTracker[index] = (_idTracker[index] || 0) + 1;
      index = index + '-' + _idTracker[index];
    } else {
      index = index + item.id;
    }
    return index;
  }

  function processSingleItem(defs, buckets, previousItems, newItems, itemInfoService, item, owner) {
    var itemDef = defs.InventoryItem[item.itemHash];
    // Missing definition?
    if (!itemDef) {
      // maybe it is redacted...
      itemDef = {
        itemName: "Missing Item",
        redacted: true
      };
      dimManifestService.warnMissingDefinition();
    }

    if (!itemDef.icon && !itemDef.action) {
      itemDef.classified = true;
      itemDef.classType = 3;
    }

    if (!itemDef.icon) {
      itemDef.icon = '/img/misc/missing_icon.png';
    }

<<<<<<< HEAD
      if (!itemDef.icon && !itemDef.action) {
        itemDef.classified = true;
        itemDef.classType = 3;
      }
=======
    if (!itemDef.itemTypeName) {
      itemDef.itemTypeName = 'Unknown';
    }
>>>>>>> 32759047

    if (itemDef.redacted) {
      console.warn('Missing Item Definition:\n\n', item, '\n\nThis item is not in the current manifest and will be added at a later time by Bungie.');
    }

    if (!itemDef.itemName) {
      return null;
    }

    if (itemDef.classified) {
      var language = dimSettingsService.language;
      if (dimClassifiedData[itemDef.itemHash]) { // do we have declassification info for item?
         // itemDef.icon = dimClassifiedData[itemDef.itemHash].icon;
        itemDef.itemName = dimClassifiedData[itemDef.itemHash].i18n[language].itemName;
        itemDef.itemDescription = dimClassifiedData[itemDef.itemHash].i18n[language].itemDescription;
        itemDef.itemTypeName = dimClassifiedData[itemDef.itemHash].i18n[language].itemTypeName;
        itemDef.bucketTypeHash = dimClassifiedData[itemDef.itemHash].bucketHash;
        itemDef.tierType = dimClassifiedData[itemDef.itemHash].tierType;
        itemDef.classType = dimClassifiedData[itemDef.itemHash].classType;
        if (dimClassifiedData[itemDef.itemHash].primaryBaseStatHash) {
          itemDef.primaryBaseStatHash = dimClassifiedData[itemDef.itemHash].primaryBaseStatHash;
          itemDef.primaryStat = [];
          itemDef.primaryStat.statHash = itemDef.primaryBaseStatHash;
          itemDef.primaryStat.value = dimClassifiedData[itemDef.itemHash].stats[itemDef.primaryStat.statHash].value;
          item.primaryStat = itemDef.primaryStat;
        }
        if (dimClassifiedData[itemDef.itemHash].stats) {
          item.stats = dimClassifiedData[itemDef.itemHash].stats;
        }
      }
    }

    // fix itemDef for defense items with missing nodes
    if (item.primaryStat && item.primaryStat.statHash === 3897883278 && _.size(itemDef.stats) > 0 && _.size(itemDef.stats) !== 5) {
      var defaultMinMax = _.find(itemDef.stats, function(stat) {
        return _.indexOf([144602215, 1735777505, 4244567218], stat.statHash) >= 0;
      });

<<<<<<< HEAD
      if (itemDef.classified) {
        var language = dimSettingsService.language;
        if (dimClassifiedData[itemDef.itemHash]) { // do we have declassification info for item?
           // itemDef.icon = dimClassifiedData[itemDef.itemHash].icon;
          itemDef.itemName = dimClassifiedData[itemDef.itemHash].i18n[language].itemName;
          itemDef.itemDescription = dimClassifiedData[itemDef.itemHash].i18n[language].itemDescription;
          itemDef.itemTypeName = dimClassifiedData[itemDef.itemHash].i18n[language].itemTypeName;
          itemDef.bucketTypeHash = dimClassifiedData[itemDef.itemHash].bucketHash;
          itemDef.tierType = dimClassifiedData[itemDef.itemHash].tierType;
          itemDef.classType = dimClassifiedData[itemDef.itemHash].classType;
          if (dimClassifiedData[itemDef.itemHash].primaryBaseStatHash) {
            itemDef.primaryBaseStatHash = dimClassifiedData[itemDef.itemHash].primaryBaseStatHash;
            itemDef.primaryStat = [];
            itemDef.primaryStat.statHash = itemDef.primaryBaseStatHash;
            itemDef.primaryStat.value = dimClassifiedData[itemDef.itemHash].stats[itemDef.primaryStat.statHash].value;
            item.primaryStat = itemDef.primaryStat;
          }
          if (dimClassifiedData[itemDef.itemHash].stats) {
            item.stats = dimClassifiedData[itemDef.itemHash].stats;
          }
        }
      }

      // fix itemDef for defense items with missing nodes
      if (item.primaryStat && item.primaryStat.statHash === 3897883278 && _.size(itemDef.stats) > 0 && _.size(itemDef.stats) !== 5) {
        var defaultMinMax = _.find(itemDef.stats, function(stat) {
          return _.indexOf([144602215, 1735777505, 4244567218], stat.statHash) >= 0;
=======
      if (defaultMinMax) {
        [144602215, 1735777505, 4244567218].forEach(function(val) {
          if (!itemDef.stats[val]) {
            itemDef.stats[val] = {
              maximum: defaultMinMax.maximum,
              minimum: defaultMinMax.minimum,
              statHash: val,
              value: 0
            };
          }
>>>>>>> 32759047
        });
      }
    }

    // def.bucketTypeHash is where it goes normally
    var normalBucket = buckets.byHash[itemDef.bucketTypeHash];
    if (!normalBucket) {
      currentBucket = normalBucket = buckets.unknown;
      buckets.setHasUnknown();
    }

<<<<<<< HEAD
      // item.bucket is where it IS right now
      var currentBucket = buckets.byHash[item.bucket] || normalBucket;

      // We cheat a bit for items in the vault, since we treat the
      // vault as a character. So put them in the bucket they would
      // have been in if they'd been on a character.
      if (currentBucket.id.startsWith('BUCKET_VAULT')) {
        // TODO: Remove this if Bungie ever returns bucket.id for classified
        // items in the vault.
        if (itemDef.classified && itemDef.itemTypeName === 'Unknown') {
          if (currentBucket.id.endsWith('WEAPONS')) {
            currentBucket = buckets.byType.Heavy;
          } else if (currentBucket.id.endsWith('ARMOR')) {
            currentBucket = buckets.byType.ClassItem;
          } else if (currentBucket.id.endsWith('ITEMS')) {
            currentBucket = buckets.byType.Artifact;
          }
        } else {
          currentBucket = normalBucket;
=======
    // item.bucket is where it IS right now
    var currentBucket = buckets.byHash[item.bucket] || normalBucket;

    // We cheat a bit for items in the vault, since we treat the
    // vault as a character. So put them in the bucket they would
    // have been in if they'd been on a character.
    if (currentBucket.id.startsWith('BUCKET_VAULT')) {
      // TODO: Remove this if Bungie ever returns bucket.id for classified
      // items in the vault.
      if (itemDef.classified && itemDef.itemTypeName === 'Unknown') {
        if (currentBucket.id.endsWith('WEAPONS')) {
          currentBucket = buckets.byType.Heavy;
        } else if (currentBucket.id.endsWith('ARMOR')) {
          currentBucket = buckets.byType.ClassItem;
        } else if (currentBucket.id.endsWith('ITEMS')) {
          currentBucket = buckets.byType.Artifact;
>>>>>>> 32759047
        }
      } else {
        currentBucket = normalBucket;
      }
    }

    var itemType = normalBucket.type || 'Unknown';

    const categories = itemDef.itemCategoryHashes ? _.compact(itemDef.itemCategoryHashes.map((c) => {
      const category = defs.ItemCategory[c];
      return category ? category.identifier : null;
    })) : [];

    var dmgName = [null, 'kinetic', 'arc', 'solar', 'void'][item.damageType];

    itemDef.sourceHashes = itemDef.sourceHashes || [];

<<<<<<< HEAD
      var createdItem = angular.extend(Object.create(ItemProto), {
        // figure out what year this item is probably from

        // The bucket the item is currently in
        location: currentBucket,
        // The bucket the item normally resides in (even though it may be in the vault/postmaster)
        bucket: normalBucket,
        hash: item.itemHash,
        // This is the type of the item (see dimCategory/dimBucketService) regardless of location
        type: itemType,
        categories: categories, // see defs.ItemCategory
        tier: tiers[itemDef.tierType] || 'Common',
        isExotic: tiers[itemDef.tierType] === 'Exotic',
        isVendorItem: (!owner || owner.id === null),
        name: itemDef.itemName,
        description: itemDef.itemDescription || '', // Added description for Bounties for now JFLAY2015
        icon: itemDef.icon,
        notransfer: (currentBucket.inPostmaster || itemDef.nonTransferrable || !itemDef.allowActions || itemDef.classified),
        id: item.itemInstanceId,
        equipped: item.isEquipped,
        equipment: item.isEquipment,
        complete: item.isGridComplete,
        percentComplete: null,
        amount: item.stackSize,
        primStat: item.primaryStat,
        typeName: itemDef.itemTypeName,
        // "perks" are the two or so talent grid items that are "featured" for an
        // item in its popup in the game. We don't currently use these.
        // perks: item.perks,
        equipRequiredLevel: item.equipRequiredLevel,
        maxStackSize: (itemDef.maxStackSize > 0) ? itemDef.maxStackSize : 1,
        // 0: titan, 1: hunter, 2: warlock, 3: any
        classType: itemDef.classType,
        classTypeName: getClass(itemDef.classType),
        classTypeNameLocalized: getClassTypeNameLocalized(defs, itemDef.classType),
        dmg: dmgName,
        visible: true,
        sourceHashes: itemDef.sourceHashes,
        lockable: normalBucket.type !== 'Class' && ((currentBucket.inPostmaster && item.isEquipment) || currentBucket.inWeapons || item.lockable),
        trackable: currentBucket.inProgress && (currentBucket.hash === 2197472680 || currentBucket.hash === 1801258597),
        tracked: item.state === 2,
        locked: item.locked,
        redacted: itemDef.redacted,
        classified: itemDef.classified,
        isInLoadout: false
      });
=======
    const missingSource = dimMissingSources[itemDef.hash] || [];
    if (missingSource.length) {
      itemDef.sourceHashes = _.union(itemDef.sourceHashes, missingSource);
    }
>>>>>>> 32759047

    var createdItem = angular.extend(Object.create(ItemProto), {
      // figure out what year this item is probably from

      // The bucket the item is currently in
      location: currentBucket,
      // The bucket the item normally resides in (even though it may be in the vault/postmaster)
      bucket: normalBucket,
      hash: item.itemHash,
      // This is the type of the item (see dimCategory/dimBucketService) regardless of location
      type: itemType,
      categories: categories, // see defs.ItemCategory
      tier: tiers[itemDef.tierType] || 'Common',
      isExotic: tiers[itemDef.tierType] === 'Exotic',
      isVendorItem: (!owner || owner.id === null),
      name: itemDef.itemName,
      description: itemDef.itemDescription || '', // Added description for Bounties for now JFLAY2015
      icon: itemDef.icon,
      notransfer: (currentBucket.inPostmaster || itemDef.nonTransferrable || !itemDef.allowActions || itemDef.classified),
      id: item.itemInstanceId,
      equipped: item.isEquipped,
      equipment: item.isEquipment,
      complete: item.isGridComplete,
      percentComplete: null,
      amount: item.stackSize,
      primStat: item.primaryStat,
      typeName: itemDef.itemTypeName,
      // "perks" are the two or so talent grid items that are "featured" for an
      // item in its popup in the game. We don't currently use these.
      // perks: item.perks,
      equipRequiredLevel: item.equipRequiredLevel,
      maxStackSize: (itemDef.maxStackSize > 0) ? itemDef.maxStackSize : 1,
      // 0: titan, 1: hunter, 2: warlock, 3: any
      classType: itemDef.classType,
      classTypeName: getClass(itemDef.classType),
      classTypeNameLocalized: getClassTypeNameLocalized(defs, itemDef.classType),
      dmg: dmgName,
      visible: true,
      sourceHashes: itemDef.sourceHashes,
      lockable: normalBucket.type !== 'Class' && ((currentBucket.inPostmaster && item.isEquipment) || currentBucket.inWeapons || item.lockable),
      trackable: currentBucket.inProgress && (currentBucket.hash === 2197472680 || currentBucket.hash === 1801258597),
      tracked: item.state === 2,
      locked: item.locked,
      redacted: itemDef.redacted,
      classified: itemDef.classified,
      isInLoadout: false
    });

    createdItem.index = createItemIndex(createdItem);

    // Moving rare masks destroys them
    if (createdItem.inCategory('CATEGORY_MASK') && createdItem.tier !== 'Legendary') {
      createdItem.notransfer = true;
    }

    if (createdItem.primStat) {
      createdItem.primStat.stat = defs.Stat[createdItem.primStat.statHash];
    }

    // An item is new if it was previously known to be new, or if it's new since the last load (previousItems);
    createdItem.isNew = false;
    try {
      createdItem.isNew = isItemNew(createdItem.id, previousItems, newItems);
    } catch (e) {
      console.error("Error determining new-ness of " + createdItem.name, item, itemDef, e);
    }

    if (itemInfoService) {
      try {
        createdItem.dimInfo = itemInfoService.infoForItem(createdItem.hash, createdItem.id);
      } catch (e) {
        console.error("Error getting extra DIM info for " + createdItem.name, item, itemDef, e);
      }
    }

    try {
      createdItem.talentGrid = buildTalentGrid(item, defs.TalentGrid, defs.Progression);
    } catch (e) {
      console.error("Error building talent grid for " + createdItem.name, item, itemDef, e);
    }
    try {
      createdItem.stats = buildStats(item, itemDef, defs.Stat, createdItem.talentGrid, itemType);

      if (createdItem.stats && createdItem.stats.length === 0) {
        createdItem.stats = buildStats(item, item, defs.Stat, createdItem.talentGrid, itemType);
      }
    } catch (e) {
      console.error("Error building stats for " + createdItem.name, item, itemDef, e);
    }
    try {
      createdItem.objectives = buildObjectives(item.objectives, defs.Objective);
    } catch (e) {
      console.error("Error building objectives for " + createdItem.name, item, itemDef, e);
    }
    if (createdItem.talentGrid && createdItem.talentGrid.infusable) {
      try {
        createdItem.quality = getQualityRating(createdItem.stats, item.primaryStat, itemType);
      } catch (e) {
        console.error("Error building quality rating for " + createdItem.name, item, itemDef, e);
      }
    }

    setItemYear(createdItem);

    // More objectives properties
    if (owner.advisors && itemDef.recordBookHash && itemDef.recordBookHash > 0) {
      try {
        const recordBook = owner.advisors.recordBooks[itemDef.recordBookHash];

        recordBook.records = _.map(_.values(recordBook.records), (record) => _.extend(defs.Record[record.recordHash], record));

        createdItem.objectives = buildRecords(recordBook, defs.Objective);

        if (recordBook.progression) {
          recordBook.progression = angular.extend(recordBook.progression, defs.Progression[recordBook.progression.progressionHash]);
          createdItem.progress = recordBook.progression;
          createdItem.percentComplete = createdItem.progress.currentProgress / _.reduce(createdItem.progress.steps, (memo, step) => memo + step.progressTotal, 0);
        } else {
          createdItem.percentComplete = _.countBy(createdItem.objectives, function(task) {
            return task.complete;
          }).true / createdItem.objectives.length;
        }

        createdItem.complete = _.chain(recordBook.records)
          .pluck('objectives')
          .flatten()
          .all('isComplete')
          .value();
      } catch (e) {
        console.error("Error building record book for " + createdItem.name, item, itemDef, e);
      }
    } else if (createdItem.objectives) {
      createdItem.complete = (!createdItem.talentGrid || createdItem.complete) && _.all(createdItem.objectives, 'complete');
      createdItem.percentComplete = sum(createdItem.objectives, function(objective) {
        return Math.min(1.0, objective.progress / objective.completionValue) / createdItem.objectives.length;
      });
    } else if (createdItem.talentGrid) {
      createdItem.percentComplete = Math.min(1.0, createdItem.talentGrid.totalXP / createdItem.talentGrid.totalXPRequired);
      createdItem.complete = createdItem.talentGrid.complete;
    }

    // In debug mode, keep the original JSON around
    if (dimFeatureFlags.debugMode) {
      createdItem.originalItem = item;
    }

    // do specific things for specific items
    if (createdItem.hash === 491180618) { // Trials Cards
      createdItem.objectives = buildTrials(owner.advisors.activities.trials);
      var best = owner.advisors.activities.trials.extended.highestWinRank;
      createdItem.complete = owner.advisors.activities.trials.completion.success;
      createdItem.percentComplete = createdItem.complete ? 1 : (best >= 7 ? .66 : (best >= 5 ? .33 : 0));
    }

    return createdItem;
  }

  function buildTalentGrid(item, talentDefs, progressDefs) {
    var talentGridDef = talentDefs[item.talentGridHash];
    if (!item.progression || !talentGridDef || !item.nodes || !item.nodes.length || !progressDefs[item.progression.progressionHash]) {
      return undefined;
    }

    var totalXP = item.progression.currentProgress;
    var totalLevel = item.progression.level; // Can be way over max

    // progressSteps gives the XP needed to reach each level, with
    // the last element repeating infinitely.
    var progressSteps = progressDefs[item.progression.progressionHash].steps;
    // Total XP to get to specified level
    function xpToReachLevel(level) {
      if (level === 0) {
        return 0;
      }
      var totalXPRequired = 0;
      for (var step = 1; step <= level; step++) {
        totalXPRequired += progressSteps[Math.min(step, progressSteps.length) - 1].progressTotal;
      }

      return totalXPRequired;
    }

    var possibleNodes = talentGridDef.nodes;

    // var featuredPerkNames = item.perks.map(function(perk) {
    //   var perkDef = perkDefs[perk.perkHash];
    //   return perkDef ? perkDef.displayName : 'Unknown';
    // });

    var gridNodes = item.nodes.map(function(node) {
      var talentNodeGroup = possibleNodes[node.nodeHash];
      var talentNodeSelected = talentNodeGroup.steps[node.stepIndex];

      if (!talentNodeSelected) {
        return undefined;
      }

      var nodeName = talentNodeSelected.nodeStepName;

      // Filter out some weird bogus nodes
      if (!nodeName || nodeName.length === 0 || talentNodeGroup.column < 0) {
        return undefined;
      }

      // Only one node in this column can be selected (scopes, etc)
      var exclusiveInColumn = Boolean(talentNodeGroup.exlusiveWithNodes &&
                               talentNodeGroup.exlusiveWithNodes.length > 0);

      // Unlocked is whether or not the material cost has been paid
      // for the node
      var unlocked = node.isActivated ||
            talentNodeGroup.autoUnlocks ||
            // If only one can be activated, the cost only needs to be
            // paid once per row.
            (exclusiveInColumn &&
             _.any(talentNodeGroup.exlusiveWithNodes, function(nodeIndex) {
               return item.nodes[nodeIndex].isActivated;
             }));

      // Calculate relative XP for just this node
      var startProgressionBarAtProgress = talentNodeSelected.startProgressionBarAtProgress;
      var activatedAtGridLevel = talentNodeSelected.activationRequirement.gridLevel;
      var xpRequired = xpToReachLevel(activatedAtGridLevel) - startProgressionBarAtProgress;
      var xp = Math.max(0, Math.min(totalXP - startProgressionBarAtProgress, xpRequired));

      // Build a perk string for the DTR link. See https://github.com/DestinyItemManager/DIM/issues/934
      var dtrHash = null;
      if (node.isActivated || talentNodeGroup.isRandom) {
        dtrHash = node.nodeHash.toString(16);
        if (dtrHash.length > 1) {
          dtrHash += ".";
        }

        if (talentNodeGroup.isRandom) {
          dtrHash += node.stepIndex.toString(16);
          if (node.isActivated) {
            dtrHash += "o";
          }
        }
      }

      // There's a lot more here, but we're taking just what we need
      return {
        name: nodeName,
        hash: talentNodeSelected.nodeStepHash,
        description: talentNodeSelected.nodeStepDescription,
        icon: talentNodeSelected.icon,
        // XP put into this node
        xp: xp,
        // XP needed for this node to unlock
        xpRequired: xpRequired,
        // Position in the grid
        column: talentNodeGroup.column,
        row: talentNodeGroup.row,
        // Is the node selected (lit up in the grid)
        activated: node.isActivated,
        // The item level at which this node can be unlocked
        activatedAtGridLevel: activatedAtGridLevel,
        // Only one node in this column can be selected (scopes, etc)
        exclusiveInColumn: exclusiveInColumn,
        // Whether there's enough XP in the item to buy the node
        xpRequirementMet: activatedAtGridLevel <= totalLevel,
        // Whether or not the material cost has been paid for the node
        unlocked: unlocked,
        // Some nodes don't show up in the grid, like purchased ascend nodes
        hidden: node.hidden,

        dtrHash: dtrHash

        // Whether (and in which order) this perk should be
        // "featured" on an abbreviated info panel, as in the
        // game. 0 = not featured, positive numbers signify the
        // order of the featured perks.
        // featuredPerk: (featuredPerkNames.indexOf(nodeName) + 1)

        // This list of material requirements to unlock the
        // item are a mystery. These hashes don't exist anywhere in
        // the manifest database. Also, the activationRequirement
        // object doesn't say how much of the material is
        // needed. There's got to be some missing DB somewhere with
        // this info.
        // materialsNeeded: talentNodeSelected.activationRequirement.materialRequirementHashes

        // These are useful for debugging or searching for new properties,
        // but they don't need to be included in the result.
        // talentNodeGroup: talentNodeGroup,
        // talentNodeSelected: talentNodeSelected,
        // itemNode: node
      };
    });

    // We need to unique-ify because Ornament nodes show up twice!
    gridNodes = _.uniq(_.compact(gridNodes), false, 'hash');

    if (!gridNodes.length) {
      return undefined;
    }

    // This can be handy for visualization/debugging
    // var columns = _.groupBy(gridNodes, 'column');

    var maxLevelRequired = _.max(gridNodes, 'activatedAtGridLevel').activatedAtGridLevel;
    var totalXPRequired = xpToReachLevel(maxLevelRequired);

    var ascendNode = _.find(gridNodes, { hash: 1920788875 });

    // Fix for stuff that has nothing in early columns
    var minColumn = _.min(_.reject(gridNodes, 'hidden'), 'column').column;
    if (minColumn > 0) {
      gridNodes.forEach(function(node) { node.column -= minColumn; });
    }
    var maxColumn = _.max(gridNodes, 'column').column;

    return {
      nodes: _.sortBy(gridNodes, function(node) { return node.column + (0.1 * node.row); }),
      xpComplete: totalXPRequired <= totalXP,
      totalXPRequired: totalXPRequired,
      totalXP: Math.min(totalXPRequired, totalXP),
      hasAscendNode: Boolean(ascendNode),
      ascended: Boolean(ascendNode && ascendNode.activated),
      infusable: _.any(gridNodes, { hash: 1270552711 }),
      dtrPerks: _.compact(_.pluck(gridNodes, 'dtrHash')).join(';'),
      complete: totalXPRequired <= totalXP && _.all(gridNodes, (n) => n.unlocked || (n.xpRequired === 0 && n.column === maxColumn))
    };
  }

  function buildTrials(trials) {
    var flawless = trials.completion.success;
    trials = trials.extended;
    function buildObjective(name, current, max, bool, style) {
      return {
        displayStyle: style,
        displayName: $translate.instant('TrialsCard.' + name),
        progress: current,
        completionValue: max,
        complete: bool ? current >= max : false,
        boolean: bool
      };
    }

    return [
      buildObjective('Wins', trials.scoreCard.wins, trials.scoreCard.maxWins, false, 'trials'),
      buildObjective('Losses', trials.scoreCard.losses, trials.scoreCard.maxLosses, false, 'trials'),
      buildObjective('FiveWins', trials.highestWinRank, trials.winRewardDetails[0].winCount, true),
      buildObjective('SevenWins', trials.highestWinRank, trials.winRewardDetails[1].winCount, true),
      buildObjective('Flawless', flawless, 1, true),
    ];
  }

  function buildRecords(recordBook, objectiveDef) {
    if (!recordBook.records || !recordBook.records.length) {
      return undefined;
    }

    let processRecord = (recordBook, record) => {
      var def = objectiveDef[record.objectives[0].objectiveHash];

      var display;
      if (record.recordValueUIStyle === '_investment_record_value_ui_style_time_in_milliseconds') {
        display = record.objectives[0].displayValue;
      }

      return {
        description: record.description,
        displayName: record.displayName,
        progress: record.objectives[0].progress,
        display: display,
        completionValue: def.completionValue,
        complete: record.objectives[0].isComplete,
        boolean: def.completionValue === 1
      };
    };

    processRecord = processRecord.bind(this, recordBook);

    return _.map(recordBook.records, processRecord);
  }

  function buildObjectives(objectives, objectiveDef) {
    if (!objectives || !objectives.length) {
      return undefined;
    }

    return objectives.map(function(objective) {
      var def = objectiveDef[objective.objectiveHash];

      return {
        description: '',
        displayName: def.displayDescription,
        progress: objective.progress,
        completionValue: def.completionValue,
        complete: objective.isComplete,
        boolean: def.completionValue === 1
      };
    });
  }

  function fitValue(light) {
    if (light > 300) {
      return (0.2546 * light) - 23.825;
    } if (light > 200) {
      return (0.1801 * light) - 1.4612;
    } else {
      return -1;
    }
  }

  function getScaledStat(base, light) {
    var max = 335;

    if (light > 335) {
      light = 335;
    }

    return {
      min: Math.floor((base) * (fitValue(max) / fitValue(light))),
      max: Math.floor((base + 1) * (fitValue(max) / fitValue(light)))
    };
  }

  // thanks to bungie armory for the max-base stats
  // thanks to /u/iihavetoes for rates + equation
  // https://www.reddit.com/r/DestinyTheGame/comments/4geixn/a_shift_in_how_we_view_stat_infusion_12tier/
  // TODO set a property on a bucket saying whether it can have quality rating, etc
  function getQualityRating(stats, light, type) {
    // For a quality property, return a range string (min-max percentage)
    function getQualityRange(light, quality) {
      if (!quality) {
        return '';
      }

      if (light > 335) {
        light = 335;
      }

      return ((quality.min === quality.max || light === 335)
              ? quality.min
              : (quality.min + "%-" + quality.max)) + '%';
    }

    if (!stats || !stats.length || !light || light.value < 280) {
      return null;
    }

    var split = 0;
    switch (type.toLowerCase()) {
    case 'helmet':
      split = 46; // bungie reports 48, but i've only seen 46
      break;
    case 'gauntlets':
      split = 41; // bungie reports 43, but i've only seen 41
      break;
    case 'chest':
      split = 61;
      break;
    case 'leg':
      split = 56;
      break;
    case 'classitem':
    case 'ghost':
      split = 25;
      break;
    case 'artifact':
      split = 38;
      break;
    default:
      return null;
    }

    var ret = {
      total: {
        min: 0,
        max: 0
      },
      max: split * 2
    };

    var pure = 0;
    stats.forEach(function(stat) {
      var scaled = {
        min: 0,
        max: 0
      };
      if (stat.base) {
        scaled = getScaledStat(stat.base, light.value);
        pure = scaled.min;
      }
      stat.scaled = scaled;
      stat.split = split;
      stat.qualityPercentage = {
        min: Math.round(100 * stat.scaled.min / stat.split),
        max: Math.round(100 * stat.scaled.max / stat.split)
      };
      ret.total.min += scaled.min || 0;
      ret.total.max += scaled.max || 0;
    });

    if (pure === ret.total.min) {
      stats.forEach(function(stat) {
        stat.scaled = {
          min: Math.floor(stat.scaled.min / 2),
          max: Math.floor(stat.scaled.max / 2)
        };
        stat.qualityPercentage = {
          min: Math.round(100 * stat.scaled.min / stat.split),
          max: Math.round(100 * stat.scaled.max / stat.split)
        };
      });
    }

    var quality = {
      min: Math.round(ret.total.min / ret.max * 100),
      max: Math.round(ret.total.max / ret.max * 100)
    };

    if (type.toLowerCase() !== 'artifact') {
      stats.forEach(function(stat) {
        stat.qualityPercentage = {
          min: Math.min(100, stat.qualityPercentage.min),
          max: Math.min(100, stat.qualityPercentage.max)
        };
      });
      quality = {
        min: Math.min(100, quality.min),
        max: Math.min(100, quality.max)
      };
    }

    stats.forEach(function(stat) {
      stat.qualityPercentage.range = getQualityRange(light.value, stat.qualityPercentage);
    });
    quality.range = getQualityRange(light.value, quality);

    return quality;
  }

  // thanks to /u/iihavetoes for the bonuses at each level
  // thanks to /u/tehdaw for the spreadsheet with bonuses
  // https://docs.google.com/spreadsheets/d/1YyFDoHtaiOOeFoqc5Wc_WC2_qyQhBlZckQx5Jd4bJXI/edit?pref=2&pli=1#gid=0
  function getBonus(light, type) {
    switch (type.toLowerCase()) {
    case 'helmet':
    case 'helmets':
      return light < 292 ? 15
        : light < 307 ? 16
        : light < 319 ? 17
        : light < 332 ? 18
        : 19;
    case 'gauntlets':
      return light < 287 ? 13
        : light < 305 ? 14
        : light < 319 ? 15
        : light < 333 ? 16
        : 17;
    case 'chest':
    case 'chest armor':
      return light < 287 ? 20
        : light < 300 ? 21
        : light < 310 ? 22
        : light < 319 ? 23
        : light < 328 ? 24
        : 25;
    case 'leg':
    case 'leg armor':
      return light < 284 ? 18
        : light < 298 ? 19
        : light < 309 ? 20
        : light < 319 ? 21
        : light < 329 ? 22
        : 23;
    case 'classitem':
    case 'class items':
    case 'ghost':
    case 'ghosts':
      return light < 295 ? 8
        : light < 319 ? 9
        : 10;
    case 'artifact':
    case 'artifacts':
      return light < 287 ? 34
        : light < 295 ? 35
        : light < 302 ? 36
        : light < 308 ? 37
        : light < 314 ? 38
        : light < 319 ? 39
        : light < 325 ? 40
        : light < 330 ? 41
        : 42;
    }
    console.warn('item bonus not found', type);
    return 0;
  }

  function buildStats(item, itemDef, statDef, grid, type) {
    if (!item.stats || !item.stats.length || !itemDef.stats) {
      return undefined;
    }

    var armorNodes = [];
    var activeArmorNode;
    if (grid && grid.nodes && item.primaryStat && item.primaryStat.statHash === 3897883278) {
      armorNodes = _.filter(grid.nodes, function(node) {
        return _.contains([1034209669, 1263323987, 193091484], node.hash); // ['Increase Intellect', 'Increase Discipline', 'Increase Strength']
      });
      if (armorNodes) {
        activeArmorNode = _.findWhere(armorNodes, { activated: true }) || { hash: 0 };
      }
    }

    return _.sortBy(_.compact(_.map(itemDef.stats, function(stat) {
      var def = statDef[stat.statHash];
      if (!def) {
        return undefined;
      }

      const identifier = def.statIdentifier;

      // Only include these hidden stats, in this order
      var secondarySort = ['STAT_AIM_ASSISTANCE', 'STAT_EQUIP_SPEED'];
      var secondaryIndex = -1;

      var sort = _.findIndex(item.stats, { statHash: stat.statHash });
      var itemStat;
      if (sort < 0) {
        secondaryIndex = secondarySort.indexOf(identifier);
        sort = 50 + secondaryIndex;
      } else {
        itemStat = item.stats[sort];
        // Always at the end
        if (identifier === 'STAT_MAGAZINE_SIZE' || identifier === 'STAT_ATTACK_ENERGY') {
          sort = 100;
        }
      }

      if (!itemStat && secondaryIndex < 0) {
        return undefined;
      }

      var maximumValue = 100;
      if (itemStat && itemStat.maximumValue) {
        maximumValue = itemStat.maximumValue;
      }

      var val = itemStat ? itemStat.value : stat.value;
      var base = val;
      var bonus = 0;

      if (item.primaryStat && item.primaryStat.stat.statIdentifier === 'STAT_DEFENSE') {
        if ((identifier === 'STAT_INTELLECT' && _.find(armorNodes, { hash: 1034209669 /* Increase Intellect */ })) ||
           (identifier === 'STAT_DISCIPLINE' && _.find(armorNodes, { hash: 1263323987 /* Increase Discipline */ })) ||
           (identifier === 'STAT_STRENGTH' && _.find(armorNodes, { hash: 193091484 /* Increase Strength */ }))) {
          bonus = getBonus(item.primaryStat.value, type);

          if (activeArmorNode &&
              ((identifier === 'STAT_INTELLECT' && activeArmorNode.hash === 1034209669) ||
               (identifier === 'STAT_DISCIPLINE' && activeArmorNode.hash === 1263323987) ||
               (identifier === 'STAT_STRENGTH' && activeArmorNode.hash === 193091484))) {
            base = Math.max(0, val - bonus);
          }
        }
      }

      return {
        base: base,
        bonus: bonus,
        statHash: stat.statHash,
        name: def.statName,
        sort: sort,
        value: val,
        maximumValue: maximumValue,
        bar: identifier !== 'STAT_MAGAZINE_SIZE' && identifier !== 'STAT_ATTACK_ENERGY' // energy == magazine for swords
      };
    })), 'sort');
  }

  /** New Item Tracking **/

  function buildItemSet(stores) {
    var itemSet = new Set();
    stores.forEach((store) => {
      store.items.forEach((item) => {
        itemSet.add(item.id);
      });
    });
    return itemSet;
  }

  // Should this item display as new? Note the check for previousItems size, so that
  // we don't mark everything as new on the first load.
  function isItemNew(id, previousItems, newItems) {
    let isNew = false;
    if (newItems.has(id)) {
      isNew = true;
    } else if (_removedNewItems.has(id)) {
      isNew = false;
    } else if (previousItems.size) {
      // Zero id check is to ignore general items and consumables
      isNew = (id !== '0' && !previousItems.has(id));
      if (isNew) {
        newItems.add(id);
      }
    }
    return isNew;
  }

  function dropNewItem(item) {
    if (!item.isNew) {
      return;
    }
    _removedNewItems.add(item.id);
    item.isNew = false;
    loadNewItems(dimPlatformService.getActive()).then((newItems) => {
      newItems.delete(item.id);
      service.hasNewItems = (newItems.size !== 0);
      saveNewItems(newItems);
    });
  }

  function clearNewItems() {
    _stores.forEach((store) => {
      store.items.forEach((item) => {
        if (item.isNew) {
          _removedNewItems.add(item.id);
          item.isNew = false;
        }
      });
    });
    service.hasNewItems = false;
    saveNewItems(new Set());
  }

  function loadNewItems(activePlatform) {
    if (activePlatform) {
      const key = newItemsKey();
      // Clean out old new-items from the Sync Service, we store in IndexedDB now.
      SyncService.remove(key);
      return idbKeyval.get(key).then((v) => v || new Set());
    }
    return $q.resolve(new Set());
  }

  function saveNewItems(newItems) {
    return idbKeyval.set(newItemsKey(), newItems);
  }

  function newItemsKey() {
    const platform = dimPlatformService.getActive();
    return 'newItems-' + (platform ? platform.type : '');
  }

  function processItems(owner, items, previousItems = new Set(), newItems = new Set(), itemInfoService) {
    return $q.all([
      dimDefinitions,
      dimBucketService,
      previousItems,
      newItems,
      itemInfoService])
      .then(function(args) {
        var result = [];
        dimManifestService.statusText = $translate.instant('Manifest.LoadCharInv') + '...';
        _.each(items, function(item) {
          var createdItem = null;
          try {
            createdItem = processSingleItem(...args, item, owner);
          } catch (e) {
            console.error("Error processing item", item, e);
          }
          if (createdItem !== null) {
            createdItem.owner = owner.id;
            result.push(createdItem);
          }
        });
        return result;
      });
  }

  function getClass(type) {
    switch (type) {
    case 0:
      return 'titan';
    case 1:
      return 'hunter';
    case 2:
      return 'warlock';
    }
    return 'unknown';
  }

  function getClassTypeNameLocalized(defs, type) {
    const klass = _.find(_.values(defs.Class), { classType: type });
    if (klass) {
      return klass.className;
    } else {
      return $translate.instant('Loadouts.Any');
    }
  }

  // following code is from https://github.com/DestinyTrialsReport
  function getAbilityCooldown(subclass, ability, tier) {
    if (ability === 'STAT_INTELLECT') {
      switch (subclass) {
      case 2007186000: // Defender
      case 4143670656: // Nightstalker
      case 2455559914: // Striker
      case 3658182170: // Sunsinger
        return cooldownsSuperA[tier];
      default:
        return cooldownsSuperB[tier];
      }
    } else if (ability === 'STAT_DISCIPLINE') {
      return cooldownsGrenade[tier];
    } else if (ability === 'STAT_STRENGTH') {
      switch (subclass) {
      case 4143670656: // Nightstalker
      case 1716862031: // Gunslinger
        return cooldownsMelee[tier];
      default:
        return cooldownsGrenade[tier];
      }
    } else {
      return '-:--';
    }
  }

  function setItemYear(item) {
    // determine what year this item came from based on sourceHash value
    // items will hopefully be tagged as follows
    // No value: Vanilla, Crota's End, House of Wolves
    // The Taken King (year 2): 460228854
    // Rise of Iron (year 3): 24296771

    // This could be further refined for CE/HoW based on activity. See
    // DestinyRewardSourceDefinition and filter on %SOURCE%
    // if sourceHash doesn't contain these values, we assume they came from
    // year 1

    item.year = 1;
    var infusable = (item.talentGrid && item.talentGrid.infusable);
    var ttk = item.sourceHashes.includes(yearHashes.year2[0]);
    var roi = item.sourceHashes.includes(yearHashes.year3[0]);
    if (ttk || infusable || _.intersection(yearHashes.year2, item.sourceHashes).length) {
      item.year = 2;
    }
    if (!ttk && (item.classified || roi || _.intersection(yearHashes.year3, item.sourceHashes).length)) {
      item.year = 3;
    }
  }

  /**
   * Compute character-level stats (int, dis, str).
   */
  function getCharacterStatsData(statDefs, data) {
    const statsWithTiers = new Set(['STAT_INTELLECT', 'STAT_DISCIPLINE', 'STAT_STRENGTH']);
    var stats = ['STAT_INTELLECT', 'STAT_DISCIPLINE', 'STAT_STRENGTH', 'STAT_ARMOR', 'STAT_RECOVERY', 'STAT_AGILITY'];
    var ret = {};
    stats.forEach((statId) => {
      var statHash = {};
      statHash.id = statId;
      switch (statId) {
      case 'STAT_INTELLECT':
        statHash.name = 'Intellect';
        statHash.effect = 'Super';
        statHash.icon = require('app/images/intellect.png');
        break;
      case 'STAT_DISCIPLINE':
        statHash.name = 'Discipline';
        statHash.effect = 'Grenade';
        statHash.icon = require('app/images/discipline.png');
        break;
      case 'STAT_STRENGTH':
        statHash.name = 'Strength';
        statHash.effect = 'Melee';
        statHash.icon = require('app/images/strength.png');
        break;
      }

      const stat = data.stats[statId];
      if (!stat) {
        return;
      }
      statHash.value = stat.value;
      const statDef = statDefs[stat.statHash];
      if (statDef) {
        statHash.name = statDef.statName; // localized name
      }

      if (statsWithTiers.has(statId)) {
        statHash.normalized = statHash.value > 300 ? 300 : statHash.value;
        statHash.tier = Math.floor(statHash.normalized / 60);
        statHash.tiers = [];
        statHash.remaining = statHash.value;
        for (var t = 0; t < 5; t++) {
          statHash.remaining -= statHash.tiers[t] = statHash.remaining > 60 ? 60 : statHash.remaining;
        }
        if (data.peerView) {
          statHash.cooldown = getAbilityCooldown(data.peerView.equipment[0].itemHash, statId, statHash.tier);
        }
        statHash.percentage = Number(100 * statHash.normalized / 300).toFixed();
      } else {
        statHash.percentage = Number(100 * statHash.value / 10).toFixed();
      }

      ret[statId] = statHash;
    });
    return ret;
  }
  // code above is from https://github.com/DestinyTrialsReport
}<|MERGE_RESOLUTION|>--- conflicted
+++ resolved
@@ -1,194 +1,3 @@
-<<<<<<< HEAD
-const angular = require('angular');
-const _ = require('underscore');
-
-(function() {
-  'use strict';
-
-  angular.module('dimApp')
-    .factory('dimStoreService', StoreService);
-
-  function StoreService(
-    $rootScope,
-    $q,
-    dimBungieService,
-    dimPlatformService,
-    dimCategory,
-    dimDefinitions,
-    dimBucketService,
-    dimItemInfoService,
-    dimInfoService,
-    SyncService,
-    loadingTracker,
-    dimManifestService,
-    $translate,
-    uuid2,
-    dimFeatureFlags,
-    dimSettingsService
-  ) {
-    var _stores = [];
-    var _idTracker = {};
-
-    var _removedNewItems = new Set();
-
-    const dimClassifiedData = require('app/data/classified.json');
-    const dimMissingSources = require('app/data/missing_sources.json');
-
-    const yearHashes = {
-      //         tTK       Variks        CoE         FoTL    Kings Fall
-      year2: [460228854, 32533074641, 3739898362, 907422371, 3551688287],
-      //         RoI       WoTM         FoTl       Dawning
-      year3: [24296771, 3147905712, 907422371, 4153390200]
-    };
-
-    // Label isn't used, but it helps us understand what each one is
-    const progressionMeta = {
-      529303302: { label: "Cryptarch", order: 0 },
-      3233510749: { label: "Vanguard", order: 1 },
-      1357277120: { label: "Crucible", order: 2 },
-      2778795080: { label: "Dead Orbit", order: 3 },
-      1424722124: { label: "Future War Cult", order: 4 },
-      3871980777: { label: "New Monarchy", order: 5 },
-      2161005788: { label: "Iron Banner", order: 6 },
-      174528503: { label: "Crota's Bane", order: 7 },
-      807090922: { label: "Queen's Wrath", order: 8 },
-      3641985238: { label: "House of Judgment", order: 9 },
-      2335631936: { label: "Gunsmith", order: 10 },
-      2576753410: { label: "SRL", order: 11 }
-    };
-
-    // Maps tierType to tierTypeName in English
-    const tiers = [
-      'Unused 0',
-      'Unused 1',
-      'Common',
-      'Uncommon',
-      'Rare',
-      'Legendary',
-      'Exotic'
-    ];
-
-    // A promise used to dedup parallel calls to reloadStores
-    var _reloadPromise;
-
-    // Cooldowns
-    var cooldownsSuperA = ['5:00', '4:46', '4:31', '4:15', '3:58', '3:40'];
-    var cooldownsSuperB = ['5:30', '5:14', '4:57', '4:39', '4:20', '4:00'];
-    var cooldownsGrenade = ['1:00', '0:55', '0:49', '0:42', '0:34', '0:25'];
-    var cooldownsMelee = ['1:10', '1:04', '0:57', '0:49', '0:40', '0:29'];
-
-    // Prototype for Store objects - add methods to this to add them to all
-    // stores.
-    var StoreProto = {
-      /**
-       * Get the total amount of this item in the store, across all stacks,
-       * excluding stuff in the postmaster.
-       */
-      amountOfItem: function(item) {
-        return sum(_.filter(this.items, function(i) {
-          return i.hash === item.hash && !i.location.inPostmaster;
-        }), 'amount');
-      },
-      /**
-       * How much of items like this item can fit in this store? For
-       * stackables, this is in stacks, not individual pieces.
-       */
-      capacityForItem: function(item) {
-        if (!item.bucket) {
-          console.error("item needs a 'bucket' field", item);
-          return 10;
-        }
-        return item.bucket.capacity;
-      },
-      /**
-       * How many *more* items like this item can fit in this store?
-       * This takes into account stackables, so the answer will be in
-       * terms of individual pieces.
-       */
-      spaceLeftForItem: function(item) {
-        if (!item.type) {
-          throw new Error("item needs a 'type' field");
-        }
-        const openStacks = Math.max(0, this.capacityForItem(item) -
-                                    this.buckets[item.location.id].length);
-        const maxStackSize = item.maxStackSize || 1;
-        if (maxStackSize === 1) {
-          return openStacks;
-        } else {
-          const existingAmount = this.amountOfItem(item);
-          const stackSpace = existingAmount > 0 ? (maxStackSize - (existingAmount % maxStackSize)) : 0;
-          return (openStacks * maxStackSize) + stackSpace;
-        }
-      },
-      updateCharacterInfoFromEquip: function(characterInfo) {
-        dimDefinitions.then((defs) => this.updateCharacterInfo(defs, characterInfo));
-      },
-      updateCharacterInfo: function(defs, characterInfo) {
-        this.level = characterInfo.characterLevel;
-        this.percentToNextLevel = characterInfo.percentToNextLevel / 100.0;
-        this.powerLevel = characterInfo.characterBase.powerLevel;
-        this.background = 'https://www.bungie.net/' + characterInfo.backgroundPath;
-        this.icon = 'https://www.bungie.net/' + characterInfo.emblemPath;
-        this.stats = getCharacterStatsData(defs.Stat, characterInfo.characterBase);
-      },
-      // Remove an item from this store. Returns whether it actually removed anything.
-      removeItem: function(item) {
-        // Completely remove the source item
-        function match(i) { return item.index === i.index; }
-        var sourceIndex = _.findIndex(this.items, match);
-        if (sourceIndex >= 0) {
-          this.items.splice(sourceIndex, 1);
-
-          var bucketItems = this.buckets[item.location.id];
-          var bucketIndex = _.findIndex(bucketItems, match);
-          bucketItems.splice(bucketIndex, 1);
-
-          return true;
-        }
-        return false;
-      },
-      addItem: function(item) {
-        this.items.push(item);
-        var bucketItems = this.buckets[item.location.id];
-        bucketItems.push(item);
-        if (item.location.id === 'BUCKET_RECOVERY' && bucketItems.length >= item.location.capacity) {
-          dimInfoService.show('lostitems', {
-            type: 'warning',
-            title: $translate.instant('Postmaster.Limit'),
-            body: $translate.instant('Postmaster.Desc', { store: this.name }),
-            hide: $translate.instant('Help.NeverShow')
-          });
-        }
-        item.owner = this.id;
-      },
-      // Create a loadout from this store's equipped items
-      loadoutFromCurrentlyEquipped: function(name) {
-        return {
-          id: uuid2.newguid(),
-          classType: -1,
-          name: name,
-          items: _(this.items)
-            .chain()
-            .select((item) => item.canBeInLoadout())
-            .map((i) => angular.copy(i))
-            .groupBy((i) => i.type.toLowerCase())
-            .value()
-        };
-      },
-      factionAlignment: function() {
-        const factionBadges = {
-          969832704: 'Future War Cult',
-          27411484: 'Dead Orbit',
-          2954371221: 'New Monarchy'
-        };
-
-        const badge = _.find(this.buckets.BUCKET_MISSION, (i) => factionBadges[i.hash]);
-        if (!badge) {
-          return null;
-        }
-
-        return factionBadges[badge.hash];
-=======
 import angular from 'angular';
 import _ from 'underscore';
 import { sum, count } from '../util';
@@ -286,7 +95,6 @@
       if (!item.bucket) {
         console.error("item needs a 'bucket' field", item);
         return 10;
->>>>>>> 32759047
       }
       return item.bucket.capacity;
     },
@@ -822,16 +630,9 @@
       itemDef.icon = '/img/misc/missing_icon.png';
     }
 
-<<<<<<< HEAD
-      if (!itemDef.icon && !itemDef.action) {
-        itemDef.classified = true;
-        itemDef.classType = 3;
-      }
-=======
     if (!itemDef.itemTypeName) {
       itemDef.itemTypeName = 'Unknown';
     }
->>>>>>> 32759047
 
     if (itemDef.redacted) {
       console.warn('Missing Item Definition:\n\n', item, '\n\nThis item is not in the current manifest and will be added at a later time by Bungie.');
@@ -870,35 +671,6 @@
         return _.indexOf([144602215, 1735777505, 4244567218], stat.statHash) >= 0;
       });
 
-<<<<<<< HEAD
-      if (itemDef.classified) {
-        var language = dimSettingsService.language;
-        if (dimClassifiedData[itemDef.itemHash]) { // do we have declassification info for item?
-           // itemDef.icon = dimClassifiedData[itemDef.itemHash].icon;
-          itemDef.itemName = dimClassifiedData[itemDef.itemHash].i18n[language].itemName;
-          itemDef.itemDescription = dimClassifiedData[itemDef.itemHash].i18n[language].itemDescription;
-          itemDef.itemTypeName = dimClassifiedData[itemDef.itemHash].i18n[language].itemTypeName;
-          itemDef.bucketTypeHash = dimClassifiedData[itemDef.itemHash].bucketHash;
-          itemDef.tierType = dimClassifiedData[itemDef.itemHash].tierType;
-          itemDef.classType = dimClassifiedData[itemDef.itemHash].classType;
-          if (dimClassifiedData[itemDef.itemHash].primaryBaseStatHash) {
-            itemDef.primaryBaseStatHash = dimClassifiedData[itemDef.itemHash].primaryBaseStatHash;
-            itemDef.primaryStat = [];
-            itemDef.primaryStat.statHash = itemDef.primaryBaseStatHash;
-            itemDef.primaryStat.value = dimClassifiedData[itemDef.itemHash].stats[itemDef.primaryStat.statHash].value;
-            item.primaryStat = itemDef.primaryStat;
-          }
-          if (dimClassifiedData[itemDef.itemHash].stats) {
-            item.stats = dimClassifiedData[itemDef.itemHash].stats;
-          }
-        }
-      }
-
-      // fix itemDef for defense items with missing nodes
-      if (item.primaryStat && item.primaryStat.statHash === 3897883278 && _.size(itemDef.stats) > 0 && _.size(itemDef.stats) !== 5) {
-        var defaultMinMax = _.find(itemDef.stats, function(stat) {
-          return _.indexOf([144602215, 1735777505, 4244567218], stat.statHash) >= 0;
-=======
       if (defaultMinMax) {
         [144602215, 1735777505, 4244567218].forEach(function(val) {
           if (!itemDef.stats[val]) {
@@ -909,7 +681,6 @@
               value: 0
             };
           }
->>>>>>> 32759047
         });
       }
     }
@@ -921,27 +692,6 @@
       buckets.setHasUnknown();
     }
 
-<<<<<<< HEAD
-      // item.bucket is where it IS right now
-      var currentBucket = buckets.byHash[item.bucket] || normalBucket;
-
-      // We cheat a bit for items in the vault, since we treat the
-      // vault as a character. So put them in the bucket they would
-      // have been in if they'd been on a character.
-      if (currentBucket.id.startsWith('BUCKET_VAULT')) {
-        // TODO: Remove this if Bungie ever returns bucket.id for classified
-        // items in the vault.
-        if (itemDef.classified && itemDef.itemTypeName === 'Unknown') {
-          if (currentBucket.id.endsWith('WEAPONS')) {
-            currentBucket = buckets.byType.Heavy;
-          } else if (currentBucket.id.endsWith('ARMOR')) {
-            currentBucket = buckets.byType.ClassItem;
-          } else if (currentBucket.id.endsWith('ITEMS')) {
-            currentBucket = buckets.byType.Artifact;
-          }
-        } else {
-          currentBucket = normalBucket;
-=======
     // item.bucket is where it IS right now
     var currentBucket = buckets.byHash[item.bucket] || normalBucket;
 
@@ -958,7 +708,6 @@
           currentBucket = buckets.byType.ClassItem;
         } else if (currentBucket.id.endsWith('ITEMS')) {
           currentBucket = buckets.byType.Artifact;
->>>>>>> 32759047
         }
       } else {
         currentBucket = normalBucket;
@@ -976,59 +725,10 @@
 
     itemDef.sourceHashes = itemDef.sourceHashes || [];
 
-<<<<<<< HEAD
-      var createdItem = angular.extend(Object.create(ItemProto), {
-        // figure out what year this item is probably from
-
-        // The bucket the item is currently in
-        location: currentBucket,
-        // The bucket the item normally resides in (even though it may be in the vault/postmaster)
-        bucket: normalBucket,
-        hash: item.itemHash,
-        // This is the type of the item (see dimCategory/dimBucketService) regardless of location
-        type: itemType,
-        categories: categories, // see defs.ItemCategory
-        tier: tiers[itemDef.tierType] || 'Common',
-        isExotic: tiers[itemDef.tierType] === 'Exotic',
-        isVendorItem: (!owner || owner.id === null),
-        name: itemDef.itemName,
-        description: itemDef.itemDescription || '', // Added description for Bounties for now JFLAY2015
-        icon: itemDef.icon,
-        notransfer: (currentBucket.inPostmaster || itemDef.nonTransferrable || !itemDef.allowActions || itemDef.classified),
-        id: item.itemInstanceId,
-        equipped: item.isEquipped,
-        equipment: item.isEquipment,
-        complete: item.isGridComplete,
-        percentComplete: null,
-        amount: item.stackSize,
-        primStat: item.primaryStat,
-        typeName: itemDef.itemTypeName,
-        // "perks" are the two or so talent grid items that are "featured" for an
-        // item in its popup in the game. We don't currently use these.
-        // perks: item.perks,
-        equipRequiredLevel: item.equipRequiredLevel,
-        maxStackSize: (itemDef.maxStackSize > 0) ? itemDef.maxStackSize : 1,
-        // 0: titan, 1: hunter, 2: warlock, 3: any
-        classType: itemDef.classType,
-        classTypeName: getClass(itemDef.classType),
-        classTypeNameLocalized: getClassTypeNameLocalized(defs, itemDef.classType),
-        dmg: dmgName,
-        visible: true,
-        sourceHashes: itemDef.sourceHashes,
-        lockable: normalBucket.type !== 'Class' && ((currentBucket.inPostmaster && item.isEquipment) || currentBucket.inWeapons || item.lockable),
-        trackable: currentBucket.inProgress && (currentBucket.hash === 2197472680 || currentBucket.hash === 1801258597),
-        tracked: item.state === 2,
-        locked: item.locked,
-        redacted: itemDef.redacted,
-        classified: itemDef.classified,
-        isInLoadout: false
-      });
-=======
     const missingSource = dimMissingSources[itemDef.hash] || [];
     if (missingSource.length) {
       itemDef.sourceHashes = _.union(itemDef.sourceHashes, missingSource);
     }
->>>>>>> 32759047
 
     var createdItem = angular.extend(Object.create(ItemProto), {
       // figure out what year this item is probably from
