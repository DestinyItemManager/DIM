--- conflicted
+++ resolved
@@ -30,13 +30,8 @@
 
     var _removedNewItems = new Set();
 
-<<<<<<< HEAD
-    // TODO: Refactor to remove the need for wrapping this in a resolved promise
-    const dimMissingSources = Promise.resolve(require('app/scripts/missing_sources.json'));
     const dimClassifiedData = require('app/data/classified.json');
-=======
     const dimMissingSources = require('app/data/missing_sources.json');
->>>>>>> 09cc947c
 
     const yearHashes = {
       //         tTK       Variks        CoE         FoTL    Kings Fall
