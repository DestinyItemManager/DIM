import angular from 'angular';
import { ReviewDataCache } from '../destinyTrackerApi/reviewDataCache';
import { TrackerErrorHandler } from '../destinyTrackerApi/trackerErrorHandler';
import { BulkFetcher } from '../destinyTrackerApi/bulkFetcher';
import { ReviewsFetcher } from '../destinyTrackerApi/reviewsFetcher';
import { ReviewSubmitter } from '../destinyTrackerApi/reviewSubmitter';

angular.module('dimApp')
  .factory('dimDestinyTrackerService', DestinyTrackerService);

function DestinyTrackerService($q,
                               $http,
                               $rootScope,
                               dimPlatformService,
                               dimSettingsService,
                               $i18next,
                               loadingTracker) {
<<<<<<< HEAD
  var _reviewDataCache = new ReviewDataCache();
  var _trackerErrorHandler = new TrackerErrorHandler($q, $i18next);
  var _bulkFetcher = new BulkFetcher($q, $http, _trackerErrorHandler, loadingTracker, _reviewDataCache);
  var _reviewsFetcher = new ReviewsFetcher($q, $http, _trackerErrorHandler, loadingTracker, _reviewDataCache);
  var _reviewSubmitter = new ReviewSubmitter($q, $http, dimPlatformService, _trackerErrorHandler, loadingTracker, _reviewDataCache);
=======
  const _reviewDataCache = new ReviewDataCache();
  const _trackerErrorHandler = new TrackerErrorHandler($q, $translate);
  const _bulkFetcher = new BulkFetcher($q, $http, _trackerErrorHandler, loadingTracker, _reviewDataCache);
  const _reviewsFetcher = new ReviewsFetcher($q, $http, _trackerErrorHandler, loadingTracker, _reviewDataCache);
  const _reviewSubmitter = new ReviewSubmitter($q, $http, dimPlatformService, _trackerErrorHandler, loadingTracker, _reviewDataCache);
>>>>>>> d2465933

  $rootScope.$on('item-clicked', (event, item) => {
    if (dimSettingsService.allowIdPostToDtr) {
      _reviewsFetcher.getItemReviews(item);
    }
  });

  $rootScope.$on('dim-stores-updated', (event, stores) => {
    if (dimSettingsService.showReviews) {
      _bulkFetcher.bulkFetch(stores);
    }
  });

  $rootScope.$on('review-submitted', (event, item) => {
    if (dimSettingsService.allowIdPostToDtr) {
      _reviewSubmitter.submitReview(item);
    }
  });

  return {
    reattachScoresFromCache: function(stores) {
      _bulkFetcher.attachRankings(null,
                                  stores);
    },
    updateCachedUserRankings: function(item,
                                       userReview) {
      _reviewDataCache.addUserReviewData(item,
                                         userReview);
    }
  };
}<|MERGE_RESOLUTION|>--- conflicted
+++ resolved
@@ -15,19 +15,11 @@
                                dimSettingsService,
                                $i18next,
                                loadingTracker) {
-<<<<<<< HEAD
-  var _reviewDataCache = new ReviewDataCache();
-  var _trackerErrorHandler = new TrackerErrorHandler($q, $i18next);
-  var _bulkFetcher = new BulkFetcher($q, $http, _trackerErrorHandler, loadingTracker, _reviewDataCache);
-  var _reviewsFetcher = new ReviewsFetcher($q, $http, _trackerErrorHandler, loadingTracker, _reviewDataCache);
-  var _reviewSubmitter = new ReviewSubmitter($q, $http, dimPlatformService, _trackerErrorHandler, loadingTracker, _reviewDataCache);
-=======
   const _reviewDataCache = new ReviewDataCache();
-  const _trackerErrorHandler = new TrackerErrorHandler($q, $translate);
+  const _trackerErrorHandler = new TrackerErrorHandler($q, $i18next);
   const _bulkFetcher = new BulkFetcher($q, $http, _trackerErrorHandler, loadingTracker, _reviewDataCache);
   const _reviewsFetcher = new ReviewsFetcher($q, $http, _trackerErrorHandler, loadingTracker, _reviewDataCache);
   const _reviewSubmitter = new ReviewSubmitter($q, $http, dimPlatformService, _trackerErrorHandler, loadingTracker, _reviewDataCache);
->>>>>>> d2465933
 
   $rootScope.$on('item-clicked', (event, item) => {
     if (dimSettingsService.allowIdPostToDtr) {
