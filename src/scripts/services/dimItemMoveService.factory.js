--- conflicted
+++ resolved
@@ -161,13 +161,8 @@
       return applyMoves(targetMoves);
     });
 
-<<<<<<< HEAD
-    promise = promise.then(function() {
+    promise = promise.then(() => {
       toaster.pop('success', $i18next.t('ItemMove.Distributed', { name: actionableItem.name }));
-=======
-    promise = promise.then(() => {
-      toaster.pop('success', $translate.instant('ItemMove.Distributed', { name: actionableItem.name }));
->>>>>>> d2465933
     })
     .catch((a) => {
       toaster.pop('error', actionableItem.name, a.message);
