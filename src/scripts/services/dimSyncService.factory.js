import angular from 'angular';
import _ from 'underscore';

import { IndexedDBStorage } from './sync/indexed-db-storage';
import { ChromeSyncStorage } from './sync/chrome-sync-storage';
import { GoogleDriveStorage } from './sync/google-drive-storage';

angular.module('dimApp')
  .factory('IndexedDBStorage', IndexedDBStorage)
  .factory('ChromeSyncStorage', ChromeSyncStorage)
  .factory('GoogleDriveStorage', GoogleDriveStorage)
  .factory('SyncService', SyncService);

<<<<<<< HEAD

function SyncService($q, $i18next) {
  var cached; // cached is the data in memory,
  var fileId; // reference to the file in drive
  var membershipId; // logged in bungie user id
  var drive = { // drive api data
    client_id: '22022180893-raop2mu1d7gih97t5da9vj26quqva9dc.apps.googleusercontent.com',
    scope: 'https://www.googleapis.com/auth/drive.appfolder',
    immediate: false
  };
  var ready = $q.defer();

  function init() {
    return ready.resolve();
  }

  function revokeDrive() {
    if (fileId || cached.fileId) {
      fileId = undefined;
      remove('fileId');
    }
  }

  // load the file from google drive
  function getFileId() {
    // if we already have the fileId, just return.
    if (fileId) {
      return $q.resolve();
    }

    return new $q((resolve, reject) => {
      // load the drive client.
      gapi.client.load('drive', 'v2', function() {
        // grab all of the list files
        gapi.client.drive.files.list().execute(function(list) {
          if (list.code === 401) {
            reject(new Error($i18next.t('SyncService.GoogleDriveReAuth')));
            return;
          }

          // look for the saved file.
          for (var i = list.items.length - 1; i > 0; i--) {
            if (list.items[i].title === 'DIM-' + membershipId) {
              fileId = list.items[i].id;
              get(true).then(function(data) {
                set(data, true);
                resolve();
              });
              return;
            }
          }

          // couldn't find the file, lets create a new one.
          gapi.client.request({
            path: '/drive/v2/files',
            method: 'POST',
            body: {
              title: 'DIM-' + membershipId,
              mimeType: 'application/json',
              parents: [{
                id: 'appfolder'
              }]
            }
          }).execute(function(file) {
            fileId = file.id;
            set({
              fileId: fileId
            }).then(resolve);
          });

          return;
        });
      });
    });
  }

  // check if the user is authorized with google drive
  function authorize() {
    return new $q((resolve, reject) => {
      // we're a chrome app so we do this
      if (window.chrome && chrome.identity) {
        chrome.identity.getAuthToken({
          interactive: true
        }, function(token) {
          if (chrome.runtime.lastError) {
            revokeDrive();
            return;
          }
          gapi.auth.setToken({
            access_token: token
          });
          getFileId().then(resolve);
        });
      } else { // otherwise we do the normal auth flow
        gapi.auth.authorize(drive, function(result) {
          // if no errors, we're good to sync!
          drive.immediate = result && !result.error;

          // resolve promise for errors
          if (!result || result.error) {
            reject(new Error(result));
            return;
          }

          getFileId().then(resolve);
        });
=======
/**
 * The sync service allows us to save a single object to persistent
 * storage - potentially using multiple different storage
 * systems. Each system is a separate adapter that can be enabled or
 * disabled.
 */
function SyncService(
  $q,
  IndexedDBStorage,
  ChromeSyncStorage,
  GoogleDriveStorage
) {
  let cached;

  const adapters = [
    IndexedDBStorage,
    ChromeSyncStorage,
    GoogleDriveStorage
  ].filter((a) => a.supported);

  /**
   * Write some key/value pairs to storage. This will write to each
   * adapter in order.

   * @param {object} value an object that will be merged with the saved data object and persisted.
   * @param {boolean} PUT if this is true, replace all data with value, rather than merging it
   */
  function set(value, PUT) {
    if (!cached) {
      throw new Error("Must call get at least once before setting");
    }

    if (!PUT && angular.equals(_.pick(cached, _.keys(value)), value)) {
      if ($featureFlags.debugSync) {
        console.log("Skip save, already got it");
>>>>>>> d2465933
      }
      return $q.when();
    }

    // use replace to override the data. normally we're doing a PATCH
    if (PUT) { // update our data
      cached = value;
    } else {
      angular.extend(cached, value);
    }

<<<<<<< HEAD
    // save to local storage
    localStorage.setItem('DIM', JSON.stringify(cached));

    // save to chrome sync
    if (window.chrome && chrome.storage && chrome.storage.sync) {
      return new $q((resolve, reject) => {
        chrome.storage.sync.set(cached, () => {
          if (chrome.runtime.lastError) {
            const message = chrome.runtime.lastError.message;
            if (message.indexOf('QUOTA_BYTES_PER_ITEM') > -1) {
              reject(new Error($i18next.t('SyncService.OneItemTooLarge')));
            } else if (message.indexOf('QUOTA_BYTES') > -1) {
              reject(new Error($i18next.t('SyncService.SaveTooLarge')));
            } else {
              reject(new Error(message));
            }
          } else {
            resolve();
=======
    return adapters.reduce((promise, adapter) => {
      if (adapter.enabled) {
        return promise.then(() => {
          if ($featureFlags.debugSync) {
            console.log('setting', adapter.name, cached);
>>>>>>> d2465933
          }
          return adapter.set(cached);
        });
        // TODO: catch?
      }
      return promise;
    }, $q.when());
  }

  let _getPromise = null;

  /**
   * Load all the saved data. This attempts to load from each adapter
   * in reverse order, and returns whatever produces a result first.
   *
   * @param {boolean} force bypass the in-memory cache.
   */
  // get DIM saved data
  function get(force) {
    // if we already have it and we're not forcing a sync
    if (cached && !force) {
      return $q.resolve(cached);
    }

    if (_getPromise) {
      return _getPromise;
    }

    let previous = null;
    _getPromise = adapters.slice().reverse()
      .reduce((promise, adapter) => {
        if (adapter.enabled) {
          return promise.then((value) => {
            if (value && !_.isEmpty(value)) {
              if ($featureFlags.debugSync) {
                console.log('got', value, 'from previous adapter ', previous);
              }
              return value;
            }
            previous = adapter.name;
            if ($featureFlags.debugSync) {
              console.log('getting from ', adapter.name);
            }
            return adapter.get();
          });
          // TODO: catch, set status
        }
        return promise;
      }, $q.when())
      .then((value) => {
        cached = value || {};
        return value;
      })
      .finally(() => {
        _getPromise = null;
      });
    return _getPromise;
  }

  /**
   * Remove one or more keys from storage. It is removed from all adapters.
   *
   * @param {string, Array<string>} keys to delete
   */
  function remove(key) {
    let deleted = false;
    if (_.isArray(key)) {
      _.each(key, (k) => {
        if (cached[k]) {
          delete cached[k];
          deleted = true;
        }
      });
    } else {
      deleted = Boolean(cached[key]);
      delete cached[key];
    }

    if (!deleted) {
      return $q.when();
    }

    return adapters.reduce((promise, adapter) => {
      if (adapter.enabled) {
        if (adapter.remove) {
          return promise.then(() => adapter.remove(key));
        }
        return promise.then(() => adapter.set(cached));
        // TODO: catch?
      }
      return promise;
    }, $q.when());
  }

  function init() {
    return GoogleDriveStorage.init();
  }


  return {
    get,
    set,
    remove,
    init,
    adapters
  };
}<|MERGE_RESOLUTION|>--- conflicted
+++ resolved
@@ -11,114 +11,6 @@
   .factory('GoogleDriveStorage', GoogleDriveStorage)
   .factory('SyncService', SyncService);
 
-<<<<<<< HEAD
-
-function SyncService($q, $i18next) {
-  var cached; // cached is the data in memory,
-  var fileId; // reference to the file in drive
-  var membershipId; // logged in bungie user id
-  var drive = { // drive api data
-    client_id: '22022180893-raop2mu1d7gih97t5da9vj26quqva9dc.apps.googleusercontent.com',
-    scope: 'https://www.googleapis.com/auth/drive.appfolder',
-    immediate: false
-  };
-  var ready = $q.defer();
-
-  function init() {
-    return ready.resolve();
-  }
-
-  function revokeDrive() {
-    if (fileId || cached.fileId) {
-      fileId = undefined;
-      remove('fileId');
-    }
-  }
-
-  // load the file from google drive
-  function getFileId() {
-    // if we already have the fileId, just return.
-    if (fileId) {
-      return $q.resolve();
-    }
-
-    return new $q((resolve, reject) => {
-      // load the drive client.
-      gapi.client.load('drive', 'v2', function() {
-        // grab all of the list files
-        gapi.client.drive.files.list().execute(function(list) {
-          if (list.code === 401) {
-            reject(new Error($i18next.t('SyncService.GoogleDriveReAuth')));
-            return;
-          }
-
-          // look for the saved file.
-          for (var i = list.items.length - 1; i > 0; i--) {
-            if (list.items[i].title === 'DIM-' + membershipId) {
-              fileId = list.items[i].id;
-              get(true).then(function(data) {
-                set(data, true);
-                resolve();
-              });
-              return;
-            }
-          }
-
-          // couldn't find the file, lets create a new one.
-          gapi.client.request({
-            path: '/drive/v2/files',
-            method: 'POST',
-            body: {
-              title: 'DIM-' + membershipId,
-              mimeType: 'application/json',
-              parents: [{
-                id: 'appfolder'
-              }]
-            }
-          }).execute(function(file) {
-            fileId = file.id;
-            set({
-              fileId: fileId
-            }).then(resolve);
-          });
-
-          return;
-        });
-      });
-    });
-  }
-
-  // check if the user is authorized with google drive
-  function authorize() {
-    return new $q((resolve, reject) => {
-      // we're a chrome app so we do this
-      if (window.chrome && chrome.identity) {
-        chrome.identity.getAuthToken({
-          interactive: true
-        }, function(token) {
-          if (chrome.runtime.lastError) {
-            revokeDrive();
-            return;
-          }
-          gapi.auth.setToken({
-            access_token: token
-          });
-          getFileId().then(resolve);
-        });
-      } else { // otherwise we do the normal auth flow
-        gapi.auth.authorize(drive, function(result) {
-          // if no errors, we're good to sync!
-          drive.immediate = result && !result.error;
-
-          // resolve promise for errors
-          if (!result || result.error) {
-            reject(new Error(result));
-            return;
-          }
-
-          getFileId().then(resolve);
-        });
-=======
 /**
  * The sync service allows us to save a single object to persistent
  * storage - potentially using multiple different storage
@@ -154,7 +46,6 @@
     if (!PUT && angular.equals(_.pick(cached, _.keys(value)), value)) {
       if ($featureFlags.debugSync) {
         console.log("Skip save, already got it");
->>>>>>> d2465933
       }
       return $q.when();
     }
@@ -166,32 +57,11 @@
       angular.extend(cached, value);
     }
 
-<<<<<<< HEAD
-    // save to local storage
-    localStorage.setItem('DIM', JSON.stringify(cached));
-
-    // save to chrome sync
-    if (window.chrome && chrome.storage && chrome.storage.sync) {
-      return new $q((resolve, reject) => {
-        chrome.storage.sync.set(cached, () => {
-          if (chrome.runtime.lastError) {
-            const message = chrome.runtime.lastError.message;
-            if (message.indexOf('QUOTA_BYTES_PER_ITEM') > -1) {
-              reject(new Error($i18next.t('SyncService.OneItemTooLarge')));
-            } else if (message.indexOf('QUOTA_BYTES') > -1) {
-              reject(new Error($i18next.t('SyncService.SaveTooLarge')));
-            } else {
-              reject(new Error(message));
-            }
-          } else {
-            resolve();
-=======
     return adapters.reduce((promise, adapter) => {
       if (adapter.enabled) {
         return promise.then(() => {
           if ($featureFlags.debugSync) {
             console.log('setting', adapter.name, cached);
->>>>>>> d2465933
           }
           return adapter.set(cached);
         });
