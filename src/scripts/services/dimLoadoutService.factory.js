import angular from 'angular';
import uuidv4 from 'uuid/v4';
import _ from 'underscore';

angular.module('dimApp')
  .factory('dimLoadoutService', LoadoutService);


function LoadoutService($q, $rootScope, $i18next, uuid2, dimItemService, dimStoreService, toaster, loadingTracker, dimPlatformService, SyncService, dimActionQueue) {
  let _loadouts = [];
  const _previousLoadouts = {}; // by character ID

  $rootScope.$on('dim-stores-updated', () => {
    getLoadouts(true);
  });

  return {
    dialogOpen: false,
    getLoadouts: getLoadouts,
    deleteLoadout: deleteLoadout,
    saveLoadout: saveLoadout,
    addItemToLoadout: addItemToLoadout,
    applyLoadout: applyLoadout,
    getLight: getLight,
    previousLoadouts: _previousLoadouts
  };

  function addItemToLoadout(item, $event) {
    $rootScope.$broadcast('dim-store-item-clicked', {
      item: item,
      clickEvent: $event
    });
  }

  function isGuid(stringToTest) {
    if (stringToTest[0] === "{") {
      stringToTest = stringToTest.substring(1, stringToTest.length - 1);
    }

    const regexGuid = /^(\{){0,1}[0-9a-fA-F]{8}-[0-9a-fA-F]{4}-[0-9a-fA-F]{4}-[0-9a-fA-F]{4}-[0-9a-fA-F]{12}(\}){0,1}$/gi;

    return regexGuid.test(stringToTest);
  }

  function processLoadout(data, version) {
    if (!data) {
      return [];
    }

    let loadouts = [];
    if (version === 'v3.0') {
      const ids = data['loadouts-v3.0'];
      loadouts = ids.map((id) => {
        // Mark all the items as being in loadouts
        data[id].items.forEach((item) => {
          const itemFromStore = dimItemService.getItem({
            id: item.id,
            hash: item.hash
          });
          if (itemFromStore) {
            itemFromStore.isInLoadout = true;
          }
        });
        return hydrate(data[id]);
      });
    }

    const objectTest = (item) => _.isObject(item) && !(_.isArray(item) || _.isFunction(item));
    const hasGuid = (item) => _.has(item, 'id') && isGuid(item.id);
    const loadoutGuids = new Set(_.pluck(loadouts, 'id'));
    const containsLoadoutGuids = (item) => loadoutGuids.has(item.id);

    const orphanIds = _.chain(data)
      .filter(objectTest)
      .filter(hasGuid)
      .reject(containsLoadoutGuids)
      .pluck('id')
      .value();

    if (orphanIds.length > 0) {
      return SyncService.remove(orphanIds).then(() => loadouts);
    }

    return loadouts;
  }

  function getLoadouts(getLatest) {
    // Avoids the hit going to data store if we have data already.
    if (getLatest || !_loadouts.length) {
      return SyncService.get()
        .then((data) => {
          if (_.has(data, 'loadouts-v3.0')) {
            return processLoadout(data, 'v3.0');
          } else {
            return [];
          }
        })
        .then((newLoadouts) => {
          _loadouts = newLoadouts;
          return _loadouts;
        });
    } else {
      return $q.when(_loadouts);
    }
  }

  function saveLoadouts(loadouts) {
    return $q.when(loadouts || getLoadouts())
      .then((loadouts) => {
        _loadouts = loadouts;

        const loadoutPrimitives = _.map(loadouts, dehydrate);

        const data = {
          'loadouts-v3.0': []
        };

        _.each(loadoutPrimitives, (l) => {
          data['loadouts-v3.0'].push(l.id);
          data[l.id] = l;
        });

        return SyncService.set(data).then(() => loadoutPrimitives);
      });
  }

  function deleteLoadout(loadout) {
    return getLoadouts()
      .then((loadouts) => {
        const index = _.findIndex(loadouts, { id: loadout.id });
        if (index >= 0) {
          loadouts.splice(index, 1);
        }

        return SyncService.remove(loadout.id.toString()).then(() => {
          return loadouts;
        });
      })
      .then((loadouts) => {
        return saveLoadouts(loadouts);
      })
      .then((loadouts) => {
        $rootScope.$broadcast('dim-delete-loadout', {
          loadout: loadout
        });

        return loadouts;
      });
  }

  function saveLoadout(loadout) {
    return getLoadouts()
      .then((loadouts) => {
        if (!_.has(loadout, 'id')) {
          loadout.id = uuidv4();
        }

        // Handle overwriting an old loadout
        const existingLoadoutIndex = _.findIndex(loadouts, { id: loadout.id });
        if (existingLoadoutIndex > -1) {
          loadouts[existingLoadoutIndex] = loadout;
        } else {
          loadouts.push(loadout);
        }

        return saveLoadouts(loadouts);
      })
      .then((loadouts) => {
        $rootScope.$broadcast('dim-filter-invalidate');
        $rootScope.$broadcast('dim-save-loadout', {
          loadout: loadout
        });

        return loadouts;
      });
  }

  function hydrate(loadout) {
    const hydration = {
      'v3.0': hydratev3d0
    };

    return (hydration[(loadout.version)])(loadout);
  }

  // A special getItem that takes into account the fact that
  // subclasses have unique IDs, and emblems/shaders/etc are interchangeable.
  function getLoadoutItem(pseudoItem, store) {
    let item = dimItemService.getItem(pseudoItem);
    if (!item) {
      return null;
    }
    if (_.contains(['Class', 'Shader', 'Emblem', 'Emote', 'Ship', 'Horn'], item.type)) {
      item = _.find(store.items, {
        hash: pseudoItem.hash
      }) || item;
    }
    return item;
  }

  // Pass in full loadout and store objects. loadout should have all types of weapon and armor
  // or it won't be accurate. function properly supports guardians w/o artifacts
  // returns to tenth decimal place.
  function getLight(store, loadout) {
    const itemWeight = {
      Weapons: store.level === 40 ? .12 : .1304,
      Armor: store.level === 40 ? .10 : .1087,
      General: store.level === 40 ? .08 : .087
    };
    return (Math.floor(10 * _.reduce(loadout.items, (memo, items) => {
      const item = _.findWhere(items, { equipped: true });

      return memo + (item.primStat.value * itemWeight[item.location.id === 'BUCKET_CLASS_ITEMS' ? 'General' : item.location.sort]);
    }, 0)) / 10).toFixed(1);
  }

  /**
   * Apply a loadout - a collection of items to be moved and possibly equipped all at once.
   * @param allowUndo whether to include this loadout in the "undo loadout" menu stack.
   * @return a promise for the completion of the whole loadout operation.
   */
  function applyLoadout(store, loadout, allowUndo = false) {
    return dimActionQueue.queueAction(() => {
      if (allowUndo) {
        if (!_previousLoadouts[store.id]) {
          _previousLoadouts[store.id] = [];
        }

        if (!store.isVault) {
          const lastPreviousLoadout = _.last(_previousLoadouts[store.id]);
          if (lastPreviousLoadout && loadout.id === lastPreviousLoadout.id) {
            _previousLoadouts[store.id].pop();
          } else {
            const previousLoadout = store.loadoutFromCurrentlyEquipped($i18next.t('Loadouts.Before', { name: loadout.name }));
            _previousLoadouts[store.id].push(previousLoadout);
          }
        }
      }

      let items = angular.copy(_.flatten(_.values(loadout.items)));

      const loadoutItemIds = items.map((i) => {
        return {
          id: i.id,
          hash: i.hash
        };
      });

      // Only select stuff that needs to change state
      let totalItems = items.length;
      items = _.filter(items, (pseudoItem) => {
        const item = getLoadoutItem(pseudoItem, store);
        const invalid = !item || !item.equipment;
        // provide a more accurate count of total items
        if (invalid) {
          totalItems--;
          return true;
        }

        const alreadyThere = item.owner !== store.id ||
              // Needs to be equipped. Stuff not marked "equip" doesn't
              // necessarily mean to de-equip it.
              (pseudoItem.equipped && !item.equipped);

        return alreadyThere;
      });

      // only try to equip subclasses that are equippable, since we allow multiple in a loadout
      items = items.filter((item) => {
        const ok = item.type !== 'Class' || !item.equipped || item.canBeEquippedBy(store);
        if (!ok) {
          totalItems--;
        }
        return ok;
      });

      // vault can't equip
      if (store.isVault) {
        items.forEach((i) => { i.equipped = false; });
      }

      // We'll equip these all in one go!
      let itemsToEquip = _.filter(items, 'equipped');
      if (itemsToEquip.length > 1) {
        // we'll use the equipItems function
        itemsToEquip.forEach((i) => { i.equipped = false; });
      }

      // Stuff that's equipped on another character. We can bulk-dequip these
      const itemsToDequip = _.filter(items, (pseudoItem) => {
        const item = dimItemService.getItem(pseudoItem);
        return item.owner !== store.id && item.equipped;
      });

      const scope = {
        failed: 0,
        total: totalItems,
        successfulItems: []
      };

      let promise = $q.when();

      if (itemsToDequip.length > 1) {
        const realItemsToDequip = itemsToDequip.map((i) => {
          return dimItemService.getItem(i);
        });
        const dequips = _.map(_.groupBy(realItemsToDequip, 'owner'), (dequipItems, owner) => {
          const equipItems = _.compact(realItemsToDequip.map((i) => {
            return dimItemService.getSimilarItem(i, loadoutItemIds);
          }));
          return dimItemService.equipItems(dimStoreService.getStore(owner), equipItems);
        });
        promise = $q.all(dequips);
      }

      promise = promise
        .then(() => {
          return applyLoadoutItems(store, items, loadout, loadoutItemIds, scope);
        })
        .then(() => {
          if (itemsToEquip.length > 1) {
            // Use the bulk equipAll API to equip all at once.
            itemsToEquip = _.filter(itemsToEquip, (i) => {
              return _.find(scope.successfulItems, { id: i.id });
            });
            const realItemsToEquip = itemsToEquip.map((i) => {
              return getLoadoutItem(i, store);
            });

            return dimItemService.equipItems(store, realItemsToEquip);
          } else {
            return itemsToEquip;
          }
        })
        .then((equippedItems) => {
          if (equippedItems.length < itemsToEquip.length) {
            const failedItems = _.filter(itemsToEquip, (i) => {
              return !_.find(equippedItems, { id: i.id });
            });
            failedItems.forEach((item) => {
              scope.failed++;
              toaster.pop('error', loadout.name, $i18next.t('Loadouts.CouldNotEquip', { itemname: item.name }));
            });
          }
        })
        .then(() => {
          // We need to do this until https://github.com/DestinyItemManager/DIM/issues/323
          // is fixed on Bungie's end. When that happens, just remove this call.
          if (scope.successfulItems.length > 0) {
            return dimStoreService.updateCharacters();
          }
          return undefined;
        })
        .then(() => {
          let value = 'success';

          let message = $i18next.t('Loadouts.Applied', { amount: scope.total, store: store.name, gender: store.gender });

          if (scope.failed > 0) {
            if (scope.failed === scope.total) {
              value = 'error';
              message = $i18next.t('Loadouts.AppliedError');
            } else {
              value = 'warning';
              message = $i18next.t('Loadouts.AppliedWarn', { failed: scope.failed, total: scope.total });
            }
          }

          toaster.pop(value, loadout.name, message);
        });

      loadingTracker.addPromise(promise);
      return promise;
    });
  }

  // Move one loadout item at a time. Called recursively to move items!
  function applyLoadoutItems(store, items, loadout, loadoutItemIds, scope) {
    if (items.length === 0) {
      // We're done!
      return $q.when();
    }

    let promise = $q.when();
    const pseudoItem = items.shift();
    let item = getLoadoutItem(pseudoItem, store);

    if (item.type === 'Material' || item.type === 'Consumable') {
      // handle consumables!
      const amountAlreadyHave = store.amountOfItem(pseudoItem);
      let amountNeeded = pseudoItem.amount - amountAlreadyHave;
      if (amountNeeded > 0) {
        const otherStores = _.reject(dimStoreService.getStores(), (otherStore) => {
          return store.id === otherStore.id;
        });
        const storesByAmount = _.sortBy(otherStores.map((store) => {
          return {
            store: store,
            amount: store.amountOfItem(pseudoItem)
          };
        }), 'amount').reverse();

        let totalAmount = amountAlreadyHave;
        while (amountNeeded > 0) {
          const source = _.max(storesByAmount, 'amount');
          const amountToMove = Math.min(source.amount, amountNeeded);
          const sourceItem = _.findWhere(source.store.items, { hash: pseudoItem.hash });

          if (amountToMove === 0 || !sourceItem) {
            promise = promise.then(() => {
              const error = new Error($i18next.t('Loadouts.TooManyRequested', { total: totalAmount, itemname: item.name, requested: pseudoItem.amount }));
              error.level = 'warn';
              return $q.reject(error);
            });
            break;
          }

          source.amount -= amountToMove;
          amountNeeded -= amountToMove;
          totalAmount += amountToMove;

          promise = promise.then(() => dimItemService.moveTo(sourceItem, store, false, amountToMove));
        }
      }
    } else {
      if (item.type === 'Class') {
        item = _.findWhere(store.items, {
          hash: pseudoItem.hash
        });
      }

      if (item) {
        // Pass in the list of items that shouldn't be moved away
        promise = dimItemService.moveTo(item, store, pseudoItem.equipped, item.amount, loadoutItemIds);
      } else {
<<<<<<< HEAD
        promise = $.reject(new Error($i18next.t('Loadouts.DoesNotExist', { itemname: item.name })));
=======
        promise = $q.reject(new Error($translate.instant('Loadouts.DoesNotExist', { itemname: item.name })));
>>>>>>> d60c5ed9
      }
    }

    promise = promise
      .then(() => {
        scope.successfulItems.push(item);
      })
      .catch((e) => {
        const level = e.level || 'error';
        if (level === 'error') {
          scope.failed++;
        }
        toaster.pop(e.level || 'error', item.name, e.message);
      })
      .finally(() => {
        // Keep going
        return applyLoadoutItems(store, items, loadout, loadoutItemIds, scope);
      });

    return promise;
  }

  function hydratev3d0(loadoutPrimitive) {
    const result = {
      id: loadoutPrimitive.id,
      name: loadoutPrimitive.name,
      platform: loadoutPrimitive.platform,
      classType: (_.isUndefined(loadoutPrimitive.classType) ? -1 : loadoutPrimitive.classType),
      version: 'v3.0',
      items: {
        unknown: []
      }
    };

    _.each(loadoutPrimitive.items, (itemPrimitive) => {
      let item = angular.copy(dimItemService.getItem({
        id: itemPrimitive.id,
        hash: itemPrimitive.hash
      }));

      if (item) {
        const discriminator = item.type.toLowerCase();

        item.equipped = itemPrimitive.equipped;

        item.amount = itemPrimitive.amount;

        result.items[discriminator] = (result.items[discriminator] || []);
        result.items[discriminator].push(item);
      } else {
        item = {
          id: itemPrimitive.id,
          hash: itemPrimitive.hash,
          amount: itemPrimitive.amount,
          equipped: itemPrimitive.equipped
        };

        result.items.unknown.push(item);
      }
    });

    return result;
  }

  function dehydrate(loadout) {
    const result = {
      id: loadout.id,
      name: loadout.name,
      classType: loadout.classType,
      version: 'v3.0',
      platform: loadout.platform,
      items: []
    };

    result.items = _.chain(loadout.items)
      .values()
      .flatten()
      .map((item) => {
        return {
          id: item.id,
          hash: item.hash,
          amount: item.amount,
          equipped: item.equipped
        };
      })
      .value();

    return result;
  }
}
<|MERGE_RESOLUTION|>--- conflicted
+++ resolved
@@ -433,11 +433,7 @@
         // Pass in the list of items that shouldn't be moved away
         promise = dimItemService.moveTo(item, store, pseudoItem.equipped, item.amount, loadoutItemIds);
       } else {
-<<<<<<< HEAD
-        promise = $.reject(new Error($i18next.t('Loadouts.DoesNotExist', { itemname: item.name })));
-=======
-        promise = $q.reject(new Error($translate.instant('Loadouts.DoesNotExist', { itemname: item.name })));
->>>>>>> d60c5ed9
+        promise = $q.reject(new Error($i18next.t('Loadouts.DoesNotExist', { itemname: item.name })));
       }
     }
 
