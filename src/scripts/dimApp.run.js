<<<<<<< HEAD
import changelog from '../views/changelog-toaster-release.html';

import upgradeChromeEN from '../views/en/upgrade-chrome.html';
import upgradeChromeIT from '../views/it/upgrade-chrome.html';
import upgradeChromeDE from '../views/de/upgrade-chrome.html';
import upgradeChromeFR from '../views/fr/upgrade-chrome.html';
import upgradeChromeES from '../views/es/upgrade-chrome.html';
import upgradeChromeJA from '../views/ja/upgrade-chrome.html';
import upgradeChromePTBR from '../views/pt-br/upgrade-chrome.html';

const upgradeChrome = {
  en: upgradeChromeEN,
  it: upgradeChromeIT,
  de: upgradeChromeDE,
  fr: upgradeChromeFR,
  es: upgradeChromeES,
  ja: upgradeChromeJA,
  "pt-br": upgradeChromePTBR
};

function run($window, $rootScope, $translate, SyncService, dimInfoService, dimFeatureFlags, dimSettingsService) {
  'ngInject';

  $window.initgapi = () => {
    SyncService.init();
  };

  var chromeVersion = /Chrome\/(\d+)/.exec($window.navigator.userAgent);

  $rootScope.$on('dim-settings-loaded', () => {
    var language = dimSettingsService.language;
    if (chromeVersion && chromeVersion.length === 2 && parseInt(chromeVersion[1], 10) < 51) {
      dimInfoService.show('old-chrome', {
        title: $translate.instant('Help.UpgradeChrome'),
        view: upgradeChrome[language],
        type: 'error'
      }, 0);
    }

    console.log('DIM v' + $DIM_VERSION + ' (' + $DIM_FLAVOR + ') - Please report any errors to https://www.reddit.com/r/destinyitemmanager');

    if (dimFeatureFlags.changelogToaster && ($DIM_FLAVOR === 'release')) {
      dimInfoService.show('changelogv' + $DIM_VERSION.replace(/\./gi, ''), {
        title: $DIM_FLAVOR === 'release' ? $translate.instant('Help.Version.Stable', {
          version: $DIM_VERSION
        }) : $translate.instant('Help.Version.Beta', {
          version: $DIM_VERSION
        }),
        view: changelog
      });
    }
  });
}

export default run;
=======
import changelog from '../views/changelog-toaster-release.html';

import upgradeChrome from '../views/upgrade-chrome.html';

function run($window, $rootScope, $translate, SyncService, dimInfoService, dimFeatureFlags) {
  'ngInject';

  $window.initgapi = () => {
    SyncService.init();
  };

  var chromeVersion = /Chrome\/(\d+)/.exec($window.navigator.userAgent);

  // Variables for templates that webpack does not automatically correct.
  $rootScope.$DIM_VERSION = $DIM_VERSION;
  $rootScope.$DIM_FLAVOR = $DIM_FLAVOR;
  $rootScope.$DIM_CHANGELOG = $DIM_CHANGELOG;

  $rootScope.$on('dim-settings-loaded', () => {
    if (chromeVersion && chromeVersion.length === 2 && parseInt(chromeVersion[1], 10) < 51) {
      dimInfoService.show('old-chrome', {
        title: $translate.instant('Help.UpgradeChrome'),
        view: upgradeChrome,
        type: 'error'
      }, 0);
    }

    console.log('DIM v' + $DIM_VERSION + ' (' + $DIM_FLAVOR + ') - Please report any errors to https://www.reddit.com/r/destinyitemmanager');

    if (dimFeatureFlags.changelogToaster && ($DIM_FLAVOR === 'release')) {
      dimInfoService.show('changelogv' + $DIM_VERSION.replace(/\./gi, ''), {
        title: $DIM_FLAVOR === 'release' ? $translate.instant('Help.Version.Stable', {
          version: $DIM_VERSION
        }) : $translate.instant('Help.Version.Beta', {
          version: $DIM_VERSION
        }),
        view: changelog
      });
    }
  });
}

export default run;
>>>>>>> 8249e375
<|MERGE_RESOLUTION|>--- conflicted
+++ resolved
@@ -1,60 +1,3 @@
-<<<<<<< HEAD
-import changelog from '../views/changelog-toaster-release.html';
-
-import upgradeChromeEN from '../views/en/upgrade-chrome.html';
-import upgradeChromeIT from '../views/it/upgrade-chrome.html';
-import upgradeChromeDE from '../views/de/upgrade-chrome.html';
-import upgradeChromeFR from '../views/fr/upgrade-chrome.html';
-import upgradeChromeES from '../views/es/upgrade-chrome.html';
-import upgradeChromeJA from '../views/ja/upgrade-chrome.html';
-import upgradeChromePTBR from '../views/pt-br/upgrade-chrome.html';
-
-const upgradeChrome = {
-  en: upgradeChromeEN,
-  it: upgradeChromeIT,
-  de: upgradeChromeDE,
-  fr: upgradeChromeFR,
-  es: upgradeChromeES,
-  ja: upgradeChromeJA,
-  "pt-br": upgradeChromePTBR
-};
-
-function run($window, $rootScope, $translate, SyncService, dimInfoService, dimFeatureFlags, dimSettingsService) {
-  'ngInject';
-
-  $window.initgapi = () => {
-    SyncService.init();
-  };
-
-  var chromeVersion = /Chrome\/(\d+)/.exec($window.navigator.userAgent);
-
-  $rootScope.$on('dim-settings-loaded', () => {
-    var language = dimSettingsService.language;
-    if (chromeVersion && chromeVersion.length === 2 && parseInt(chromeVersion[1], 10) < 51) {
-      dimInfoService.show('old-chrome', {
-        title: $translate.instant('Help.UpgradeChrome'),
-        view: upgradeChrome[language],
-        type: 'error'
-      }, 0);
-    }
-
-    console.log('DIM v' + $DIM_VERSION + ' (' + $DIM_FLAVOR + ') - Please report any errors to https://www.reddit.com/r/destinyitemmanager');
-
-    if (dimFeatureFlags.changelogToaster && ($DIM_FLAVOR === 'release')) {
-      dimInfoService.show('changelogv' + $DIM_VERSION.replace(/\./gi, ''), {
-        title: $DIM_FLAVOR === 'release' ? $translate.instant('Help.Version.Stable', {
-          version: $DIM_VERSION
-        }) : $translate.instant('Help.Version.Beta', {
-          version: $DIM_VERSION
-        }),
-        view: changelog
-      });
-    }
-  });
-}
-
-export default run;
-=======
 import changelog from '../views/changelog-toaster-release.html';
 
 import upgradeChrome from '../views/upgrade-chrome.html';
@@ -97,5 +40,4 @@
   });
 }
 
-export default run;
->>>>>>> 8249e375
+export default run;