--- conflicted
+++ resolved
@@ -31,13 +31,8 @@
 }
 
 
-<<<<<<< HEAD
 function CompareCtrl($scope, toaster, dimCompareService, dimItemService, $i18next) {
-  var vm = this;
-=======
-function CompareCtrl($scope, toaster, dimCompareService, dimItemService, $translate) {
   const vm = this;
->>>>>>> d2465933
   vm.tagsEnabled = $featureFlags.tagsEnabled;
   vm.show = dimCompareService.dialogOpen;
 
