--- conflicted
+++ resolved
@@ -31,11 +31,7 @@
 }
 
 
-<<<<<<< HEAD
 function CompareCtrl($scope, toaster, dimCompareService, dimItemService, $i18next) {
-=======
-function CompareCtrl($scope, toaster, dimCompareService, dimStoreService, $translate) {
->>>>>>> 3fc25dce
   const vm = this;
   vm.tagsEnabled = $featureFlags.tagsEnabled;
   vm.show = dimCompareService.dialogOpen;
