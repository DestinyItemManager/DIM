<<<<<<< HEAD
import angular from 'angular';

require('angular-local-storage');

angular.module('dim-oauth', ['LocalStorageModule'])
  .run(function($rootScope, $state) {
    'ngInject';

    $rootScope.$on('dim-no-token-found', function() {
      if (!localStorage.apiKey || !localStorage.authorizationURL) {
        $state.go('developer');
      } else {
        $state.go('login');
      }
    });
  });

=======
import angular from 'angular';

require('angular-local-storage');

angular.module('dim-oauth', ['LocalStorageModule'])
  .run(function($rootScope, $state) {
    $rootScope.$on('dim-no-token-found', function() {
      if ($DIM_FLAVOR === 'release' || $DIM_FLAVOR === 'beta') {
        $state.go('login');
        return;
      }
      if (!localStorage.apiKey || !localStorage.authorizationURL) {
        $state.go('developer');
      } else {
        $state.go('login');
      }
    });
  });
>>>>>>> bfadd662
<|MERGE_RESOLUTION|>--- conflicted
+++ resolved
@@ -1,22 +1,3 @@
-<<<<<<< HEAD
-import angular from 'angular';
-
-require('angular-local-storage');
-
-angular.module('dim-oauth', ['LocalStorageModule'])
-  .run(function($rootScope, $state) {
-    'ngInject';
-
-    $rootScope.$on('dim-no-token-found', function() {
-      if (!localStorage.apiKey || !localStorage.authorizationURL) {
-        $state.go('developer');
-      } else {
-        $state.go('login');
-      }
-    });
-  });
-
-=======
 import angular from 'angular';
 
 require('angular-local-storage');
@@ -34,5 +15,4 @@
         $state.go('login');
       }
     });
-  });
->>>>>>> bfadd662
+  });