--- conflicted
+++ resolved
@@ -38,13 +38,10 @@
   triage: boolean;
   /** Enable detached stats from sticky header on mobile */
   unstickyStats: boolean;
-<<<<<<< HEAD
   /** Enable new mobile inspect view when dragging an item */
   mobileInspect: boolean;
-=======
   /** New search bar */
   newSearch: boolean;
->>>>>>> fb7ec3d0
 };
 
 declare namespace React {
