--- conflicted
+++ resolved
@@ -10,13 +10,6 @@
 declare const $featureFlags: {
   /** Print debug info to console about item moves */
   debugMoves: boolean;
-<<<<<<< HEAD
-  /** Sync data over gdrive */
-  gdrive: boolean;
-=======
-  /** Enable item reviews */
-  reviewsEnabled: boolean;
->>>>>>> 56ca0bef
   debugSync: boolean;
   /** Enable color-blind a11y */
   colorA11y: boolean;
