declare const $DIM_VERSION: string;
declare const $DIM_FLAVOR: 'release' | 'beta' | 'dev' | 'test';
declare const $DIM_BUILD_DATE: string;
declare const $DIM_WEB_API_KEY: string;
declare const $DIM_WEB_CLIENT_ID: string;
declare const $DIM_WEB_CLIENT_SECRET: string;
declare const $DIM_API_KEY: string;
declare const $BROWSERS: string[];

declare const $featureFlags: {
  /** Print debug info to console about item moves */
  debugMoves: boolean;
  /** Debug Service Worker */
  debugSW: boolean;
  /** Send exception reports to Sentry.io */
  sentry: boolean;
  /** Community-curated wish lists */
  wishLists: boolean;
  /** Show a banner for supporting a charitable cause */
  issueBanner: boolean;
  /** Show the triage tab in the item popup */
  triage: boolean;
<<<<<<< HEAD
  /** Enable alt inv mode */
  altInventoryMode: boolean;
=======
  /** Alternate perks display on item popup */
  newPerks: boolean;
>>>>>>> 58f81476
  /** Advanced Write Actions (inserting mods) */
  awa: boolean;
  /** Whether ability cooldowns are shown in stats tooltips */
  abilityCooldowns: boolean;
  // Show achievable stat ranges in LO
  loStatRanges: boolean;
};

declare function ga(...params: string[]);

interface Window {
  OC?: unknown;
  MSStream?: unknown;

  // Service worker stuff
  __precacheManifest: string[] | undefined;
  __WB_MANIFEST: string[];
  skipWaiting(): void;
}

interface Navigator {
  /** iOS-only: True if the app is running in installed mode */
  standalone?: boolean;

  setAppBadge(num?: number);
  clearAppBadge();
}

/**
 * The BeforeInstallPromptEvent is fired at the Window.onbeforeinstallprompt handler
 * before a user is prompted to "install" a web site to a home screen on mobile.
 *
 * Only supported on Chrome and Android Webview.
 */
interface BeforeInstallPromptEvent extends Event {
  /**
   * Returns an array of DOMString items containing the platforms on which the event was dispatched.
   * This is provided for user agents that want to present a choice of versions to the user such as,
   * for example, "web" or "play" which would allow the user to chose between a web version or
   * an Android version.
   */
  readonly platforms: string[];

  /**
   * Returns a Promise that resolves to a DOMString containing either "accepted" or "dismissed".
   */
  readonly userChoice: Promise<{
    outcome: 'accepted' | 'dismissed';
    platform: string;
  }>;

  /**
   * Allows a developer to show the install prompt at a time of their own choosing.
   * This method returns a Promise.
   */
  prompt(): Promise<void>;
}

declare module '*/CHANGELOG.md' {
  const value: string;
  export default value;
}

declare module '*.jpg' {
  const value: string;
  export default value;
}

declare module '*.svg' {
  const value: string;
  export default value;
}

declare module '*.png' {
  const value: string;
  export default value;
}

declare module '*.gif' {
  const value: string;
  export default value;
}

declare module '*.html' {
  const value: string;
  export default value;
}

declare module '*.m.scss' {
  const value: { [className: string]: string };
  export default value;
}

declare module '*.scss' {
  const value: string;
  export default value;
}

declare module 'file-loader?*' {
  const value: string;
  export default value;
}

declare module '*dim.json' {
  const value: string;
  export default value;
}

declare module 'voca/latinise' {
  const latinise: (subject?: string) => string;
  export default latinise;
}<|MERGE_RESOLUTION|>--- conflicted
+++ resolved
@@ -20,13 +20,6 @@
   issueBanner: boolean;
   /** Show the triage tab in the item popup */
   triage: boolean;
-<<<<<<< HEAD
-  /** Enable alt inv mode */
-  altInventoryMode: boolean;
-=======
-  /** Alternate perks display on item popup */
-  newPerks: boolean;
->>>>>>> 58f81476
   /** Advanced Write Actions (inserting mods) */
   awa: boolean;
   /** Whether ability cooldowns are shown in stats tooltips */
